--- conflicted
+++ resolved
@@ -328,17 +328,8 @@
     async fn get_last_finalized_block_header(
         &self,
     ) -> Result<<Self::Spec as DaSpec>::BlockHeader, Self::Error> {
-<<<<<<< HEAD
         let blocks_len = { self.blocks.read().await.len() };
-=======
-        let (blocks_len, oldest_available_height) = {
-            let blocks = self.blocks.read().await;
-            let blocks_len = blocks.len();
-            let oldest_available_height = blocks.front().map(|b| b.header().height()).unwrap_or(0);
-            (blocks_len, oldest_available_height)
-        };
-        let last_finalized_height = self.last_finalized_height.load(Ordering::Acquire);
->>>>>>> 7ed8ef1c
+
         if blocks_len < self.blocks_to_finality as usize + 1 {
             return Ok(GENESIS_HEADER);
         }
