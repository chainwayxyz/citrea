use std::collections::VecDeque;
use std::pin::Pin;
use std::sync::atomic::{AtomicU64, Ordering};
use std::task::{Context, Poll};
use std::time::Duration;

use async_trait::async_trait;
use pin_project::pin_project;
use sha2::Digest;
use sov_rollup_interface::da::{BlockHeaderTrait, DaSpec};
use sov_rollup_interface::maybestd::sync::Arc;
use sov_rollup_interface::services::da::{DaService, SlotData};
use tokio::sync::{broadcast, RwLock};
use tokio::time;

use crate::types::{MockAddress, MockBlob, MockBlock, MockDaVerifier};
use crate::verifier::MockDaSpec;
use crate::{MockBlockHeader, MockHash};

#[derive(Clone)]
/// DaService used in tests.
/// Currently only supports single blob per block.
/// Finalized blocks are removed after being read, except last one.
/// Height of the first submitted block is 0.
/// It can be used in multithreaded environment with single reader and multiple submitters
/// Multiple consumers produce inconsistent results.
pub struct MockDaService {
    sequencer_da_address: MockAddress,
    blocks: Arc<RwLock<VecDeque<MockBlock>>>,
    /// How many blocks should be submitted, before block is finalized. 0 means instant finality.
    blocks_to_finality: u32,
    /// Used for calculating correct finality from state of `blocks`
    last_finalized_height: Arc<AtomicU64>,
    finalized_header_sender: broadcast::Sender<MockBlockHeader>,
    wait_attempts: usize,
}

impl MockDaService {
    /// Creates a new [`MockDaService`] with instant finality.
    pub fn new(sequencer_da_address: MockAddress) -> Self {
        Self::with_finality(sequencer_da_address, 0)
    }

    /// Create a new [`MockDaService`] with given finality.
    pub fn with_finality(sequencer_da_address: MockAddress, blocks_to_finality: u32) -> Self {
        let (tx, rx1) = broadcast::channel(16);
        // Spawn a task, so channel is never closed
        tokio::spawn(async move {
            let mut rx = rx1;
            while let Ok(header) = rx.recv().await {
                tracing::debug!("Finalized MockHeader: {}", header);
            }
        });
        let mut ret = Self {
            sequencer_da_address,
            blocks: Arc::new(Default::default()),
            blocks_to_finality,
            last_finalized_height: Arc::new(AtomicU64::new(0)),
            finalized_header_sender: tx,
            wait_attempts: 100_0000,
        };
        ret
    }

    async fn wait_for_height(&self, height: u64) -> anyhow::Result<()> {
        // Waits self.wait_attempts * 10ms to get finalized header
        println!("gba11");
        for _ in 0..self.wait_attempts {
            {
                if self
                    .blocks
                    .read()
                    .await
                    .iter()
                    .any(|b| b.header().height() == height)
                {
                    return Ok(());
                }
            }
            time::sleep(Duration::from_millis(10)).await;
            println!("blocks len: {:?}", self.blocks.read().await.len());
        }

        anyhow::bail!("No blob at height={height} has been sent in time")
    }
}

#[pin_project]
/// Stream of finalized headers
pub struct MockDaBlockHeaderStream {
    #[pin]
    inner: tokio_stream::wrappers::BroadcastStream<MockBlockHeader>,
}

impl MockDaBlockHeaderStream {
    /// Create new stream of finalized headers
    pub fn new(receiver: broadcast::Receiver<MockBlockHeader>) -> Self {
        Self {
            inner: tokio_stream::wrappers::BroadcastStream::new(receiver),
        }
    }
}

impl futures::Stream for MockDaBlockHeaderStream {
    type Item = Result<MockBlockHeader, anyhow::Error>;

    fn poll_next(self: Pin<&mut Self>, cx: &mut Context<'_>) -> Poll<Option<Self::Item>> {
        let this = self.project(); // Requires the pin-project crate or similar functionality
        this.inner
            .poll_next(cx)
            .map(|opt| opt.map(|res| res.map_err(Into::into)))
    }
}

#[async_trait]
impl DaService for MockDaService {
    type Spec = MockDaSpec;
    type Verifier = MockDaVerifier;
    type FilteredBlock = MockBlock;
    type HeaderStream = MockDaBlockHeaderStream;
    type TransactionId = ();
    type Error = anyhow::Error;

    /// Gets block at given height
    /// If block is not available, waits until it is
    /// It is possible to read non-finalized and last finalized blocks multiple times
    /// Finalized blocks must be read in order.
    async fn get_block_at(&self, height: u64) -> Result<Self::FilteredBlock, Self::Error> {
<<<<<<< HEAD
        if self.blocks.read().await.len() < 10 {
            for _ in 0..10 {
                self.send_transaction(&[1]).await;
            }
        }
        println!("gba1");
        // Block until there's something
        self.wait_for_height(height).await?;
        println!("gba2");
=======
        // This modification that creates 100 blocks was added because normally mock da creates blocks whena a transaction is sent
        // however in the current rollup architecture l2 blocks are created before sending transactions to da layer
        // this is because of the soft confirmation logic.
        if self.blocks.read().await.len() < 3 {
            for _ in 0..100 {
                self.send_transaction(&[1]).await;
            }
        }
        // Block until there's something
        self.wait_for_height(height).await?;

>>>>>>> 27a08b20
        // Locking blocks here, so submissions has to wait
        let mut blocks = self.blocks.write().await;

        let oldest_available_height = blocks[0].header.height;
        let index = height
            .checked_sub(oldest_available_height)
            .ok_or(anyhow::anyhow!(
                "Block at height {} is not available anymore",
                height
            ))?;
        println!("gba3");

        // We still return error, as it is possible, that block has been consumed between `wait` and locking blocks
        let block = blocks
            .get(index as usize)
            .ok_or(anyhow::anyhow!(
                "Block at height {} is not available anymore",
                height
            ))?
            .clone();
        println!("gba4");

        // Block that precedes last finalized block is evicted at first read.
        // Caller can always get last finalized block, or read everything if it is called in order
        // If readers are from multiple threads, then block will be lost.
        // This is optimization for long-running cases
        // Maybe simply storing all blocks is fine, all only keep 100 last finalized.
        let last_finalized_height = self.last_finalized_height.load(Ordering::Acquire);
        if last_finalized_height > 0 && oldest_available_height < (last_finalized_height - 1) {
            blocks.pop_front();
        }
        println!("gba5");

        Ok(block)
    }

    async fn get_last_finalized_block_header(
        &self,
    ) -> Result<<Self::Spec as DaSpec>::BlockHeader, Self::Error> {
        let (blocks_len, oldest_available_height) = {
            let blocks = self.blocks.read().await;
            let blocks_len = blocks.len();
            let oldest_available_height = blocks.get(0).map(|b| b.header().height()).unwrap_or(0);
            (blocks_len, oldest_available_height)
        };
        let last_finalized_height = self.last_finalized_height.load(Ordering::Acquire);
        if blocks_len < self.blocks_to_finality as usize + 1 {
            let earliest_finalized_height = oldest_available_height
                .checked_add(self.blocks_to_finality as u64)
                .unwrap_or(0);
            self.wait_for_height(earliest_finalized_height).await?;
        }

        let blocks = self.blocks.read().await;
        let oldest_available_height = blocks[0].header().height();
        let index = last_finalized_height
            .checked_sub(oldest_available_height)
            .expect("Inconsistent MockDa");

        Ok(*blocks[index as usize].header())
    }

    async fn subscribe_finalized_header(&self) -> Result<Self::HeaderStream, Self::Error> {
        let receiver = self.finalized_header_sender.subscribe();
        Ok(MockDaBlockHeaderStream::new(receiver))
    }

    async fn get_head_block_header(
        &self,
    ) -> Result<<Self::Spec as DaSpec>::BlockHeader, Self::Error> {
        let blocks = self.blocks.read().await;

        blocks
            .iter()
            .last()
            .map(|b| *b.header())
            .ok_or(anyhow::anyhow!("MockChain is empty"))
    }

    fn extract_relevant_blobs(
        &self,
        block: &Self::FilteredBlock,
    ) -> Vec<<Self::Spec as DaSpec>::BlobTransaction> {
        block.blobs.clone()
    }

    async fn get_extraction_proof(
        &self,
        _block: &Self::FilteredBlock,
        _blobs: &[<Self::Spec as DaSpec>::BlobTransaction],
    ) -> (
        <Self::Spec as DaSpec>::InclusionMultiProof,
        <Self::Spec as DaSpec>::CompletenessProof,
    ) {
        ([0u8; 32], ())
    }

    async fn send_transaction(&self, blob: &[u8]) -> Result<(), Self::Error> {
        let mut blocks = self.blocks.write().await;
        println!("blocks: {:?}", blocks);

        let (previous_block_hash, height) = match blocks.iter().last().map(|b| *b.header()) {
            None => (MockHash::from([0; 32]), 0),
            Some(block_header) => (block_header.hash(), block_header.height + 1),
        };
        let data_hash = hash_to_array(blob);
        // Hash only from single blob
        let block_hash = block_hash(height, data_hash, previous_block_hash.into());

        let blob = MockBlob::new(blob.to_vec(), self.sequencer_da_address, data_hash);
        let header = MockBlockHeader {
            prev_hash: previous_block_hash,
            hash: block_hash,
            height,
        };
        let block = MockBlock {
            header,
            validity_cond: Default::default(),
            blobs: vec![blob],
        };
        blocks.push_back(block);

        // Enough blocks to finalize block
        if blocks.len() > self.blocks_to_finality as usize {
            let oldest_available_height = blocks[0].header().height();
            let last_finalized_height = self.last_finalized_height.load(Ordering::Acquire);
            let last_finalized_index = last_finalized_height
                .checked_sub(oldest_available_height)
                .unwrap();
            let next_index_to_finalize = blocks.len() - self.blocks_to_finality as usize - 1;

            if last_finalized_index > 0 {
                assert_eq!(next_index_to_finalize as u64, last_finalized_index + 1);
            }

            self.finalized_header_sender
                .send(*blocks[next_index_to_finalize].header())
                .unwrap();

            let this_finalized_height = oldest_available_height + next_index_to_finalize as u64;
            self.last_finalized_height
                .store(this_finalized_height, Ordering::Release);
        }

        Ok(())
    }
<<<<<<< HEAD
    /// Convert blob to a DA layer transaction.
    fn convert_to_transaction(
=======
    /// Convert Batch to a DA layer blob.
    fn convert_rollup_batch_to_da_blob(
>>>>>>> 27a08b20
        &self,
        blob: &[u8],
    ) -> Result<
        (
            <Self::Spec as sov_rollup_interface::da::DaSpec>::BlobTransaction,
            Vec<u8>,
        ),
        Self::Error,
    > {
<<<<<<< HEAD
        let blob = MockBlob::new(blob.to_vec(), self.sequencer_da_address, [1u8; 32]);
=======
        let blob = MockBlob::new(
            blob.to_vec(),
            self.sequencer_da_address,
            hash_to_array(blob),
        );
>>>>>>> 27a08b20
        Ok((blob, vec![]))
    }
}

fn hash_to_array(bytes: &[u8]) -> [u8; 32] {
    let mut hasher = sha2::Sha256::new();
    hasher.update(bytes);
    let result = hasher.finalize();
    result
        .as_slice()
        .try_into()
        .expect("SHA256 should be 32 bytes")
}

fn block_hash(height: u64, data_hash: [u8; 32], prev_hash: [u8; 32]) -> MockHash {
    let mut block_to_hash = height.to_be_bytes().to_vec();
    block_to_hash.extend_from_slice(&data_hash[..]);
    block_to_hash.extend_from_slice(&prev_hash[..]);

    MockHash::from(hash_to_array(&block_to_hash))
}

#[cfg(test)]
mod tests {
    use sov_rollup_interface::da::{BlobReaderTrait, BlockHeaderTrait};
    use tokio::task::JoinHandle;
    use tokio_stream::StreamExt;

    use super::*;

    #[tokio::test]
    async fn test_empty() {
        let mut da = MockDaService::new(MockAddress::new([1; 32]));
        da.wait_attempts = 10;

        let last_finalized_block_response = da.get_last_finalized_block_header().await;
        assert!(last_finalized_block_response.is_err());
        assert_eq!(
            "No blob at height=0 has been sent in time",
            last_finalized_block_response.err().unwrap().to_string()
        );
        let head_block_header_response = da.get_head_block_header().await;
        assert!(head_block_header_response.is_err());
        assert_eq!(
            "MockChain is empty",
            head_block_header_response.err().unwrap().to_string()
        );
    }

    async fn get_finalized_headers_collector(
        da: &mut MockDaService,
        expected_num_headers: usize,
    ) -> JoinHandle<Vec<MockBlockHeader>> {
        let mut receiver: MockDaBlockHeaderStream = da.subscribe_finalized_header().await.unwrap();
        // All finalized headers should be pushed by that time
        // This prevents test for freezing in case of a bug
        // But we need to wait longer, as `MockDa
        let timeout_duration = Duration::from_millis(1000);
        tokio::spawn(async move {
            let mut received = Vec::with_capacity(expected_num_headers);
            for _ in 0..expected_num_headers + 5 {
                match time::timeout(timeout_duration, receiver.next()).await {
                    Ok(Some(Ok(header))) => received.push(header),
                    _ => break,
                }
            }
            received[0..expected_num_headers].to_vec()
        })
    }

    // Checks that last finalized height is always less than last submitted by blocks_to_finalization
    fn validate_get_finalized_header_response(
        submit_height: u64,
        blocks_to_finalization: u64,
        response: anyhow::Result<MockBlockHeader>,
    ) {
        if let Some(expected_finalized_height) = submit_height.checked_sub(blocks_to_finalization) {
            assert_eq!(expected_finalized_height, response.unwrap().height());
        } else {
            assert!(response.is_err());
            assert!(response
                .err()
                .unwrap()
                .to_string()
                .starts_with("No blob at height="));
        }
    }

    async fn test_push_and_read(finalization: u64, num_blocks: usize) {
        // these tests had to be altered a little bit because at get_block_at there are  100 blocks being created
        // so initially  the get_block_at(1) is called to create 100 blocks
        // then the test starts from block 101, the rest of the logic is the same
        let mut da = MockDaService::with_finality(MockAddress::new([1; 32]), finalization as u32);

        // mock as if we were starting from 100 instead of 0
        da.send_transaction(&[1u8; 1]).await.unwrap();
        // this function creates 100 mock blocks
        da.get_block_at(1).await.unwrap();
        // end of mock

        da.wait_attempts = 2;
        let number_of_finalized_blocks = num_blocks - finalization as usize;
        let collector_handle =
            get_finalized_headers_collector(&mut da, number_of_finalized_blocks).await;

        for i in 0..num_blocks {
            let published_blob: Vec<u8> = vec![(i + 101) as u8; i + 1];
            let i = i as u64 + 101;

            da.send_transaction(&published_blob).await.unwrap();

            let mut block = da.get_block_at(i).await.unwrap();

            assert_eq!(i, block.header.height());
            assert_eq!(1, block.blobs.len());
            let blob = &mut block.blobs[0];
            let retrieved_data = blob.full_data().to_vec();
            assert_eq!(published_blob, retrieved_data);

            let last_finalized_block_response = da.get_last_finalized_block_header().await;
            validate_get_finalized_header_response(i, finalization, last_finalized_block_response);
        }

        let received = collector_handle.await.unwrap();
        let heights: Vec<u64> = received.iter().map(|h| h.height()).collect();
        let expected_heights: Vec<u64> = ((0 + 101 - finalization as usize) as u64
            ..(number_of_finalized_blocks + 101 - finalization as usize) as u64)
            .collect();
        assert_eq!(expected_heights, heights);
    }

    async fn test_push_many_then_read(finalization: u64, num_blocks: usize) {
        // these tests had to be altered a little bit because at get_block_at there are  100 blocks being created
        // so initially  the get_block_at(1) is called to create 100 blocks
        // then the test starts from block 101, the rest of the logic is the same
        let mut da = MockDaService::with_finality(MockAddress::new([1; 32]), finalization as u32);

        // mock as if we were starting from 100 instead of 0
        da.send_transaction(&[1u8; 1]).await.unwrap();
        // this function creates 100 mock blocks
        da.get_block_at(1).await.unwrap();
        // end of mock

        da.wait_attempts = 2;
        let number_of_finalized_blocks = num_blocks - finalization as usize;
        let collector_handle =
            get_finalized_headers_collector(&mut da, number_of_finalized_blocks).await;

        let blobs: Vec<Vec<u8>> = (0..num_blocks).map(|i| vec![i as u8; i + 1]).collect();

        // Submitting blobs first
        for (i, blob) in blobs.iter().enumerate() {
            let i = (i + 101) as u64;
            // Send transaction should pass
            da.send_transaction(blob).await.unwrap();
            let last_finalized_block_response = da.get_last_finalized_block_header().await;
            validate_get_finalized_header_response(i, finalization, last_finalized_block_response);

            let head_block_header = da.get_head_block_header().await.unwrap();
            assert_eq!(i, head_block_header.height());
        }

        // Starts from 0
        let expected_head_height = (num_blocks + 101) as u64 - 1;
        let expected_finalized_height = expected_head_height - finalization;

        // Then read
        for (i, blob) in blobs.into_iter().enumerate() {
            let i = (i + 101) as u64;

            let mut fetched_block = da.get_block_at(i).await.unwrap();
            assert_eq!(i, fetched_block.header().height());

            let last_finalized_header = da.get_last_finalized_block_header().await.unwrap();
            assert_eq!(expected_finalized_height, last_finalized_header.height());

            assert_eq!(&blob, fetched_block.blobs[0].full_data());

            let head_block_header = da.get_head_block_header().await.unwrap();
            assert_eq!(expected_head_height, head_block_header.height());
        }

        let received = collector_handle.await.unwrap();
        let finalized_heights: Vec<u64> = received.iter().map(|h| h.height()).collect();
        let fin = finalization as usize;
        let expected_finalized_heights: Vec<u64> =
            ((0 + 101 - fin) as u64..(number_of_finalized_blocks + 101 - fin) as u64).collect();
        assert_eq!(expected_finalized_heights, finalized_heights);
    }

    mod instant_finality {
        use super::*;
        #[tokio::test]
        /// Pushing a blob and immediately reading it
        async fn push_pull_single_thread() {
            test_push_and_read(0, 10).await;
        }

        #[tokio::test]
        async fn push_many_then_read() {
            test_push_many_then_read(0, 10).await;
        }
    }

    mod non_instant_finality {
        use super::*;

        #[tokio::test]
        async fn push_pull_single_thread() {
            test_push_and_read(1, 10).await;
            test_push_and_read(3, 10).await;
            test_push_and_read(5, 10).await;
        }

        #[tokio::test]
        async fn push_many_then_read() {
            test_push_many_then_read(1, 10).await;
            test_push_many_then_read(3, 10).await;
        }

        #[tokio::test]
        async fn push_many_then_read2() {
            test_push_many_then_read(5, 10).await;
        }
    }
}<|MERGE_RESOLUTION|>--- conflicted
+++ resolved
@@ -51,7 +51,7 @@
                 tracing::debug!("Finalized MockHeader: {}", header);
             }
         });
-        let mut ret = Self {
+        let ret = Self {
             sequencer_da_address,
             blocks: Arc::new(Default::default()),
             blocks_to_finality,
@@ -126,17 +126,6 @@
     /// It is possible to read non-finalized and last finalized blocks multiple times
     /// Finalized blocks must be read in order.
     async fn get_block_at(&self, height: u64) -> Result<Self::FilteredBlock, Self::Error> {
-<<<<<<< HEAD
-        if self.blocks.read().await.len() < 10 {
-            for _ in 0..10 {
-                self.send_transaction(&[1]).await;
-            }
-        }
-        println!("gba1");
-        // Block until there's something
-        self.wait_for_height(height).await?;
-        println!("gba2");
-=======
         // This modification that creates 100 blocks was added because normally mock da creates blocks whena a transaction is sent
         // however in the current rollup architecture l2 blocks are created before sending transactions to da layer
         // this is because of the soft confirmation logic.
@@ -148,7 +137,6 @@
         // Block until there's something
         self.wait_for_height(height).await?;
 
->>>>>>> 27a08b20
         // Locking blocks here, so submissions has to wait
         let mut blocks = self.blocks.write().await;
 
@@ -295,13 +283,8 @@
 
         Ok(())
     }
-<<<<<<< HEAD
-    /// Convert blob to a DA layer transaction.
-    fn convert_to_transaction(
-=======
     /// Convert Batch to a DA layer blob.
     fn convert_rollup_batch_to_da_blob(
->>>>>>> 27a08b20
         &self,
         blob: &[u8],
     ) -> Result<
@@ -311,15 +294,11 @@
         ),
         Self::Error,
     > {
-<<<<<<< HEAD
-        let blob = MockBlob::new(blob.to_vec(), self.sequencer_da_address, [1u8; 32]);
-=======
         let blob = MockBlob::new(
             blob.to_vec(),
             self.sequencer_da_address,
             hash_to_array(blob),
         );
->>>>>>> 27a08b20
         Ok((blob, vec![]))
     }
 }
