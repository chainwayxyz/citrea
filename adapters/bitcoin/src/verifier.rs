use std::collections::HashSet;

use bitcoin::hashes::{sha256d, Hash};
use bitcoin::{merkle_tree, Txid};
use borsh::{BorshDeserialize, BorshSerialize};
use serde::{Deserialize, Serialize};
use sov_rollup_interface::da::{BlockHeaderTrait, DaSpec, DaVerifier};
use sov_rollup_interface::digest::Digest;
use sov_rollup_interface::zk::ValidityCondition;
use thiserror::Error;

use crate::helpers::builders::decompress_blob;
use crate::helpers::parsers::parse_transaction;
use crate::spec::BitcoinSpec;

pub struct BitcoinVerifier {
    rollup_name: String,
    reveal_tx_id_prefix: Vec<u8>,
}

// TODO: custom errors based on our implementation
#[derive(Debug, Copy, Clone, PartialEq, Eq, Hash)]
pub enum ValidationError {
    InvalidBlock,
    NonMatchingScript,
    InvalidSegWitCommitment,
    NonRelevantTxInProof,
    ValidBlobNotFoundInBlobs,
    BlobWasTamperedWith,
    IncorrectSenderInBlob,
    BlobContentWasModified,
    IncorrectCompletenessProof,
    RelevantTxNotInProof,
    IncorrectInclusionProof,
    FailedToCalculateMerkleRoot,
    RelevantTxNotFoundInBlock,
}

#[derive(
    Debug,
    Clone,
    Copy,
    PartialEq,
    Eq,
    Serialize,
    Deserialize,
    Hash,
    BorshDeserialize,
    BorshSerialize,
)]
/// A validity condition expressing that a chain of DA layer blocks is contiguous and canonical
pub struct ChainValidityCondition {
    pub prev_hash: [u8; 32],
    pub block_hash: [u8; 32],
}
#[derive(Error, Debug)]
pub enum ValidityConditionError {
    #[error("conditions for validity can only be combined if the blocks are consecutive")]
    BlocksNotConsecutive,
}

impl ValidityCondition for ChainValidityCondition {
    type Error = ValidityConditionError;
    fn combine<H: Digest>(&self, rhs: Self) -> Result<Self, Self::Error> {
        if self.block_hash != rhs.prev_hash {
            return Err(ValidityConditionError::BlocksNotConsecutive);
        }
        Ok(rhs)
    }
}

impl DaVerifier for BitcoinVerifier {
    type Spec = BitcoinSpec;

    type Error = ValidationError;

    fn new(params: <Self::Spec as DaSpec>::ChainParams) -> Self {
        Self {
            rollup_name: params.rollup_name,
            reveal_tx_id_prefix: params.reveal_tx_id_prefix,
        }
    }

    // Verify that the given list of blob transactions is complete and correct.
    fn verify_relevant_tx_list(
        &self,
        block_header: &<Self::Spec as DaSpec>::BlockHeader,
        blobs: &[<Self::Spec as DaSpec>::BlobTransaction],
        inclusion_proof: <Self::Spec as DaSpec>::InclusionMultiProof,
        completeness_proof: <Self::Spec as DaSpec>::CompletenessProof,
    ) -> Result<<Self::Spec as DaSpec>::ValidityCondition, Self::Error> {
        let validity_condition = ChainValidityCondition {
            prev_hash: block_header.prev_hash().to_byte_array(),
            block_hash: block_header.prev_hash().to_byte_array(),
        };

        // check that wtxid's of transactions in completeness proof are included in the InclusionMultiProof
        // and are in the same order as in the completeness proof
        let mut iter = inclusion_proof.wtxids.iter();
        completeness_proof
            .iter()
            .all(|tx| iter.any(|&y| y == tx.wtxid().to_byte_array()));

        // verify that one of the outputs of the coinbase transaction has script pub key starting with 0x6a24aa21a9ed,
        // and the rest of the script pub key is the commitment of witness data.
        if !completeness_proof.is_empty() {
            let coinbase_tx = inclusion_proof.coinbase_tx.clone();
            // If there are more than one scriptPubKey matching the pattern,
            // the one with highest output index is assumed to be the commitment.
            // That  is why the iterator is reversed.
            let commitment_idx = coinbase_tx.output.iter().rev().position(|output| {
                output
                    .script_pubkey
                    .to_bytes()
                    .starts_with(&[0x6a, 0x24, 0xaa, 0x21, 0xa9, 0xed])
            });
            match commitment_idx {
                // If commitmet does not exist
                None => {
                    // Relevant txs should be empty if there is no wtiness data because data is inscribed in the witness
                    if !blobs.is_empty() {
                        return Err(ValidationError::InvalidBlock);
                    }
                    // Check if all the wtxids are equal to txids
                    for (wtxid, txid) in inclusion_proof
                        .wtxids
                        .iter()
                        .zip(inclusion_proof.txids.iter())
                    {
                        if wtxid != txid {
                            return Err(ValidationError::InvalidSegWitCommitment);
                        }
                    }
                }
                Some(mut commitment_idx) => {
                    commitment_idx = coinbase_tx.output.len() - commitment_idx - 1; // The index is reversed
                    let script_pubkey = coinbase_tx.output[commitment_idx].script_pubkey.clone();

                    let wtxids = inclusion_proof
                        .wtxids
                        .clone()
                        .into_iter()
                        .map(|wtxid| Txid::from_slice(&wtxid).unwrap());

                    let merkle_root = merkle_tree::calculate_root(wtxids.into_iter()).unwrap();

                    let input_witness_value = coinbase_tx.input[0]
                        .witness
                        .into_iter()
                        .next()
                        .unwrap()
                        .to_vec();

                    let mut vec_merkle = merkle_root.to_byte_array().to_vec();

                    vec_merkle.extend(input_witness_value);

                    // check with sha256(sha256(<merkle root><witness value>))
                    let commitment = sha256d::Hash::hash(&vec_merkle);

                    if script_pubkey.to_bytes()[6..] != *commitment.as_byte_array() {
                        return Err(ValidationError::NonMatchingScript);
                    }
                }
            }
        }

        // create hash set of blobs
        let mut blobs_iter = blobs.iter();

        let mut inclusion_iter = inclusion_proof.txids.iter();

        let prefix = self.reveal_tx_id_prefix.as_slice();
        // Check starting bytes tx that parsed correctly is in blobs
        let mut completeness_tx_hashes = HashSet::new();

        for (index_completeness, tx) in completeness_proof.iter().enumerate() {
            let txid = tx.txid().to_raw_hash().to_byte_array();

            // make sure it starts with the correct prefix
            if !txid.starts_with(prefix) {
                return Err(ValidationError::NonRelevantTxInProof);
            }

            // make sure completeness txs are ordered same in inclusion proof
            // this logic always start seaching from the last found index
            // ordering should be preserved naturally
            let is_found_in_block = inclusion_iter.any(|&txid_in_proof| txid_in_proof == txid);

            // assert tx is included in inclusion proof, thus in block
            if !is_found_in_block {
                return Err(ValidationError::RelevantTxNotFoundInBlock);
            }

            // it must be parsed correctly
            if let Ok(parsed_tx) = parse_transaction(tx, &self.rollup_name) {
                if let Some(blob_hash) = parsed_tx.get_sig_verified_hash() {
                    let blob = blobs_iter.next();

                    if blob.is_none() {
                        return Err(ValidationError::ValidBlobNotFoundInBlobs);
                    }

                    let blob = blob.unwrap();
                    if blob.hash != blob_hash {
                        return Err(ValidationError::BlobWasTamperedWith);
                    }

                    if parsed_tx.public_key != blob.sender.0 {
                        return Err(ValidationError::IncorrectSenderInBlob);
                    }

                    // decompress the blob
                    let decompressed_blob = decompress_blob(&parsed_tx.body);

                    // read the supplied blob from txs
                    let mut blob_content = blobs[index_completeness].blob.clone();
                    blob_content.advance(blob_content.total_len());
                    let blob_content = blob_content.accumulator();

                    // assert tx content is not modified
                    if blob_content != decompressed_blob {
                        return Err(ValidationError::BlobContentWasModified);
                    }
                }
            }

            completeness_tx_hashes.insert(txid);
        }

        // assert no extra txs than the ones in the completeness proof are left
        if blobs_iter.next().is_some() {
            return Err(ValidationError::IncorrectCompletenessProof);
        }

        // no prefix bytes left behind completeness proof
        inclusion_proof.txids.iter().try_for_each(|tx_hash| {
            if tx_hash.starts_with(prefix) {
                // assert all prefixed transactions are included in completeness proof
                if !completeness_tx_hashes.remove(tx_hash) {
                    return Err(ValidationError::RelevantTxNotInProof);
                }
            }
            Ok(())
        })?;

        // assert no other (irrelevant) tx is in completeness proof
        if !completeness_tx_hashes.is_empty() {
            return Err(ValidationError::NonRelevantTxInProof);
        }

        let tx_root = block_header.merkle_root().to_raw_hash().to_byte_array();

        // Inclusion proof is all the txs in the block.
        let tx_hashes = inclusion_proof
            .txids
            .iter()
            .map(|tx| Txid::from_slice(tx).unwrap())
            .collect::<Vec<_>>();

        if let Some(root_from_inclusion) = merkle_tree::calculate_root(tx_hashes.into_iter()) {
            let root_from_inclusion = root_from_inclusion.to_raw_hash().to_byte_array();

            // Check that the tx root in the block header matches the tx root in the inclusion proof.
            if root_from_inclusion != tx_root {
                return Err(ValidationError::IncorrectInclusionProof);
            }

            Ok(validity_condition)
        } else {
            Err(ValidationError::FailedToCalculateMerkleRoot)
        }
    }
}

#[cfg(test)]
mod tests {

    // Transactions for testing is prepared with 2 leading zeros
    // So verifier takes in [0, 0]
<<<<<<< HEAD
    use sov_rollup_interface::da::DaVerifier;
=======

    use core::str::FromStr;

    use bitcoin::block::{Header, Version};
    use bitcoin::hash_types::TxMerkleNode;
    use bitcoin::hashes::{sha256d, Hash};
    use bitcoin::string::FromHexStr;
    use bitcoin::{BlockHash, CompactTarget, ScriptBuf, Witness};
    use sov_rollup_interface::da::{DaSpec, DaVerifier};
>>>>>>> ce2e20b4

    use super::BitcoinVerifier;
    use crate::helpers::parsers::parse_transaction;
    use crate::helpers::test_utils::{get_mock_data, get_mock_txs};
    use crate::spec::blob::BlobWithSender;
    use crate::spec::RollupParams;
    use crate::verifier::{ChainValidityCondition, ValidationError};

<<<<<<< HEAD
=======
    fn get_mock_txs() -> Vec<Transaction> {
        // relevant txs are on 6, 8, 10, 12 indices
        let txs = std::fs::read_to_string("test_data/mock_txs.txt").unwrap();

        txs.lines()
            .map(|tx| parse_hex_transaction(tx).unwrap())
            .collect()
    }

    fn get_non_segwit_mock_txs() -> Vec<Transaction> {
        // There are no relevant txs
        let txs = std::fs::read_to_string("test_data/mock_non_segwit_txs.txt").unwrap();
        // txs[2] is a non-segwit tx but its txid has the prefix 00
        txs.lines()
            .map(|tx| parse_hex_transaction(tx).unwrap())
            .collect()
    }

    fn get_blob_with_sender(tx: &Transaction) -> BlobWithSender {
        let tx = tx.clone();

        let parsed_inscription = parse_transaction(&tx, "sov-btc").unwrap();

        let blob = parsed_inscription.body;

        // Decompress the blob
        let decompressed_blob = decompress_blob(&blob);

        BlobWithSender::new(
            decompressed_blob,
            parsed_inscription.public_key,
            sha256d::Hash::hash(&blob).to_byte_array(),
        )
    }

    #[allow(clippy::type_complexity)]
    fn get_mock_data() -> (
        <<BitcoinVerifier as DaVerifier>::Spec as DaSpec>::BlockHeader, // block header
        <<BitcoinVerifier as DaVerifier>::Spec as DaSpec>::InclusionMultiProof, // inclusion proof
        <<BitcoinVerifier as DaVerifier>::Spec as DaSpec>::CompletenessProof, // completeness proof
        Vec<<<BitcoinVerifier as DaVerifier>::Spec as DaSpec>::BlobTransaction>, // txs
    ) {
        let header = HeaderWrapper::new(
            Header {
                version: Version::from_consensus(536870912),
                prev_blockhash: BlockHash::from_str(
                    "6b15a2e4b17b0aabbd418634ae9410b46feaabf693eea4c8621ffe71435d24b0",
                )
                .unwrap(),
                merkle_root: TxMerkleNode::from_str(
                    "7750076b3b5498aad3e2e7da55618c66394d1368dc08f19f0b13d1e5b83ae056",
                )
                .unwrap(),
                time: 1694177029,
                bits: CompactTarget::from_hex_str_no_prefix("207fffff").unwrap(),
                nonce: 0,
            },
            13,
            2,
        );

        let block_txs = get_mock_txs();

        // relevant txs are on 6, 8, 10, 12 indices
        let completeness_proof = vec![
            block_txs[6].clone(),
            block_txs[8].clone(),
            block_txs[10].clone(),
            block_txs[12].clone(),
        ];

        let mut inclusion_proof = InclusionMultiProof {
            txids: block_txs
                .iter()
                .map(|t| t.txid().to_raw_hash().to_byte_array())
                .collect(),
            wtxids: block_txs
                .iter()
                .map(|t| t.wtxid().to_byte_array())
                .collect(),
            coinbase_tx: block_txs[0].clone(),
        };

        // Coinbase tx wtxid should be [0u8;32]
        inclusion_proof.wtxids[0] = [0; 32];

        let txs: Vec<BlobWithSender> = vec![
            get_blob_with_sender(&block_txs[6]),
            get_blob_with_sender(&block_txs[8]),
            get_blob_with_sender(&block_txs[10]),
            get_blob_with_sender(&block_txs[12]),
        ];

        (header, inclusion_proof, completeness_proof, txs)
    }

>>>>>>> ce2e20b4
    #[test]
    fn correct() {
        let verifier = BitcoinVerifier::new(RollupParams {
            rollup_name: "sov-btc".to_string(),
            reveal_tx_id_prefix: vec![0, 0],
        });

        let (block_header, inclusion_proof, completeness_proof, txs) = get_mock_data();

        assert!(verifier
            .verify_relevant_tx_list(
                &block_header,
                txs.as_slice(),
                inclusion_proof,
                completeness_proof
            )
            .is_ok());
    }
    #[test]
    fn test_non_segwit_block() {
        let verifier = BitcoinVerifier::new(RollupParams {
            rollup_name: "sov-btc".to_string(),
            reveal_tx_id_prefix: vec![0, 0],
        });
        let header = HeaderWrapper::new(
            Header {
                version: Version::from_consensus(536870912),
                prev_blockhash: BlockHash::from_str(
                    "6b15a2e4b17b0aabbd418634ae9410b46feaabf693eea4c8621ffe71435d24b0",
                )
                .unwrap(),
                merkle_root: TxMerkleNode::from_slice(&[
                    164, 71, 72, 235, 241, 189, 131, 141, 120, 210, 207, 233, 212, 171, 56, 52, 25,
                    40, 83, 62, 135, 211, 81, 44, 3, 109, 10, 127, 210, 213, 124, 221,
                ])
                .unwrap(),
                time: 1694177029,
                bits: CompactTarget::from_hex_str_no_prefix("207fffff").unwrap(),
                nonce: 0,
            },
            6,
            2,
        );

        let block_txs = get_non_segwit_mock_txs();

        // block does not have any segwit txs
        let idx = block_txs[0].output.iter().position(|output| {
            output
                .script_pubkey
                .to_bytes()
                .starts_with(&[0x6a, 0x24, 0xaa, 0x21, 0xa9, 0xed])
        });
        assert!(idx.is_none());

        // tx with txid 00... is not relevant is in this proof
        // only used so the completeness proof is not empty
        let completeness_proof = vec![];

        let inclusion_proof = InclusionMultiProof {
            txids: block_txs
                .iter()
                .map(|t| t.txid().to_raw_hash().to_byte_array())
                .collect(),
            wtxids: block_txs
                .iter()
                .map(|t| t.wtxid().to_byte_array())
                .collect(),
            coinbase_tx: block_txs[0].clone(),
        };

        // There should not be any blobs
        let txs: Vec<BlobWithSender> = vec![];

        assert!(matches!(
            verifier.verify_relevant_tx_list(
                &header,
                txs.as_slice(),
                inclusion_proof,
                completeness_proof
            ),
            Ok(ChainValidityCondition {
                prev_hash: _,
                block_hash: _
            })
        ));
    }

    #[test]
    fn false_coinbase_input_witness_should_fail() {
        let verifier = BitcoinVerifier::new(RollupParams {
            rollup_name: "sov-btc".to_string(),
            reveal_tx_id_prefix: vec![0, 0],
        });

        let header = HeaderWrapper::new(
            Header {
                version: Version::from_consensus(536870912),
                prev_blockhash: BlockHash::from_str(
                    "6b15a2e4b17b0aabbd418634ae9410b46feaabf693eea4c8621ffe71435d24b0",
                )
                .unwrap(),
                merkle_root: TxMerkleNode::from_str(
                    "7750076b3b5498aad3e2e7da55618c66394d1368dc08f19f0b13d1e5b83ae056",
                )
                .unwrap(),
                time: 1694177029,
                bits: CompactTarget::from_hex_str_no_prefix("207fffff").unwrap(),
                nonce: 0,
            },
            13,
            2,
        );

        let mut block_txs = get_mock_txs();

        block_txs[0].input[0].witness = Witness::from_slice(&[vec![1u8; 32]]);

        // relevant txs are on 6, 8, 10, 12 indices
        let completeness_proof = vec![
            block_txs[6].clone(),
            block_txs[8].clone(),
            block_txs[10].clone(),
            block_txs[12].clone(),
        ];

        let mut inclusion_proof = InclusionMultiProof {
            txids: block_txs
                .iter()
                .map(|t| t.txid().to_raw_hash().to_byte_array())
                .collect(),
            wtxids: block_txs
                .iter()
                .map(|t| t.wtxid().to_byte_array())
                .collect(),
            coinbase_tx: block_txs[0].clone(),
        };

        // Coinbase tx wtxid should be [0u8;32]
        inclusion_proof.wtxids[0] = [0; 32];

        let txs: Vec<BlobWithSender> = vec![
            get_blob_with_sender(&block_txs[6]),
            get_blob_with_sender(&block_txs[8]),
            get_blob_with_sender(&block_txs[10]),
            get_blob_with_sender(&block_txs[12]),
        ];

        assert_eq!(
            verifier.verify_relevant_tx_list(
                &header,
                txs.as_slice(),
                inclusion_proof,
                completeness_proof
            ),
            Err(ValidationError::NonMatchingScript)
        );
    }

    #[test]
    fn false_coinbase_script_pubkey_should_fail() {
        let verifier = BitcoinVerifier::new(RollupParams {
            rollup_name: "sov-btc".to_string(),
            reveal_tx_id_prefix: vec![0, 0],
        });

        let header = HeaderWrapper::new(
            Header {
                version: Version::from_consensus(536870912),
                prev_blockhash: BlockHash::from_str(
                    "6b15a2e4b17b0aabbd418634ae9410b46feaabf693eea4c8621ffe71435d24b0",
                )
                .unwrap(),
                merkle_root: TxMerkleNode::from_str(
                    "7750076b3b5498aad3e2e7da55618c66394d1368dc08f19f0b13d1e5b83ae056",
                )
                .unwrap(),
                time: 1694177029,
                bits: CompactTarget::from_hex_str_no_prefix("207fffff").unwrap(),
                nonce: 0,
            },
            13,
            2,
        );

        let mut block_txs = get_mock_txs();

        let idx = block_txs[0]
            .output
            .iter()
            .position(|output| {
                output
                    .script_pubkey
                    .to_bytes()
                    .starts_with(&[0x6a, 0x24, 0xaa, 0x21, 0xa9, 0xed])
            })
            .unwrap();

        // the 7th byte of script pubkey is changed from 104 to 105
        block_txs[0].output[idx].script_pubkey = ScriptBuf::from_bytes(vec![
            106, 36, 170, 33, 169, 237, 105, 181, 249, 155, 21, 242, 213, 115, 55, 123, 70, 108,
            15, 173, 14, 106, 243, 231, 186, 128, 75, 251, 178, 9, 24, 228, 200, 177, 144, 89, 95,
            182,
        ]);

        // relevant txs are on 6, 8, 10, 12 indices
        let completeness_proof = vec![
            block_txs[6].clone(),
            block_txs[8].clone(),
            block_txs[10].clone(),
            block_txs[12].clone(),
        ];

        let mut inclusion_proof = InclusionMultiProof {
            txids: block_txs
                .iter()
                .map(|t| t.txid().to_raw_hash().to_byte_array())
                .collect(),
            wtxids: block_txs
                .iter()
                .map(|t| t.wtxid().to_byte_array())
                .collect(),
            coinbase_tx: block_txs[0].clone(),
        };

        // Coinbase tx wtxid should be [0u8;32]
        inclusion_proof.wtxids[0] = [0; 32];

        let txs: Vec<BlobWithSender> = vec![
            get_blob_with_sender(&block_txs[6]),
            get_blob_with_sender(&block_txs[8]),
            get_blob_with_sender(&block_txs[10]),
            get_blob_with_sender(&block_txs[12]),
        ];

        assert_eq!(
            verifier.verify_relevant_tx_list(
                &header,
                txs.as_slice(),
                inclusion_proof,
                completeness_proof
            ),
            Err(ValidationError::NonMatchingScript)
        );
    }

    #[test]
    fn false_witness_script_should_fail() {
        let verifier = BitcoinVerifier::new(RollupParams {
            rollup_name: "sov-btc".to_string(),
            reveal_tx_id_prefix: vec![0, 0],
        });

        let header = HeaderWrapper::new(
            Header {
                version: Version::from_consensus(536870912),
                prev_blockhash: BlockHash::from_str(
                    "6b15a2e4b17b0aabbd418634ae9410b46feaabf693eea4c8621ffe71435d24b0",
                )
                .unwrap(),
                merkle_root: TxMerkleNode::from_str(
                    "7750076b3b5498aad3e2e7da55618c66394d1368dc08f19f0b13d1e5b83ae056",
                )
                .unwrap(),
                time: 1694177029,
                bits: CompactTarget::from_hex_str_no_prefix("207fffff").unwrap(),
                nonce: 0,
            },
            13,
            2,
        );

        let mut block_txs = get_mock_txs();

        // This is the changed witness of the 6th tx, the first byte of script is changed from 32 to 33
        // This creates a different wtxid, thus the verification should fail
        let changed_witness: Vec<Vec<u8>> = vec![
            vec![
                81, 88, 52, 28, 35, 77, 19, 30, 98, 146, 2, 231, 141, 193, 70, 58, 24, 252, 94,
                184, 169, 253, 234, 219, 176, 172, 224, 112, 128, 144, 70, 134, 16, 75, 6, 112,
                182, 76, 230, 26, 239, 154, 8, 219, 123, 102, 210, 203, 74, 187, 185, 45, 3, 35,
                94, 95, 64, 209, 195, 34, 66, 246, 47, 239,
            ],
            vec![
                33, 113, 162, 71, 125, 67, 165, 112, 30, 91, 79, 0, 158, 242, 217, 32, 194, 150,
                158, 249, 221, 71, 241, 82, 79, 243, 107, 93, 250, 8, 122, 90, 29, 172, 0, 99, 1,
                1, 7, 115, 111, 118, 45, 98, 116, 99, 1, 2, 64, 204, 75, 35, 210, 203, 62, 34, 178,
                197, 122, 89, 242, 64, 136, 118, 79, 57, 247, 183, 137, 132, 126, 152, 59, 158,
                233, 206, 118, 130, 87, 140, 43, 125, 189, 244, 56, 78, 35, 12, 148, 43, 145, 174,
                92, 230, 177, 186, 51, 88, 127, 84, 159, 237, 238, 77, 25, 229, 79, 243, 168, 229,
                70, 1, 232, 1, 3, 33, 2, 88, 141, 32, 42, 252, 193, 238, 74, 181, 37, 76, 120, 71,
                236, 37, 185, 161, 53, 187, 218, 15, 43, 198, 158, 225, 167, 20, 116, 159, 215,
                125, 201, 1, 4, 3, 140, 4, 3, 0, 76, 196, 27, 123, 1, 248, 69, 199, 134, 177, 14,
                144, 99, 139, 92, 216, 128, 35, 8, 24, 35, 176, 108, 32, 185, 0, 64, 64, 16, 82,
                134, 7, 56, 167, 198, 205, 96, 199, 53, 143, 88, 17, 88, 187, 247, 230, 188, 146,
                199, 57, 30, 254, 87, 237, 64, 197, 147, 216, 162, 224, 152, 57, 150, 149, 38, 166,
                136, 221, 108, 223, 62, 19, 150, 90, 236, 168, 89, 44, 83, 183, 232, 187, 206, 143,
                137, 234, 84, 146, 177, 70, 242, 67, 179, 229, 165, 3, 94, 174, 81, 199, 235, 230,
                184, 188, 60, 171, 3, 72, 123, 113, 167, 153, 1, 22, 216, 181, 175, 220, 83, 55,
                14, 149, 187, 22, 167, 192, 173, 189, 132, 137, 116, 155, 150, 173, 21, 174, 68,
                140, 43, 227, 187, 51, 47, 125, 195, 155, 109, 150, 123, 2, 111, 159, 89, 26, 249,
                111, 54, 105, 241, 247, 201, 204, 123, 29, 208, 71, 162, 195, 146, 187, 209, 69,
                218, 241, 17, 66, 119, 98, 83, 228, 32, 245, 236, 204, 22, 154, 251, 85, 105, 61,
                15, 235, 194, 127, 13, 177, 89, 3, 104,
            ],
            vec![
                193, 113, 162, 71, 125, 67, 165, 112, 30, 91, 79, 0, 158, 242, 217, 32, 194, 150,
                158, 249, 221, 71, 241, 82, 79, 243, 107, 93, 250, 8, 122, 90, 29,
            ],
        ];

        block_txs[6].input[0].witness = Witness::from_slice(&changed_witness);
        // relevant txs are on 6, 8, 10, 12 indices
        let completeness_proof = vec![
            block_txs[6].clone(),
            block_txs[8].clone(),
            block_txs[10].clone(),
            block_txs[12].clone(),
        ];

        let mut inclusion_proof = InclusionMultiProof {
            txids: block_txs
                .iter()
                .map(|t| t.txid().to_raw_hash().to_byte_array())
                .collect(),
            wtxids: block_txs
                .iter()
                .map(|t| t.wtxid().to_byte_array())
                .collect(),
            coinbase_tx: block_txs[0].clone(),
        };

        // Coinbase tx wtxid should be [0u8;32]
        inclusion_proof.wtxids[0] = [0; 32];

        let txs: Vec<BlobWithSender> = vec![
            get_blob_with_sender(&block_txs[6]),
            get_blob_with_sender(&block_txs[8]),
            get_blob_with_sender(&block_txs[10]),
            get_blob_with_sender(&block_txs[12]),
        ];

        assert_eq!(
            verifier.verify_relevant_tx_list(
                &header,
                txs.as_slice(),
                inclusion_proof,
                completeness_proof
            ),
            Err(ValidationError::NonMatchingScript)
        );
    }

    // verifies it, and then changes the witness and sees that it cannot be verified
    #[test]
    fn different_wtxid_fails_verification() {
        let verifier = BitcoinVerifier::new(RollupParams {
            rollup_name: "sov-btc".to_string(),
            reveal_tx_id_prefix: vec![0, 0],
        });

        let (block_header, mut inclusion_proof, completeness_proof, txs) = get_mock_data();

        assert!(verifier
            .verify_relevant_tx_list(
                &block_header,
                txs.as_slice(),
                inclusion_proof.clone(),
                completeness_proof.clone()
            )
            .is_ok());

        // cahnging the witness txid of coinbase tx to [1; 32] will make it fail
        inclusion_proof.wtxids[0] = [1; 32];

        assert!(verifier
            .verify_relevant_tx_list(
                &block_header,
                txs.as_slice(),
                inclusion_proof.clone(),
                completeness_proof.clone()
            )
            .is_err());

        inclusion_proof.wtxids[0] = [0; 32];

        inclusion_proof.wtxids[1] = [16; 32];

        assert!(verifier
            .verify_relevant_tx_list(
                &block_header,
                txs.as_slice(),
                inclusion_proof,
                completeness_proof
            )
            .is_err());
    }

    #[test]
    fn extra_tx_in_inclusion() {
        let verifier = BitcoinVerifier::new(RollupParams {
            rollup_name: "sov-btc".to_string(),
            reveal_tx_id_prefix: vec![0, 0],
        });

        let (block_header, mut inclusion_proof, completeness_proof, txs) = get_mock_data();

        inclusion_proof.txids.push([1; 32]);

        assert_eq!(
            verifier.verify_relevant_tx_list(
                &block_header,
                txs.as_slice(),
                inclusion_proof,
                completeness_proof,
            ),
            Err(ValidationError::IncorrectInclusionProof)
        );
    }

    #[test]
    fn missing_tx_in_inclusion() {
        let verifier = BitcoinVerifier::new(RollupParams {
            rollup_name: "sov-btc".to_string(),
            reveal_tx_id_prefix: vec![0, 0],
        });

        let (block_header, mut inclusion_proof, completeness_proof, txs) = get_mock_data();

        inclusion_proof.txids.pop();

        assert_eq!(
            verifier.verify_relevant_tx_list(
                &block_header,
                txs.as_slice(),
                inclusion_proof,
                completeness_proof,
            ),
            Err(ValidationError::RelevantTxNotFoundInBlock)
        );
    }

    #[test]
    fn empty_inclusion() {
        let verifier = BitcoinVerifier::new(RollupParams {
            rollup_name: "sov-btc".to_string(),
            reveal_tx_id_prefix: vec![0, 0],
        });

        let (block_header, mut inclusion_proof, completeness_proof, txs) = get_mock_data();

        inclusion_proof.txids.clear();

        assert_eq!(
            verifier.verify_relevant_tx_list(
                &block_header,
                txs.as_slice(),
                inclusion_proof,
                completeness_proof,
            ),
            Err(ValidationError::RelevantTxNotFoundInBlock)
        );
    }

    #[test]
    fn break_order_of_inclusion() {
        let verifier = BitcoinVerifier::new(RollupParams {
            rollup_name: "sov-btc".to_string(),
            reveal_tx_id_prefix: vec![0, 0],
        });

        let (block_header, mut inclusion_proof, completeness_proof, txs) = get_mock_data();

        inclusion_proof.txids.swap(0, 1);

        assert_eq!(
            verifier.verify_relevant_tx_list(
                &block_header,
                txs.as_slice(),
                inclusion_proof,
                completeness_proof,
            ),
            Err(ValidationError::IncorrectInclusionProof)
        );
    }

    #[test]
    fn missing_tx_in_completeness_proof() {
        let verifier = BitcoinVerifier::new(RollupParams {
            rollup_name: "sov-btc".to_string(),
            reveal_tx_id_prefix: vec![0, 0],
        });

        let (block_header, inclusion_proof, mut completeness_proof, txs) = get_mock_data();

        completeness_proof.pop();

        assert_eq!(
            verifier.verify_relevant_tx_list(
                &block_header,
                txs.as_slice(),
                inclusion_proof,
                completeness_proof,
            ),
            Err(ValidationError::IncorrectCompletenessProof)
        );
    }

    #[test]
    fn empty_completeness_proof() {
        let verifier = BitcoinVerifier::new(RollupParams {
            rollup_name: "sov-btc".to_string(),
            reveal_tx_id_prefix: vec![0, 0],
        });

        let (block_header, inclusion_proof, mut completeness_proof, txs) = get_mock_data();

        completeness_proof.clear();

        assert_eq!(
            verifier.verify_relevant_tx_list(
                &block_header,
                txs.as_slice(),
                inclusion_proof,
                completeness_proof,
            ),
            Err(ValidationError::IncorrectCompletenessProof)
        );
    }

    #[test]
    fn non_relevant_tx_in_completeness_proof() {
        let verifier = BitcoinVerifier::new(RollupParams {
            rollup_name: "sov-btc".to_string(),
            reveal_tx_id_prefix: vec![0, 0],
        });

        let (block_header, inclusion_proof, mut completeness_proof, txs) = get_mock_data();

        completeness_proof.push(get_mock_txs().get(1).unwrap().clone());

        assert_eq!(
            verifier.verify_relevant_tx_list(
                &block_header,
                txs.as_slice(),
                inclusion_proof,
                completeness_proof,
            ),
            Err(ValidationError::NonRelevantTxInProof)
        );
    }

    #[test]
    fn break_completeness_proof_order() {
        let verifier = BitcoinVerifier::new(RollupParams {
            rollup_name: "sov-btc".to_string(),
            reveal_tx_id_prefix: vec![0, 0],
        });

        let (block_header, inclusion_proof, mut completeness_proof, mut txs) = get_mock_data();

        completeness_proof.swap(2, 3);
        txs.swap(2, 3);

        assert_eq!(
            verifier.verify_relevant_tx_list(
                &block_header,
                txs.as_slice(),
                inclusion_proof,
                completeness_proof,
            ),
            Err(ValidationError::RelevantTxNotFoundInBlock)
        );
    }

    #[test]
    fn break_rel_tx_order() {
        let verifier = BitcoinVerifier::new(RollupParams {
            rollup_name: "sov-btc".to_string(),
            reveal_tx_id_prefix: vec![0, 0],
        });

        let (block_header, inclusion_proof, completeness_proof, mut txs) = get_mock_data();

        txs.swap(0, 1);

        assert_eq!(
            verifier.verify_relevant_tx_list(
                &block_header,
                txs.as_slice(),
                inclusion_proof,
                completeness_proof,
            ),
            Err(ValidationError::BlobWasTamperedWith)
        );
    }

    #[test]
    fn break_rel_tx_and_completeness_proof_order() {
        let verifier = BitcoinVerifier::new(RollupParams {
            rollup_name: "sov-btc".to_string(),
            reveal_tx_id_prefix: vec![0, 0],
        });

        let (block_header, inclusion_proof, mut completeness_proof, mut txs) = get_mock_data();

        txs.swap(0, 1);
        completeness_proof.swap(0, 1);

        assert_eq!(
            verifier.verify_relevant_tx_list(
                &block_header,
                txs.as_slice(),
                inclusion_proof,
                completeness_proof,
            ),
            Err(ValidationError::RelevantTxNotFoundInBlock)
        );
    }

    #[test]
    fn tamper_rel_tx_content() {
        let verifier = BitcoinVerifier::new(RollupParams {
            rollup_name: "sov-btc".to_string(),
            reveal_tx_id_prefix: vec![0, 0],
        });

        let (block_header, inclusion_proof, completeness_proof, mut txs) = get_mock_data();

        let new_blob = vec![2; 152];

        txs[1] = BlobWithSender::new(new_blob, txs[1].sender.0.clone(), txs[1].hash);
        assert_eq!(
            verifier.verify_relevant_tx_list(
                &block_header,
                txs.as_slice(),
                inclusion_proof,
                completeness_proof,
            ),
            Err(ValidationError::BlobContentWasModified)
        );
    }

    #[test]
    fn tamper_senders() {
        let verifier = BitcoinVerifier::new(RollupParams {
            rollup_name: "sov-btc".to_string(),
            reveal_tx_id_prefix: vec![0, 0],
        });

        let (block_header, inclusion_proof, completeness_proof, mut txs) = get_mock_data();

        txs[1] = BlobWithSender::new(
            parse_transaction(&completeness_proof[1], "sov-btc")
                .unwrap()
                .body,
            vec![2; 33],
            txs[1].hash,
        );

        assert_eq!(
            verifier.verify_relevant_tx_list(
                &block_header,
                txs.as_slice(),
                inclusion_proof,
                completeness_proof,
            ),
            Err(ValidationError::IncorrectSenderInBlob)
        );
    }

    #[test]
    fn missing_rel_tx() {
        let verifier = BitcoinVerifier::new(RollupParams {
            rollup_name: "sov-btc".to_string(),
            reveal_tx_id_prefix: vec![0, 0],
        });

        let (block_header, inclusion_proof, completeness_proof, mut txs) = get_mock_data();

        txs = vec![txs[0].clone(), txs[1].clone(), txs[2].clone()];

        assert_eq!(
            verifier.verify_relevant_tx_list(
                &block_header,
                txs.as_slice(),
                inclusion_proof,
                completeness_proof,
            ),
            Err(ValidationError::ValidBlobNotFoundInBlobs)
        );
    }
}<|MERGE_RESOLUTION|>--- conflicted
+++ resolved
@@ -278,126 +278,27 @@
 
     // Transactions for testing is prepared with 2 leading zeros
     // So verifier takes in [0, 0]
-<<<<<<< HEAD
-    use sov_rollup_interface::da::DaVerifier;
-=======
 
     use core::str::FromStr;
 
     use bitcoin::block::{Header, Version};
     use bitcoin::hash_types::TxMerkleNode;
-    use bitcoin::hashes::{sha256d, Hash};
+    use bitcoin::hashes::Hash;
     use bitcoin::string::FromHexStr;
     use bitcoin::{BlockHash, CompactTarget, ScriptBuf, Witness};
-    use sov_rollup_interface::da::{DaSpec, DaVerifier};
->>>>>>> ce2e20b4
+    use sov_rollup_interface::da::DaVerifier;
 
     use super::BitcoinVerifier;
     use crate::helpers::parsers::parse_transaction;
-    use crate::helpers::test_utils::{get_mock_data, get_mock_txs};
+    use crate::helpers::test_utils::{
+        get_blob_with_sender, get_mock_data, get_mock_txs, get_non_segwit_mock_txs,
+    };
     use crate::spec::blob::BlobWithSender;
+    use crate::spec::header::HeaderWrapper;
+    use crate::spec::proof::InclusionMultiProof;
     use crate::spec::RollupParams;
     use crate::verifier::{ChainValidityCondition, ValidationError};
 
-<<<<<<< HEAD
-=======
-    fn get_mock_txs() -> Vec<Transaction> {
-        // relevant txs are on 6, 8, 10, 12 indices
-        let txs = std::fs::read_to_string("test_data/mock_txs.txt").unwrap();
-
-        txs.lines()
-            .map(|tx| parse_hex_transaction(tx).unwrap())
-            .collect()
-    }
-
-    fn get_non_segwit_mock_txs() -> Vec<Transaction> {
-        // There are no relevant txs
-        let txs = std::fs::read_to_string("test_data/mock_non_segwit_txs.txt").unwrap();
-        // txs[2] is a non-segwit tx but its txid has the prefix 00
-        txs.lines()
-            .map(|tx| parse_hex_transaction(tx).unwrap())
-            .collect()
-    }
-
-    fn get_blob_with_sender(tx: &Transaction) -> BlobWithSender {
-        let tx = tx.clone();
-
-        let parsed_inscription = parse_transaction(&tx, "sov-btc").unwrap();
-
-        let blob = parsed_inscription.body;
-
-        // Decompress the blob
-        let decompressed_blob = decompress_blob(&blob);
-
-        BlobWithSender::new(
-            decompressed_blob,
-            parsed_inscription.public_key,
-            sha256d::Hash::hash(&blob).to_byte_array(),
-        )
-    }
-
-    #[allow(clippy::type_complexity)]
-    fn get_mock_data() -> (
-        <<BitcoinVerifier as DaVerifier>::Spec as DaSpec>::BlockHeader, // block header
-        <<BitcoinVerifier as DaVerifier>::Spec as DaSpec>::InclusionMultiProof, // inclusion proof
-        <<BitcoinVerifier as DaVerifier>::Spec as DaSpec>::CompletenessProof, // completeness proof
-        Vec<<<BitcoinVerifier as DaVerifier>::Spec as DaSpec>::BlobTransaction>, // txs
-    ) {
-        let header = HeaderWrapper::new(
-            Header {
-                version: Version::from_consensus(536870912),
-                prev_blockhash: BlockHash::from_str(
-                    "6b15a2e4b17b0aabbd418634ae9410b46feaabf693eea4c8621ffe71435d24b0",
-                )
-                .unwrap(),
-                merkle_root: TxMerkleNode::from_str(
-                    "7750076b3b5498aad3e2e7da55618c66394d1368dc08f19f0b13d1e5b83ae056",
-                )
-                .unwrap(),
-                time: 1694177029,
-                bits: CompactTarget::from_hex_str_no_prefix("207fffff").unwrap(),
-                nonce: 0,
-            },
-            13,
-            2,
-        );
-
-        let block_txs = get_mock_txs();
-
-        // relevant txs are on 6, 8, 10, 12 indices
-        let completeness_proof = vec![
-            block_txs[6].clone(),
-            block_txs[8].clone(),
-            block_txs[10].clone(),
-            block_txs[12].clone(),
-        ];
-
-        let mut inclusion_proof = InclusionMultiProof {
-            txids: block_txs
-                .iter()
-                .map(|t| t.txid().to_raw_hash().to_byte_array())
-                .collect(),
-            wtxids: block_txs
-                .iter()
-                .map(|t| t.wtxid().to_byte_array())
-                .collect(),
-            coinbase_tx: block_txs[0].clone(),
-        };
-
-        // Coinbase tx wtxid should be [0u8;32]
-        inclusion_proof.wtxids[0] = [0; 32];
-
-        let txs: Vec<BlobWithSender> = vec![
-            get_blob_with_sender(&block_txs[6]),
-            get_blob_with_sender(&block_txs[8]),
-            get_blob_with_sender(&block_txs[10]),
-            get_blob_with_sender(&block_txs[12]),
-        ];
-
-        (header, inclusion_proof, completeness_proof, txs)
-    }
-
->>>>>>> ce2e20b4
     #[test]
     fn correct() {
         let verifier = BitcoinVerifier::new(RollupParams {
