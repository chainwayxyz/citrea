--- conflicted
+++ resolved
@@ -1,91 +1,14 @@
 # Citrea
-<<<<<<< HEAD
+
+**The first rollup that enhances the capabilities of Bitcoin blockspace with zero-knowledge technology.**
 
 ![](assets/banner.png)
-
-## Instructions
-
-Clone the repository
-
-```sh
-git clone https://github.com/chainwayxyz/citrea.git
-```
 
 > [!WARNING]
 > Citrea is still work-in-progress. It has not been audited and should not be used in production under any circumstances. Many key features are under heavy development, and its proper integration with [Bitcoin](https://github.com/bitcoin/bitcoin) and [Clementine](https://github.com/chainwayxyz/clementine) is still ongoing.
 
-Build citrea:
+## What is Citrea?
 
-```sh
-SKIP_GUEST_BUILD=1 make build
-```
-
-### Run on Mock DA
-
-Run on a local da layer, sharable between nodes that run on your computer.
-
-Run sequencer on Mock DA:
-
-```sh
-./target/debug/citrea --da-layer mock --rollup-config-path citrea/rollup/configs/mock/sequencer_rollup_config.toml --sequencer-config-path citrea/rollup/configs/mock/sequencer_config.toml --genesis-paths citrea/test-data/genesis/demo-tests/mock
-```
-
-Sequencer RPC is accessible at `127.0.0.1:12345`
-
-_Optional_: Run full node on Mock DA:
-
-```sh
-./target/debug/citrea --rollup-config-path citrea/rollup/configs/mock/rollup_config.toml --genesis-paths citrea/test-data/genesis/demo-tests/mock
-```
-
-Full node RPC is accessible at `127.0.0.1:12346`
-
-To publish blocks on Mock DA, run these on two seperate terminals:
-
-```sh
- ./citrea/rollup/publish_block.sh
-
- ./citrea/rollup/publish_da_block.sh
-```
-
-### Run on Bitcoin Regtest
-=======
-**The first rollup that enhances the capabilities of Bitcoin blockspace with zero-knowledge technology.**
-
-![](assets/citrea-logo.png)
->>>>>>> 030fbdb0
-
-_Citrea is still under development._
-
-<<<<<<< HEAD
-Run Bitcoin Regtest:
-
-```sh
-bitcoind -regtest -rpcuser=chainway -rpcpassword=topsecret -rpcport=38332 -txindex=1
-```
-
-Keep this terminal open.
-
-Create bitcoin wallet for Bitcoin DA adapter.
-
-```sh
-bitcoin-cli -regtest  -rpcuser=chainway -rpcpassword=topsecret -rpcport=38332 createwallet citreatesting
-bitcoin-cli -regtest  -rpcuser=chainway -rpcpassword=topsecret -rpcport=38332 loadwallet citreatesting
-```
-
-Mine blocks so that the wallet has BTC:
-
-```sh
-bitcoin-cli -regtest  -rpcuser=chainway -rpcpassword=topsecret -rpcport=38332 -generate 201
-```
-
-Run sequencer:
-
-```sh
-./target/debug/citrea --da-layer bitcoin --rollup-config-path citrea/rollup/configs/bitcoin-regtest/sequencer_rollup_config.toml --sequencer-config-path citrea/rollup/configs/bitcoin-regtest/sequencer_config.toml --genesis-paths citrea/test-data/genesis/demo-tests/bitcoin-regtest
-```
-=======
-## What is Citrea?
 Citrea is the first rolluıp that enhances the capabilities of Bitcoin blockspace with zero-knowledge technology, making it possible to build everything on Bitcoin.
 
 Every transaction occuring on Citrea, is fully secured by zero-knowledge proofs and optimistically verified by Bitcoin. The execution environment of Citrea is trustless with respect to Bitcoin and is accessible to all participants of the Bitcoin Network.
@@ -93,39 +16,22 @@
 Citrea's vision is to build scalable infrastructure that advances Bitcoin into its next phase, foundation for world's finance. Citrea represents Bitcoin Security at Scale with its execution shard that keeps the settlement and data availability on-chain, on-Bitcoin.
 
 ## FAQ
->>>>>>> 030fbdb0
 
-|Question| Answer |
-|--------|-|
-|How do I set up the development environment?| [dev-setup.md](./docs/dev-setup.md)|
-|How do I run Citrea for testing and development?| [run.md](./docs/run.md) |
-|Where can I read more about the architecture?|Technical docs for the repo are in progress, in the meantime refer to [our official documentation](htps://docs.citrea.xyz)| 
+| Question                                         | Answer                                                                                                                     |
+| ------------------------------------------------ | -------------------------------------------------------------------------------------------------------------------------- |
+| How do I set up the development environment?     | [dev-setup.md](./docs/dev-setup.md)                                                                                        |
+| How do I run Citrea for testing and development? | [run.md](./docs/run.md)                                                                                                    |
+| Where can I read more about the architecture?    | Technical docs for the repo are in progress, in the meantime refer to [our official documentation](htps://docs.citrea.xyz) |
 
+## Official Links
 
-<<<<<<< HEAD
-Run full node:
-
-```sh
-./target/debug/citrea --da-layer bitcoin --rollup-config-path citrea/rollup/configs/bitcoin-regtest/rollup_config.toml --genesis-paths citrea/test-data/genesis/demo-tests/bitcoin-regtest
-```
-=======
-## Official Links
 - [Website](https://citrea.xyz)
 - [Docs](https://docs.citrea.xyz)
 - [Blog](https://blog.citrea.xyz)
 - [X](https://x.com/citrea_xyz)
 - [Discord](https://discord.citrea.xyz)
->>>>>>> 030fbdb0
 
+## Acknowledments
 
-<<<<<<< HEAD
-To publish blocks on Bitcoin Regtest, run this and keep the terminal open:
-
-```sh
- ./citrea/rollup/publish_block.sh
-```
-=======
-## Acknowledments
-- [Sovereign SDK](https://github.com/Sovereign-Labs/sovereign-sdk): 
-- [Reth](https://github.com/paradigmxyz/reth/issues/5746): 
->>>>>>> 030fbdb0
+- [Sovereign SDK](https://github.com/Sovereign-Labs/sovereign-sdk):
+- [Reth](https://github.com/paradigmxyz/reth/issues/5746):