--- conflicted
+++ resolved
@@ -16,19 +16,12 @@
 Citrea's vision is to build scalable infrastructure that advances Bitcoin into its next phase, foundation for world's finance. Citrea represents Bitcoin Security at Scale with its execution shard that keeps the settlement and data availability on-chain, on-Bitcoin.
 
 ## FAQ
-<<<<<<< HEAD
 
-=======
->>>>>>> 67623052
-| Question                                         | Answer                                                                                                                     |
-| ------------------------------------------------ | -------------------------------------------------------------------------------------------------------------------------- |
-| How do I set up the development environment?     | [dev-setup.md](./docs/dev-setup.md)                                                                                        |
-| How do I run Citrea for testing and development? | [run.md](./docs/run.md)                                                                                                    |
-<<<<<<< HEAD
-| Where can I read more about the architecture?    | Technical docs for the repo are in progress, in the meantime refer to [our official documentation](htps://docs.citrea.xyz) |
-=======
+| Question                                         | Answer                                                                                                                      |
+| ------------------------------------------------ | --------------------------------------------------------------------------------------------------------------------------- |
+| How do I set up the development environment?     | [dev-setup.md](./docs/dev-setup.md)                                                                                         |
+| How do I run Citrea for testing and development? | [run.md](./docs/run.md)                                                                                                     |
 | Where can I read more about the architecture?    | Technical docs for the repo are in progress, in the meantime refer to [our official documentation](https://docs.citrea.xyz) |
->>>>>>> 67623052
 
 ## Official Links
 
@@ -39,11 +32,6 @@
 - [Discord](https://discord.citrea.xyz)
 
 ## Acknowledments
-<<<<<<< HEAD
 
 - [Sovereign SDK](https://github.com/Sovereign-Labs/sovereign-sdk):
-- [Reth](https://github.com/paradigmxyz/reth/issues/5746):
-=======
-- [Sovereign SDK](https://github.com/Sovereign-Labs/sovereign-sdk): 
-- [Reth](https://github.com/paradigmxyz/reth): 
->>>>>>> 67623052
+- [Reth](https://github.com/paradigmxyz/reth):