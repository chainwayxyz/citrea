use std::collections::VecDeque;
use std::marker::PhantomData;
use std::net::SocketAddr;
use std::time::Duration;

use anyhow::bail;
use backoff::future::retry as retry_backoff;
use backoff::ExponentialBackoffBuilder;
use borsh::de::BorshDeserialize;
use borsh::BorshSerialize;
use jsonrpsee::core::client::Error as JsonrpseeError;
use jsonrpsee::RpcModule;
use rand::Rng;
use sequencer_client::SequencerClient;
use shared_backup_db::{PostgresConnector, ProofType};
use sov_db::ledger_db::{LedgerDB, SlotCommit};
use sov_db::schema::types::{BatchNumber, SlotNumber, StoredStateTransition};
use sov_modules_api::storage::HierarchicalStorageManager;
use sov_modules_api::{BlobReaderTrait, Context, SignedSoftConfirmationBatch, SlotData};
use sov_modules_stf_blueprint::StfBlueprintTrait;
use sov_rollup_interface::da::{BlockHeaderTrait, DaData, DaSpec, SequencerCommitment};
use sov_rollup_interface::rpc::SoftConfirmationStatus;
use sov_rollup_interface::services::da::DaService;
use sov_rollup_interface::stf::{SoftBatchReceipt, StateTransitionFunction};
use sov_rollup_interface::zk::{Proof, StateTransitionData, ZkvmHost};
use sov_stf_runner::{
    InitVariant, ProverConfig, ProverService, RollupPublicKeys, RpcConfig, RunnerConfig,
};
use tokio::sync::oneshot;
use tokio::time::sleep;
use tracing::{debug, error, info, instrument, warn};

type StateRoot<ST, Vm, Da> = <ST as StateTransitionFunction<Vm, Da>>::StateRoot;

pub struct CitreaProver<C, Da, Sm, Vm, Stf, Ps>
where
    C: Context,
    Da: DaService,
    Sm: HierarchicalStorageManager<Da::Spec>,
    Vm: ZkvmHost,
    Stf: StateTransitionFunction<Vm, Da::Spec, Condition = <Da::Spec as DaSpec>::ValidityCondition>
        + StfBlueprintTrait<C, Da::Spec, Vm>,

    Ps: ProverService<Vm>,
{
    start_height: u64,
    da_service: Da,
    stf: Stf,
    storage_manager: Sm,
    /// made pub so that sequencer can clone it
    pub ledger_db: LedgerDB,
    state_root: StateRoot<Stf, Vm, Da::Spec>,
    rpc_config: RpcConfig,
    #[allow(dead_code)]
    prover_service: Option<Ps>,
    sequencer_client: SequencerClient,
    sequencer_pub_key: Vec<u8>,
    sequencer_da_pub_key: Vec<u8>,
    prover_da_pub_key: Vec<u8>,
    phantom: std::marker::PhantomData<C>,
    prover_config: Option<ProverConfig>,
    code_commitment: Vm::CodeCommitment,
}

impl<C, Da, Sm, Vm, Stf, Ps> CitreaProver<C, Da, Sm, Vm, Stf, Ps>
where
    C: Context,
    Da: DaService<Error = anyhow::Error> + Clone + Send + Sync + 'static,
    Sm: HierarchicalStorageManager<Da::Spec>,
    Vm: ZkvmHost,
    Stf: StateTransitionFunction<
            Vm,
            Da::Spec,
            Condition = <Da::Spec as DaSpec>::ValidityCondition,
            PreState = Sm::NativeStorage,
            ChangeSet = Sm::NativeChangeSet,
        > + StfBlueprintTrait<C, Da::Spec, Vm>,
    Ps: ProverService<Vm, StateRoot = Stf::StateRoot, Witness = Stf::Witness, DaService = Da>,
{
    /// Creates a new `StateTransitionRunner`.
    ///
    /// If a previous state root is provided, uses that as the starting point
    /// for execution. Otherwise, initializes the chain using the provided
    /// genesis config.
    #[allow(clippy::too_many_arguments)]
    pub fn new(
        runner_config: RunnerConfig,
        public_keys: RollupPublicKeys,
        rpc_config: RpcConfig,
        da_service: Da,
        ledger_db: LedgerDB,
        stf: Stf,
        mut storage_manager: Sm,
        init_variant: InitVariant<Stf, Vm, Da::Spec>,
        prover_service: Option<Ps>,
        prover_config: Option<ProverConfig>,
        code_commitment: Vm::CodeCommitment,
    ) -> Result<Self, anyhow::Error> {
        let prev_state_root = match init_variant {
            InitVariant::Initialized(state_root) => {
                debug!("Chain is already initialized. Skipping initialization.");
                state_root
            }
            InitVariant::Genesis(params) => {
                info!("No history detected. Initializing chain...");
                let storage = storage_manager.create_storage_on_l2_height(0)?;
                let (genesis_root, initialized_storage) = stf.init_chain(storage, params);
                storage_manager.save_change_set_l2(0, initialized_storage)?;
                storage_manager.finalize_l2(0)?;
                info!(
                    "Chain initialization is done. Genesis root: 0x{}",
                    hex::encode(genesis_root.as_ref()),
                );
                genesis_root
            }
        };

        // Start the main rollup loop
        let item_numbers = ledger_db.get_next_items_numbers();
        let last_soft_batch_processed_before_shutdown = item_numbers.soft_batch_number;

        let start_height = last_soft_batch_processed_before_shutdown;

        Ok(Self {
            start_height,
            da_service,
            stf,
            storage_manager,
            ledger_db,
            state_root: prev_state_root,
            rpc_config,
            prover_service,
            sequencer_client: SequencerClient::new(runner_config.sequencer_client_url),
            sequencer_pub_key: public_keys.sequencer_public_key,
            sequencer_da_pub_key: public_keys.sequencer_da_pub_key,
            prover_da_pub_key: public_keys.prover_da_pub_key,
            phantom: std::marker::PhantomData,
            prover_config,
            code_commitment,
        })
    }

    /// Starts a RPC server with provided rpc methods.
    pub async fn start_rpc_server(
        &self,
        methods: RpcModule<()>,
        channel: Option<oneshot::Sender<SocketAddr>>,
    ) {
        let bind_host = match self.rpc_config.bind_host.parse() {
            Ok(bind_host) => bind_host,
            Err(e) => {
                error!("Failed to parse bind host: {}", e);
                return;
            }
        };
        let listen_address = SocketAddr::new(bind_host, self.rpc_config.bind_port);

        let max_connections = self.rpc_config.max_connections;

        let _handle = tokio::spawn(async move {
            let server = jsonrpsee::server::ServerBuilder::default()
                .max_connections(max_connections)
                .build([listen_address].as_ref())
                .await;

            match server {
                Ok(server) => {
                    let bound_address = match server.local_addr() {
                        Ok(address) => address,
                        Err(e) => {
                            error!("{}", e);
                            return;
                        }
                    };
                    if let Some(channel) = channel {
                        if let Err(e) = channel.send(bound_address) {
                            error!("Could not send bound_address {}: {}", bound_address, e);
                            return;
                        }
                    }
                    info!("Starting RPC server at {} ", &bound_address);

                    let _server_handle = server.start(methods);
                    futures::future::pending::<()>().await;
                }
                Err(e) => {
                    error!("Could not start RPC server: {}", e);
                }
            }
        });
    }

    /// Runs the prover process.
    #[instrument(level = "trace", skip_all, err)]
    pub async fn run(&mut self) -> Result<(), anyhow::Error> {
        let skip_submission_until_l1 = std::env::var("SKIP_PROOF_SUBMISSION_UNTIL_L1")
            .map_or(0u64, |v| v.parse().unwrap_or(0));

        // Prover node should sync when a new sequencer commitment arrives
        // Check da block get and sync up to the latest block in the latest commitment
        let last_scanned_l1_height = self
            .ledger_db
            .get_prover_last_scanned_l1_height()
            .unwrap_or_else(|_| panic!("Failed to get last scanned l1 height from the ledger db"));

        let mut l1_height = match last_scanned_l1_height {
            Some(height) => height.0 + 1,
            None => get_initial_slot_height::<Da::Spec>(&self.sequencer_client).await,
        };

        let mut l2_height = self.start_height;

        let prover_config = self.prover_config.clone().unwrap();

        let pg_client = match prover_config.db_config {
            Some(db_config) => {
                info!("Connecting to postgres");
                Some(PostgresConnector::new(db_config.clone()).await)
            }
            None => None,
        };

        loop {
            let da_service = &self.da_service;

            let exponential_backoff = ExponentialBackoffBuilder::new()
                .with_initial_interval(Duration::from_secs(1))
                .with_max_elapsed_time(Some(Duration::from_secs(5 * 60)))
                .build();
            let last_finalized_height = retry_backoff(exponential_backoff.clone(), || async {
                da_service
                    .get_last_finalized_block_header()
                    .await
                    .map_err(backoff::Error::transient)
            })
            .await?
            .height();

            if l1_height > last_finalized_height {
                sleep(Duration::from_secs(1)).await;
                continue;
            }

            let filtered_block = retry_backoff(exponential_backoff.clone(), || async {
                da_service
                    .get_block_at(l1_height)
                    .await
                    .map_err(backoff::Error::transient)
            })
            .await?;

            // map the height to the hash
            self.ledger_db
                .set_l1_height_of_l1_hash(filtered_block.header().hash().into(), l1_height)
                .unwrap();

            let mut sequencer_commitments = Vec::<SequencerCommitment>::new();

            let da_data = self.da_service.extract_relevant_blobs(&filtered_block);

            da_data.into_iter().for_each(|mut tx| {
                let data = DaData::try_from_slice(tx.full_data());

                if tx.sender().as_ref() == self.sequencer_da_pub_key.as_slice() {
                    if let Ok(DaData::SequencerCommitment(seq_com)) = data {
                        sequencer_commitments.push(seq_com);
                    } else {
                        warn!(
                            "Found broken DA data in block 0x{}: {:?}",
                            hex::encode(filtered_block.hash()),
                            data
                        );
                    }
                } else if tx.sender().as_ref() == self.prover_da_pub_key.as_slice() {
                    // This  is a proof that we don't want to process here.
                } else {
                    warn!("Force transactions are not implemented yet");
                    // TODO: This is where force transactions will land - try to parse DA data force transaction
                }
            });

            if sequencer_commitments.is_empty() {
                info!("No sequencer commitment found at height {}", l1_height,);

                self.ledger_db
                    .set_prover_last_scanned_l1_height(SlotNumber(l1_height))
                    .unwrap_or_else(|_| {
                        panic!(
                            "Failed to put prover last scanned l1 height in the ledger db {}",
                            l1_height
                        )
                    });

                l1_height += 1;
                continue;
            }

            info!(
                "Processing {} sequencer commitments at height {}",
                sequencer_commitments.len(),
                filtered_block.header().height(),
            );

            let initial_state_root = self.state_root.clone();

            let mut da_data = self.da_service.extract_relevant_blobs(&filtered_block);
            // if we don't do this, the zk circuit can't read the sequencer commitments
            da_data.iter_mut().for_each(|blob| {
                blob.full_data();
            });

            let mut commitment_l2_heights = vec![];
            let mut soft_confirmations: VecDeque<Vec<SignedSoftConfirmationBatch>> =
                VecDeque::new();
            let mut commitments_l2_heights = vec![];
            let mut da_block_headers_of_soft_confirmations: VecDeque<
                Vec<<<Da as DaService>::Spec as DaSpec>::BlockHeader>,
            > = VecDeque::new();

            let mut sof_soft_confirmations_to_push = vec![];
            let mut da_block_headers_to_push: Vec<
                <<Da as DaService>::Spec as DaSpec>::BlockHeader,
            > = vec![];

            // start fetching blocks from sequencer, when you see a soft batch with l1 height more than end_l1_height, stop
            // while getting the blocks to all the same ops as full node
            // after stopping call continue  and look for a new seq_commitment
            // change the item numbers only after the sync is done so not for every da block
            loop {
                let inner_client = &self.sequencer_client;
                let soft_batch = match retry_backoff(exponential_backoff.clone(), || async move {
                    match inner_client.get_soft_batch::<Da::Spec>(l2_height).await {
                        Ok(Some(soft_batch)) => Ok(soft_batch),
                        Ok(None) => {
                            debug!("Soft Batch: no batch at height {}", l2_height);

                            // Return a Permanent error so that we exit the retry.
                            Err(backoff::Error::Permanent(
                                "No soft batch published".to_owned(),
                            ))
                        }
                        Err(e) => match e.downcast_ref::<JsonrpseeError>() {
                            Some(JsonrpseeError::Transport(e)) => {
                                let error_msg = format!(
                                    "Soft Batch: connection error during RPC call: {:?}",
                                    e
                                );
                                error!(error_msg);
                                Err(backoff::Error::Transient {
                                    err: error_msg,
                                    retry_after: None,
                                })
                            }
                            _ => {
                                let error_msg =
                                    format!("Soft Batch: unknown error from RPC call: {:?}", e);
                                error!(error_msg);
                                Err(backoff::Error::Transient {
                                    err: error_msg,
                                    retry_after: None,
                                })
                            }
                        },
                    }
                })
                .await
                {
                    Ok(soft_batch) => soft_batch,
                    Err(_) => {
                        break;
                    }
                };

                info!(
                    "Running soft confirmation batch #{} with hash: 0x{} on DA block #{}",
                    l2_height,
                    hex::encode(soft_batch.hash),
                    soft_batch.da_slot_height
                );

                let mut signed_soft_confirmation: SignedSoftConfirmationBatch =
                    soft_batch.clone().into();
                sof_soft_confirmations_to_push.push(signed_soft_confirmation.clone());
                commitment_l2_heights.push(l2_height);

                // The filtered block of soft batch, which is the block at the da_slot_height of soft batch
                let filtered_block = retry_backoff(exponential_backoff.clone(), || async {
                    da_service
                        .get_block_at(soft_batch.da_slot_height)
                        .await
                        .map_err(backoff::Error::transient)
                })
                .await?;

                if da_block_headers_to_push.is_empty()
                    || da_block_headers_to_push.last().unwrap().height()
                        != filtered_block.header().height()
                {
                    da_block_headers_to_push.push(filtered_block.header().clone());
                }

                let mut data_to_commit = SlotCommit::new(filtered_block.clone());

                let pre_state = self
                    .storage_manager
                    .create_storage_on_l2_height(l2_height)?;

                let slot_result = self.stf.apply_soft_batch(
                    self.sequencer_pub_key.as_slice(),
                    // TODO(https://github.com/Sovereign-Labs/sovereign-sdk/issues/1247): incorrect pre-state root in case of re-org
                    &self.state_root,
                    pre_state,
                    Default::default(),
                    filtered_block.header(),
                    &filtered_block.validity_condition(),
                    &mut signed_soft_confirmation,
                );
                self.ledger_db
                    .set_l2_witness(l2_height, &slot_result.witness)?;

<<<<<<< HEAD
                    let batch_receipt = data_to_commit.batch_receipts()[0].clone();
=======
                for receipt in slot_result.batch_receipts {
                    data_to_commit.add_batch(receipt);
                }

                self.storage_manager
                    .save_change_set_l2(l2_height, slot_result.change_set)?;
>>>>>>> 654ac889

                let batch_receipt = data_to_commit.batch_receipts()[0].clone();

                let next_state_root = slot_result.state_root;

                // Check if post state root is the same as the one in the soft batch
                if next_state_root.as_ref().to_vec() != soft_batch.post_state_root {
                    bail!("Post state root mismatch")
                }

<<<<<<< HEAD
                    self.storage_manager
                        .save_change_set_l2(l2_height, slot_result.change_set)?;
                    self.storage_manager.finalize_l2(l2_height)?;

                    self.ledger_db.extend_l2_range_of_l1_slot(
                        SlotNumber(filtered_block.header().height()),
                        BatchNumber(l2_height),
                    )?;
                    self.ledger_db.commit_soft_batch(soft_batch_receipt, true)?;
=======
                let soft_batch_receipt = SoftBatchReceipt::<_, _, Da::Spec> {
                    pre_state_root: self.state_root.as_ref().to_vec(),
                    post_state_root: next_state_root.as_ref().to_vec(),
                    phantom_data: PhantomData::<u64>,
                    batch_hash: batch_receipt.batch_hash,
                    da_slot_hash: filtered_block.header().hash(),
                    da_slot_height: filtered_block.header().height(),
                    da_slot_txs_commitment: filtered_block.header().txs_commitment(),
                    tx_receipts: batch_receipt.tx_receipts,
                    soft_confirmation_signature: soft_batch.soft_confirmation_signature,
                    pub_key: soft_batch.pub_key,
                    deposit_data: soft_batch.deposit_data.into_iter().map(|x| x.tx).collect(),
                    l1_fee_rate: soft_batch.l1_fee_rate,
                    timestamp: soft_batch.timestamp,
                };
>>>>>>> 654ac889

                self.ledger_db.commit_soft_batch(soft_batch_receipt, true)?;
                self.ledger_db.extend_l2_range_of_l1_slot(
                    SlotNumber(filtered_block.header().height()),
                    BatchNumber(l2_height),
                )?;

                self.state_root = next_state_root;

<<<<<<< HEAD
                    l2_height += 1;
                }
=======
                info!(
                    "New State Root after soft confirmation #{} is: {:?}",
                    l2_height, self.state_root
                );

                self.storage_manager.finalize_l2(l2_height)?;
>>>>>>> 654ac889

                l2_height += 1;
            }

            commitments_l2_heights.push(commitment_l2_heights);
            soft_confirmations.push_back(sof_soft_confirmations_to_push);
            da_block_headers_of_soft_confirmations.push_back(da_block_headers_to_push);

            info!("Sending for proving");

            let da_block_header_of_commitments = filtered_block.header().clone();
            let hash = da_block_header_of_commitments.hash();
            let (inclusion_proof, completeness_proof) = self
                .da_service
                .get_extraction_proof(&filtered_block, &da_data)
                .await;

            let mut state_transition_witnesses = VecDeque::new();
            for l2_heights in commitments_l2_heights {
                let mut witnesses = vec![];
                for l2_height in l2_heights {
                    let witness = self
                        .ledger_db
                        .get_l2_witness::<Stf::Witness>(l2_height)?
                        .expect("A witness must be present");
                    witnesses.push(witness);
                }
                state_transition_witnesses.push_back(witnesses);
            }

            let transition_data: StateTransitionData<Stf::StateRoot, Stf::Witness, Da::Spec> =
                StateTransitionData {
                    initial_state_root,
                    final_state_root: self.state_root.clone(),
                    da_data,
                    da_block_header_of_commitments,
                    inclusion_proof,
                    completeness_proof,
                    soft_confirmations,
                    state_transition_witnesses,
                    da_block_headers_of_soft_confirmations,
                    sequencer_public_key: self.sequencer_pub_key.clone(),
                    sequencer_da_public_key: self.sequencer_da_pub_key.clone(),
                };

            let should_prove: bool = {
                let mut rng = rand::thread_rng();
                // if proof_sampling_number is 0, then we always prove and submit
                // otherwise we submit and prove with a probability of 1/proof_sampling_number
                if prover_config.proof_sampling_number == 0 {
                    true
                } else {
                    rng.gen_range(0..prover_config.proof_sampling_number) == 0
                }
            };

            // Skip submission until l1 height
            if l1_height >= skip_submission_until_l1 && should_prove {
                let prover_service = self
                    .prover_service
                    .as_ref()
                    .ok_or_else(|| anyhow::anyhow!("Prover service is not initialized"))?;

                prover_service.submit_witness(transition_data).await;

                prover_service.prove(hash.clone()).await?;

                let (tx_id, proof) = prover_service
                    .wait_for_proving_and_send_to_da(hash.clone(), &self.da_service)
                    .await?;

                let tx_id_u8 = tx_id.into();

                // l1_height => (tx_id, proof, transition_data)
                // save proof along with tx id to db, should be queriable by slot number or slot hash
                let transition_data: sov_modules_api::StateTransition<
                    <Da as DaService>::Spec,
                    Stf::StateRoot,
                > = Vm::extract_output(&proof).expect("Proof should be deserializable");

                match proof {
                    Proof::PublicInput(_) => {
                        warn!("Proof is public input, skipping");
                    }
                    Proof::Full(ref proof) => {
                        info!("Verifying proof!");
                        let transition_data_from_proof = Vm::verify_and_extract_output::<
                            <Da as DaService>::Spec,
                            Stf::StateRoot,
                        >(
                            &proof.clone(), &self.code_commitment
                        )
                        .expect("Proof should be verifiable");

                        info!(
                            "transition data from proof: {:?}",
                            transition_data_from_proof
                        );
                    }
                }

                info!("transition data: {:?}", transition_data);

                let stored_state_transition = StoredStateTransition {
                    initial_state_root: transition_data.initial_state_root.as_ref().to_vec(),
                    final_state_root: transition_data.final_state_root.as_ref().to_vec(),
                    state_diff: transition_data.state_diff,
                    da_slot_hash: transition_data.da_slot_hash.into(),
                    sequencer_public_key: transition_data.sequencer_public_key,
                    sequencer_da_public_key: transition_data.sequencer_da_public_key,
                    validity_condition: transition_data.validity_condition.try_to_vec().unwrap(),
                };

                match pg_client.as_ref() {
                    Some(Ok(pool)) => {
                        info!("Inserting proof data into postgres");
                        let (proof_data, proof_type) = match proof.clone() {
                            Proof::Full(full_proof) => (full_proof, ProofType::Full),
                            Proof::PublicInput(public_input) => {
                                (public_input, ProofType::PublicInput)
                            }
                        };
                        pool.insert_proof_data(
                            tx_id_u8.to_vec(),
                            proof_data,
                            stored_state_transition.clone().into(),
                            proof_type,
                        )
                        .await
                        .unwrap();
                    }
                    _ => {
                        warn!("No postgres client found");
                    }
                }

                self.ledger_db.put_proof_data(
                    l1_height,
                    tx_id_u8,
                    proof,
                    stored_state_transition,
                )?;
            } else {
                info!("Skipping proving for l1 height {}", l1_height);
            }

            for sequencer_commitment in sequencer_commitments.into_iter() {
                // Save commitments on prover ledger db
                self.ledger_db
                    .update_commitments_on_da_slot(l1_height, sequencer_commitment.clone())
                    .unwrap();

                let l2_start_height = sequencer_commitment.l2_start_block_number;
                let l2_end_height = sequencer_commitment.l2_end_block_number;
                for i in l2_start_height..=l2_end_height {
                    self.ledger_db
                        .put_soft_confirmation_status(
                            BatchNumber(i),
                            SoftConfirmationStatus::Finalized,
                        )
                        .unwrap_or_else(|_| {
                            panic!(
                                "Failed to put soft confirmation status in the ledger db {}",
                                i
                            )
                        });
                }
            }

            self.ledger_db
                .set_prover_last_scanned_l1_height(SlotNumber(l1_height))?;
            l1_height += 1;
        }
    }
}

async fn get_initial_slot_height<Da: DaSpec>(client: &SequencerClient) -> u64 {
    loop {
        match client.get_soft_batch::<Da>(1).await {
            Ok(Some(batch)) => return batch.da_slot_height,
            _ => {
                // sleep 1
                tokio::time::sleep(std::time::Duration::from_secs(1)).await;
                continue;
            }
        }
    }
}<|MERGE_RESOLUTION|>--- conflicted
+++ resolved
@@ -418,16 +418,9 @@
                 self.ledger_db
                     .set_l2_witness(l2_height, &slot_result.witness)?;
 
-<<<<<<< HEAD
-                    let batch_receipt = data_to_commit.batch_receipts()[0].clone();
-=======
                 for receipt in slot_result.batch_receipts {
                     data_to_commit.add_batch(receipt);
                 }
-
-                self.storage_manager
-                    .save_change_set_l2(l2_height, slot_result.change_set)?;
->>>>>>> 654ac889
 
                 let batch_receipt = data_to_commit.batch_receipts()[0].clone();
 
@@ -438,17 +431,6 @@
                     bail!("Post state root mismatch")
                 }
 
-<<<<<<< HEAD
-                    self.storage_manager
-                        .save_change_set_l2(l2_height, slot_result.change_set)?;
-                    self.storage_manager.finalize_l2(l2_height)?;
-
-                    self.ledger_db.extend_l2_range_of_l1_slot(
-                        SlotNumber(filtered_block.header().height()),
-                        BatchNumber(l2_height),
-                    )?;
-                    self.ledger_db.commit_soft_batch(soft_batch_receipt, true)?;
-=======
                 let soft_batch_receipt = SoftBatchReceipt::<_, _, Da::Spec> {
                     pre_state_root: self.state_root.as_ref().to_vec(),
                     post_state_root: next_state_root.as_ref().to_vec(),
@@ -464,27 +446,23 @@
                     l1_fee_rate: soft_batch.l1_fee_rate,
                     timestamp: soft_batch.timestamp,
                 };
->>>>>>> 654ac889
-
-                self.ledger_db.commit_soft_batch(soft_batch_receipt, true)?;
+
+                self.storage_manager
+                    .save_change_set_l2(l2_height, slot_result.change_set)?;
+                self.storage_manager.finalize_l2(l2_height)?;
+
                 self.ledger_db.extend_l2_range_of_l1_slot(
                     SlotNumber(filtered_block.header().height()),
                     BatchNumber(l2_height),
                 )?;
+                self.ledger_db.commit_soft_batch(soft_batch_receipt, true)?;
 
                 self.state_root = next_state_root;
 
-<<<<<<< HEAD
-                    l2_height += 1;
-                }
-=======
                 info!(
                     "New State Root after soft confirmation #{} is: {:?}",
                     l2_height, self.state_root
                 );
-
-                self.storage_manager.finalize_l2(l2_height)?;
->>>>>>> 654ac889
 
                 l2_height += 1;
             }
