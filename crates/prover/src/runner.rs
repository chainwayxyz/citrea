--- conflicted
+++ resolved
@@ -307,6 +307,7 @@
                 blob.full_data();
             });
 
+            let mut commitment_l2_heights = vec![];
             let mut soft_confirmations: VecDeque<Vec<SignedSoftConfirmationBatch>> =
                 VecDeque::new();
             let mut commitments_l2_heights = vec![];
@@ -314,9 +315,7 @@
                 Vec<<<Da as DaService>::Spec as DaSpec>::BlockHeader>,
             > = VecDeque::new();
 
-<<<<<<< HEAD
             let mut sof_soft_confirmations_to_push = vec![];
-            let mut state_transition_witnesses_to_push = vec![];
             let mut da_block_headers_to_push: Vec<
                 <<Da as DaService>::Spec as DaSpec>::BlockHeader,
             > = vec![];
@@ -325,7 +324,6 @@
             // while getting the blocks to all the same ops as full node
             // after stopping call continue  and look for a new seq_commitment
             // change the item numbers only after the sync is done so not for every da block
-
             loop {
                 let inner_client = &self.sequencer_client;
                 let soft_batch = match retry_backoff(exponential_backoff.clone(), || async move {
@@ -350,81 +348,6 @@
                                     err: error_msg,
                                     retry_after: None,
                                 })
-=======
-            let mut traversed_l1_tuples = vec![];
-
-            for sequencer_commitment in sequencer_commitments.clone().into_iter() {
-                let mut commitment_l2_heights = vec![];
-                let mut sof_soft_confirmations_to_push = vec![];
-                let mut da_block_headers_to_push: Vec<
-                    <<Da as DaService>::Spec as DaSpec>::BlockHeader,
-                > = vec![];
-
-                let start_l1_height = retry_backoff(exponential_backoff.clone(), || async {
-                    da_service
-                        .get_block_by_hash(sequencer_commitment.l1_start_block_hash)
-                        .await
-                        .map_err(backoff::Error::transient)
-                })
-                .await?
-                .header()
-                .height();
-
-                let end_l1_height = retry_backoff(exponential_backoff.clone(), || async {
-                    da_service
-                        .get_block_by_hash(sequencer_commitment.l1_end_block_hash)
-                        .await
-                        .map_err(backoff::Error::transient)
-                })
-                .await?
-                .header()
-                .height();
-                traversed_l1_tuples.push((start_l1_height, end_l1_height));
-
-                // start fetching blocks from sequencer, when you see a soft batch with l1 height more than end_l1_height, stop
-                // while getting the blocks to all the same ops as full node
-                // after stopping call continue  and look for a new seq_commitment
-                // change the item numbers only after the sync is done so not for every da block
-
-                loop {
-                    let inner_client = &self.sequencer_client;
-                    let soft_batch =
-                        match retry_backoff(exponential_backoff.clone(), || async move {
-                            match inner_client.get_soft_batch::<Da::Spec>(l2_height).await {
-                                Ok(Some(soft_batch)) => Ok(soft_batch),
-                                Ok(None) => {
-                                    debug!("Soft Batch: no batch at height {}", l2_height);
-
-                                    // Return a Permanent error so that we exit the retry.
-                                    Err(backoff::Error::Permanent(
-                                        "No soft batch published".to_owned(),
-                                    ))
-                                }
-                                Err(e) => match e.downcast_ref::<JsonrpseeError>() {
-                                    Some(JsonrpseeError::Transport(e)) => {
-                                        let error_msg = format!(
-                                            "Soft Batch: connection error during RPC call: {:?}",
-                                            e
-                                        );
-                                        error!(error_msg);
-                                        Err(backoff::Error::Transient {
-                                            err: error_msg,
-                                            retry_after: None,
-                                        })
-                                    }
-                                    _ => {
-                                        let error_msg = format!(
-                                            "Soft Batch: unknown error from RPC call: {:?}",
-                                            e
-                                        );
-                                        error!(error_msg);
-                                        Err(backoff::Error::Transient {
-                                            err: error_msg,
-                                            retry_after: None,
-                                        })
-                                    }
-                                },
->>>>>>> d06849d7
                             }
                             _ => {
                                 let error_msg =
@@ -446,40 +369,17 @@
                     }
                 };
 
-<<<<<<< HEAD
                 info!(
                     "Running soft confirmation batch #{} with hash: 0x{} on DA block #{}",
                     l2_height,
                     hex::encode(soft_batch.hash),
                     soft_batch.da_slot_height
                 );
-=======
-                    info!(
-                        "Running soft confirmation batch #{} with hash: 0x{} on DA block #{}",
-                        l2_height,
-                        hex::encode(soft_batch.hash),
-                        soft_batch.da_slot_height
-                    );
-
-                    let mut signed_soft_confirmation: SignedSoftConfirmationBatch =
-                        soft_batch.clone().into();
-
-                    commitment_l2_heights.push(l2_height);
-                    sof_soft_confirmations_to_push.push(signed_soft_confirmation.clone());
-
-                    // The filtered block of soft batch, which is the block at the da_slot_height of soft batch
-                    let filtered_block = retry_backoff(exponential_backoff.clone(), || async {
-                        da_service
-                            .get_block_at(soft_batch.da_slot_height)
-                            .await
-                            .map_err(backoff::Error::transient)
-                    })
-                    .await?;
->>>>>>> d06849d7
 
                 let mut signed_soft_confirmation: SignedSoftConfirmationBatch =
                     soft_batch.clone().into();
 
+                commitment_l2_heights.push(l2_height);
                 sof_soft_confirmations_to_push.push(signed_soft_confirmation.clone());
 
                 // The filtered block of soft batch, which is the block at the da_slot_height of soft batch
@@ -498,7 +398,6 @@
                     da_block_headers_to_push.push(filtered_block.header().clone());
                 }
 
-<<<<<<< HEAD
                 let mut data_to_commit = SlotCommit::new(filtered_block.clone());
 
                 let pre_state = self
@@ -515,12 +414,8 @@
                     &filtered_block.validity_condition(),
                     &mut signed_soft_confirmation,
                 );
-=======
-                    self.ledger_db
-                        .set_l2_witness(l2_height, &slot_result.witness)?;
->>>>>>> d06849d7
-
-                state_transition_witnesses_to_push.push(slot_result.witness);
+                self.ledger_db
+                    .set_l2_witness(l2_height, &slot_result.witness)?;
 
                 for receipt in slot_result.batch_receipts {
                     data_to_commit.add_batch(receipt);
@@ -569,17 +464,11 @@
 
                 self.storage_manager.finalize_l2(l2_height)?;
 
-<<<<<<< HEAD
                 l2_height += 1;
-=======
-                commitments_l2_heights.push(commitment_l2_heights);
-                soft_confirmations.push_back(sof_soft_confirmations_to_push);
-                da_block_headers_of_soft_confirmations.push_back(da_block_headers_to_push);
->>>>>>> d06849d7
-            }
-
+            }
+
+            commitments_l2_heights.push(commitment_l2_heights);
             soft_confirmations.push_back(sof_soft_confirmations_to_push);
-            state_transition_witnesses.push_back(state_transition_witnesses_to_push);
             da_block_headers_of_soft_confirmations.push_back(da_block_headers_to_push);
 
             info!("Sending for proving");
