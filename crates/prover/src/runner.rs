--- conflicted
+++ resolved
@@ -16,12 +16,7 @@
 use jsonrpsee::server::{BatchRequestConfig, ServerBuilder};
 use jsonrpsee::RpcModule;
 use rand::Rng;
-<<<<<<< HEAD
 use sequencer_client::{GetSoftConfirmationResponse, SequencerClient};
-use shared_backup_db::{DbPoolError, PostgresConnector, ProofType};
-=======
-use sequencer_client::{GetSoftBatchResponse, SequencerClient};
->>>>>>> 39a901d3
 use sov_db::ledger_db::{ProverLedgerOps, SlotCommit};
 use sov_db::schema::types::{BatchNumber, SlotNumber, StoredStateTransition};
 use sov_modules_api::storage::HierarchicalStorageManager;
@@ -332,12 +327,8 @@
             .storage_manager
             .create_storage_on_l2_height(l2_height)?;
 
-<<<<<<< HEAD
         let slot_result = self.stf.apply_soft_confirmation(
-=======
-        let slot_result = self.stf.apply_soft_batch(
             self.fork_manager.active_fork(),
->>>>>>> 39a901d3
             self.sequencer_pub_key.as_slice(),
             // TODO(https://github.com/Sovereign-Labs/sovereign-sdk/issues/1247): incorrect pre-state root in case of re-org
             &self.state_root,
