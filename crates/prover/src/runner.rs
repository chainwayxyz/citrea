use core::panic;
use std::collections::VecDeque;
use std::marker::PhantomData;
use std::net::SocketAddr;
use std::sync::Arc;
use std::time::Duration;

use anyhow::{anyhow, bail};
use backoff::exponential::ExponentialBackoffBuilder;
use backoff::future::retry as retry_backoff;
use borsh::de::BorshDeserialize;
use citrea_primitives::fork::{Fork, ForkManager};
use citrea_primitives::types::SoftConfirmationHash;
use citrea_primitives::utils::merge_state_diffs;
use citrea_primitives::{get_da_block_at_height, L1BlockCache, MAX_STATEDIFF_SIZE_PROOF_THRESHOLD};
use jsonrpsee::core::client::Error as JsonrpseeError;
use jsonrpsee::server::{BatchRequestConfig, ServerBuilder};
use jsonrpsee::RpcModule;
use rand::Rng;
use sequencer_client::{GetSoftConfirmationResponse, SequencerClient};
use sov_db::ledger_db::{ProverLedgerOps, SlotCommit};
use sov_db::schema::types::{BatchNumber, SlotNumber, StoredStateTransition};
use sov_modules_api::storage::HierarchicalStorageManager;
use sov_modules_api::{BlobReaderTrait, Context, SignedSoftConfirmationBatch, SlotData, StateDiff};
use sov_modules_stf_blueprint::StfBlueprintTrait;
use sov_rollup_interface::da::{BlockHeaderTrait, DaData, DaSpec, SequencerCommitment};
use sov_rollup_interface::rpc::SoftConfirmationStatus;
use sov_rollup_interface::services::da::DaService;
use sov_rollup_interface::stf::{SoftConfirmationReceipt, StateTransitionFunction};
use sov_rollup_interface::zk::{Proof, StateTransitionData, ZkvmHost};
use sov_stf_runner::{
    InitVariant, ProverConfig, ProverService, RollupPublicKeys, RpcConfig, RunnerConfig,
};
use tokio::select;
use tokio::sync::{broadcast, mpsc, oneshot, Mutex};
use tokio::time::sleep;
use tracing::{debug, error, info, instrument, warn};

type StateRoot<ST, Vm, Da> = <ST as StateTransitionFunction<Vm, Da>>::StateRoot;

type CommitmentStateTransitionData<Stf, Vm, Da> = (
    VecDeque<Vec<<Stf as StateTransitionFunction<Vm, <Da as DaService>::Spec>>::Witness>>,
    VecDeque<Vec<SignedSoftConfirmationBatch>>,
    VecDeque<Vec<<<Da as DaService>::Spec as DaSpec>::BlockHeader>>,
);

pub struct CitreaProver<C, Da, Sm, Vm, Stf, Ps, DB>
where
    C: Context,
    Da: DaService,
    Sm: HierarchicalStorageManager<Da::Spec>,
    Vm: ZkvmHost,
    Stf: StateTransitionFunction<Vm, Da::Spec, Condition = <Da::Spec as DaSpec>::ValidityCondition>
        + StfBlueprintTrait<C, Da::Spec, Vm>,

    Ps: ProverService<Vm>,
    DB: ProverLedgerOps + Clone,
{
    start_l2_height: u64,
    da_service: Arc<Da>,
    stf: Stf,
    storage_manager: Sm,
    ledger_db: DB,
    state_root: StateRoot<Stf, Vm, Da::Spec>,
    batch_hash: SoftConfirmationHash,
    rpc_config: RpcConfig,
    #[allow(dead_code)]
    prover_service: Option<Ps>,
    sequencer_client: SequencerClient,
    sequencer_pub_key: Vec<u8>,
    sequencer_da_pub_key: Vec<u8>,
    phantom: std::marker::PhantomData<C>,
    prover_config: Option<ProverConfig>,
    code_commitment: Vm::CodeCommitment,
    l1_block_cache: Arc<Mutex<L1BlockCache<Da>>>,
    sync_blocks_count: u64,
    fork_manager: ForkManager,
    soft_confirmation_tx: broadcast::Sender<u64>,
}

impl<C, Da, Sm, Vm, Stf, Ps, DB> CitreaProver<C, Da, Sm, Vm, Stf, Ps, DB>
where
    C: Context,
    Da: DaService<Error = anyhow::Error> + Send + Sync + 'static,
    Sm: HierarchicalStorageManager<Da::Spec>,
    Vm: ZkvmHost,
    Stf: StateTransitionFunction<
            Vm,
            Da::Spec,
            Condition = <Da::Spec as DaSpec>::ValidityCondition,
            PreState = Sm::NativeStorage,
            ChangeSet = Sm::NativeChangeSet,
        > + StfBlueprintTrait<C, Da::Spec, Vm>,
    Ps: ProverService<Vm, StateRoot = Stf::StateRoot, Witness = Stf::Witness, DaService = Da>,
    DB: ProverLedgerOps + Clone,
{
    /// Creates a new `StateTransitionRunner`.
    ///
    /// If a previous state root is provided, uses that as the starting point
    /// for execution. Otherwise, initializes the chain using the provided
    /// genesis config.
    #[allow(clippy::too_many_arguments)]
    pub fn new(
        runner_config: RunnerConfig,
        public_keys: RollupPublicKeys,
        rpc_config: RpcConfig,
        da_service: Arc<Da>,
        ledger_db: DB,
        stf: Stf,
        mut storage_manager: Sm,
        init_variant: InitVariant<Stf, Vm, Da::Spec>,
        prover_service: Option<Ps>,
        prover_config: Option<ProverConfig>,
        code_commitment: Vm::CodeCommitment,
        sync_blocks_count: u64,
        fork_manager: ForkManager,
        soft_confirmation_tx: broadcast::Sender<u64>,
    ) -> Result<Self, anyhow::Error> {
        let (prev_state_root, prev_batch_hash) = match init_variant {
            InitVariant::Initialized((state_root, batch_hash)) => {
                debug!("Chain is already initialized. Skipping initialization.");
                (state_root, batch_hash)
            }
            InitVariant::Genesis(params) => {
                info!("No history detected. Initializing chain...");
                let storage = storage_manager.create_storage_on_l2_height(0)?;
                let (genesis_root, initialized_storage) = stf.init_chain(storage, params);
                storage_manager.save_change_set_l2(0, initialized_storage)?;
                storage_manager.finalize_l2(0)?;
                ledger_db.set_l2_genesis_state_root(&genesis_root)?;
                info!(
                    "Chain initialization is done. Genesis root: 0x{}",
                    hex::encode(genesis_root.as_ref()),
                );
                (genesis_root, [0; 32])
            }
        };

        // Start the main rollup loop
        let item_numbers = ledger_db.get_next_items_numbers();
        let last_soft_confirmation_processed_before_shutdown =
            item_numbers.soft_confirmation_number;
        // Last L1/L2 height before shutdown.
        let start_l2_height = last_soft_confirmation_processed_before_shutdown;

        Ok(Self {
            start_l2_height,
            da_service,
            stf,
            storage_manager,
            ledger_db,
            state_root: prev_state_root,
            batch_hash: prev_batch_hash,
            rpc_config,
            prover_service,
            sequencer_client: SequencerClient::new(runner_config.sequencer_client_url),
            sequencer_pub_key: public_keys.sequencer_public_key,
            sequencer_da_pub_key: public_keys.sequencer_da_pub_key,
            phantom: std::marker::PhantomData,
            prover_config,
            code_commitment,
            l1_block_cache: Arc::new(Mutex::new(L1BlockCache::new())),
            sync_blocks_count,
            fork_manager,
            soft_confirmation_tx,
        })
    }

    /// Starts a RPC server with provided rpc methods.
    pub async fn start_rpc_server(
        &self,
        methods: RpcModule<()>,
        channel: Option<oneshot::Sender<SocketAddr>>,
    ) {
        let bind_host = match self.rpc_config.bind_host.parse() {
            Ok(bind_host) => bind_host,
            Err(e) => {
                error!("Failed to parse bind host: {}", e);
                return;
            }
        };
        let listen_address = SocketAddr::new(bind_host, self.rpc_config.bind_port);

        let max_connections = self.rpc_config.max_connections;
        let max_subscriptions_per_connection = self.rpc_config.max_subscriptions_per_connection;
        let max_request_body_size = self.rpc_config.max_request_body_size;
        let max_response_body_size = self.rpc_config.max_response_body_size;
        let batch_requests_limit = self.rpc_config.batch_requests_limit;

        let _handle = tokio::spawn(async move {
            let server = ServerBuilder::default()
                .max_connections(max_connections)
                .max_subscriptions_per_connection(max_subscriptions_per_connection)
                .max_request_body_size(max_request_body_size)
                .max_response_body_size(max_response_body_size)
                .set_batch_request_config(BatchRequestConfig::Limit(batch_requests_limit))
                .build([listen_address].as_ref())
                .await;

            match server {
                Ok(server) => {
                    let bound_address = match server.local_addr() {
                        Ok(address) => address,
                        Err(e) => {
                            error!("{}", e);
                            return;
                        }
                    };
                    if let Some(channel) = channel {
                        if let Err(e) = channel.send(bound_address) {
                            error!("Could not send bound_address {}: {}", bound_address, e);
                            return;
                        }
                    }
                    info!("Starting RPC server at {} ", &bound_address);

                    let _server_handle = server.start(methods);
                    futures::future::pending::<()>().await;
                }
                Err(e) => {
                    error!("Could not start RPC server: {}", e);
                }
            }
        });
    }

    async fn check_and_recover_ongoing_proving_sessions(&self) -> Result<bool, anyhow::Error> {
        let prover_service = self
            .prover_service
            .as_ref()
            .expect("Prover service should be present");
        let results = prover_service
            .recover_proving_sessions_and_send_to_da(&self.da_service)
            .await?;
        if results.is_empty() {
            Ok(false)
        } else {
            for (tx_id, proof) in results {
                self.extract_and_store_proof(tx_id, proof).await?;
            }
            Ok(true)
        }
    }

    /// Runs the rollup.
    #[instrument(level = "trace", skip_all, err)]
    pub async fn run(&mut self) -> Result<(), anyhow::Error> {
        let skip_submission_until_l1 = std::env::var("SKIP_PROOF_SUBMISSION_UNTIL_L1")
            .map_or(0u64, |v| v.parse().unwrap_or(0));

        // Prover node should sync when a new sequencer commitment arrives
        // Check da block get and sync up to the latest block in the latest commitment
        let last_scanned_l1_height = self
            .ledger_db
            .get_last_scanned_l1_height()
            .unwrap_or_else(|_| panic!("Failed to get last scanned l1 height from the ledger db"));

        let start_l1_height = match last_scanned_l1_height {
            Some(height) => height.0,
            None => get_initial_slot_height::<Da::Spec>(&self.sequencer_client).await,
        };

        let prover_config = self.prover_config.clone().unwrap();

        // Create l1 sync worker task
        let (l1_tx, mut l1_rx) = mpsc::channel(1);

        let da_service = self.da_service.clone();
        let l1_block_cache = self.l1_block_cache.clone();

        let l1_handle = tokio::spawn(async move {
            l1_sync(start_l1_height, da_service, l1_tx, l1_block_cache).await;
        });
        tokio::pin!(l1_handle);

        // Create l2 sync worker task
        let (l2_tx, mut l2_rx) = mpsc::channel(1);

        let start_l2_height = self.start_l2_height;
        let sequencer_client = self.sequencer_client.clone();
        let sync_blocks_count = self.sync_blocks_count;

        let l2_handle = tokio::spawn(async move {
            sync_l2::<Da>(start_l2_height, sequencer_client, l2_tx, sync_blocks_count).await;
        });
        tokio::pin!(l2_handle);

        let da_service = self.da_service.clone();
        let l1_block_cache = self.l1_block_cache.clone();

        let mut pending_l1_blocks: VecDeque<<Da as DaService>::FilteredBlock> =
            VecDeque::<Da::FilteredBlock>::new();
        let pending_l1 = &mut pending_l1_blocks;

        let mut interval = tokio::time::interval(Duration::from_secs(1));
        interval.tick().await;

        loop {
            select! {
                _ = &mut l1_handle => {panic!("l1 sync handle exited unexpectedly");},
                _ = &mut l2_handle => {panic!("l2 sync handle exited unexpectedly");},
                Some(l1_block) = l1_rx.recv() => {
                    pending_l1.push_back(l1_block);
                 },
                _ = interval.tick() => {
                    if let Err(e) = self.process_l1_block(
                        pending_l1,
                        skip_submission_until_l1,
                        &prover_config,
                    ).await {
                        error!("Could not process L1 block and generate proof: {:?}", e);
                    }
                },
                Some(l2_blocks) = l2_rx.recv() => {
                    for (l2_height, l2_block) in l2_blocks {
                        let l1_block = get_da_block_at_height(&da_service, l2_block.da_slot_height, l1_block_cache.clone()).await?;
                        if let Err(e) = self.process_l2_block(l2_height, l2_block, l1_block).await {
                            error!("Could not process L2 block: {}", e);
                        }
                    }
                },
            }
        }
    }

    async fn process_l2_block(
        &mut self,
        l2_height: u64,
        soft_confirmation: GetSoftConfirmationResponse,
        current_l1_block: Da::FilteredBlock,
    ) -> anyhow::Result<()> {
        info!(
            "Running soft confirmation batch #{} with hash: 0x{} on DA block #{}",
            l2_height,
            hex::encode(soft_confirmation.hash),
            current_l1_block.header().height()
        );

        if self.batch_hash != soft_confirmation.prev_hash {
            bail!("Previous hash mismatch at height: {}", l2_height);
        }

        let mut data_to_commit = SlotCommit::new(current_l1_block.clone());

        let pre_state = self
            .storage_manager
            .create_storage_on_l2_height(l2_height)?;

        let slot_result = self.stf.apply_soft_confirmation(
            self.fork_manager.active_fork(),
            self.sequencer_pub_key.as_slice(),
            // TODO(https://github.com/Sovereign-Labs/sovereign-sdk/issues/1247): incorrect pre-state root in case of re-org
            &self.state_root,
            pre_state,
            Default::default(),
            current_l1_block.header(),
            &current_l1_block.validity_condition(),
            &mut soft_confirmation.clone().into(),
        );

        let next_state_root = slot_result.state_root;
        // Check if post state root is the same as the one in the soft confirmation
        if next_state_root.as_ref().to_vec() != soft_confirmation.state_root {
            bail!("Post state root mismatch at height: {}", l2_height)
        }

        // Save state diff to ledger DB
        self.ledger_db
            .set_l2_state_diff(BatchNumber(l2_height), slot_result.state_diff)?;
        // Save witness data to ledger db
        self.ledger_db
            .set_l2_witness(l2_height, &slot_result.witness)?;

        for receipt in slot_result.batch_receipts {
            data_to_commit.add_batch(receipt);
        }

        self.storage_manager
            .save_change_set_l2(l2_height, slot_result.change_set)?;

        self.storage_manager.finalize_l2(l2_height)?;

        let batch_receipt = data_to_commit.batch_receipts()[0].clone();

        let soft_confirmation_receipt = SoftConfirmationReceipt::<_, _, Da::Spec> {
            state_root: next_state_root.as_ref().to_vec(),
            phantom_data: PhantomData::<u64>,
            hash: soft_confirmation.hash,
            prev_hash: soft_confirmation.prev_hash,
            da_slot_hash: current_l1_block.header().hash(),
            da_slot_height: current_l1_block.header().height(),
            da_slot_txs_commitment: current_l1_block.header().txs_commitment(),
            tx_receipts: batch_receipt.tx_receipts,
            soft_confirmation_signature: soft_confirmation.soft_confirmation_signature,
            pub_key: soft_confirmation.pub_key,
            deposit_data: soft_confirmation
                .deposit_data
                .into_iter()
                .map(|x| x.tx)
                .collect(),
            l1_fee_rate: soft_confirmation.l1_fee_rate,
            timestamp: soft_confirmation.timestamp,
        };

        self.ledger_db
            .commit_soft_confirmation(soft_confirmation_receipt, true)?;

        self.ledger_db.extend_l2_range_of_l1_slot(
            SlotNumber(current_l1_block.header().height()),
            BatchNumber(l2_height),
        )?;

        // Register this new block with the fork manager to active
        // the new fork on the next block
        self.fork_manager.register_block(l2_height)?;

        // Only errors when there are no receivers
        let _ = self.soft_confirmation_tx.send(l2_height);

        self.state_root = next_state_root;
        self.batch_hash = soft_confirmation.hash;

        info!(
            "New State Root after soft confirmation #{} is: {:?}",
            l2_height, self.state_root
        );

        Ok(())
    }

    async fn process_l1_block(
        &mut self,
        pending_l1_blocks: &mut VecDeque<<Da as DaService>::FilteredBlock>,
        skip_submission_until_l1: u64,
        prover_config: &ProverConfig,
    ) -> Result<(), anyhow::Error> {
        let mut proving_session_exists = self.check_and_recover_ongoing_proving_sessions().await?;
        while !pending_l1_blocks.is_empty() {
            let l1_block = pending_l1_blocks
                .front()
                .expect("Pending l1 blocks cannot be empty");
            // work on the first unprocessed l1 block
            let l1_height = l1_block.header().height();

            // Set the l1 height of the l1 hash
            self.ledger_db
                .set_l1_height_of_l1_hash(
                    l1_block.header().hash().into(),
                    l1_block.header().height(),
                )
                .unwrap();

            let mut da_data: Vec<<<Da as DaService>::Spec as DaSpec>::BlobTransaction> =
                self.da_service.extract_relevant_blobs(l1_block);
            // if we don't do this, the zk circuit can't read the sequencer commitments
            da_data.iter_mut().for_each(|blob| {
                blob.full_data();
            });
            let mut sequencer_commitments: Vec<SequencerCommitment> =
                self.extract_sequencer_commitments(l1_block.header().hash().into(), &mut da_data);

            if sequencer_commitments.is_empty() {
                info!("No sequencer commitment found at height {}", l1_height,);
                self.ledger_db
                    .set_last_scanned_l1_height(SlotNumber(l1_height))
                    .unwrap_or_else(|_| {
                        panic!(
                            "Failed to put prover last scanned l1 height in the ledger db {}",
                            l1_height
                        )
                    });

                pending_l1_blocks.pop_front();
                continue;
            }

            info!(
                "Processing {} sequencer commitments at height {}",
                sequencer_commitments.len(),
                l1_block.header().height(),
            );

            // If the L2 range does not exist, we break off the local loop getting back to
            // the outer loop / select to make room for other tasks to run.
            // We retry the L1 block there as well.
            if !self.check_l2_range_exists(
                sequencer_commitments[0].l2_start_block_number,
                sequencer_commitments[sequencer_commitments.len() - 1].l2_end_block_number,
            ) {
                break;
            }

<<<<<<< HEAD
            // Make the decision to prove all sequencer commitment groups
            let should_prove: bool = {
                let mut rng = rand::thread_rng();
                // if proof_sampling_number is 0, then we always prove and submit
                // otherwise we submit and prove with a probability of 1/proof_sampling_number
                if prover_config.proof_sampling_number == 0 {
                    true
                } else {
                    rng.gen_range(0..prover_config.proof_sampling_number) == 0
                }
            };

            let sequencer_commitments =
                self.filter_out_proven_commitments(&sequencer_commitments)?;

            // Make sure all sequencer commitments are stored in ascending order.
            sequencer_commitments.sort_unstable();

            let sequencer_commitments_groups =
                self.break_sequencer_commitments_into_groups(sequencer_commitments)?;

            for sequencer_commitments in sequencer_commitments_groups {
                let first_l2_height_of_l1 = sequencer_commitments[0].l2_start_block_number;
                let last_l2_height_of_l1 =
                    sequencer_commitments[sequencer_commitments.len() - 1].l2_end_block_number;

                let (
                    state_transition_witnesses,
                    soft_confirmations,
                    da_block_headers_of_soft_confirmations,
                ) = self
                    .get_state_transition_data_from_commitments(
                        &sequencer_commitments,
                        &self.da_service,
=======
            let da_block_header_of_commitments: <<Da as DaService>::Spec as DaSpec>::BlockHeader =
                l1_block.header().clone();

            let hash = da_block_header_of_commitments.hash();

            if !proving_session_exists {
                let sequencer_commitments_groups =
                    self.break_sequencer_commitments_into_groups(sequencer_commitments)?;
                for sequencer_commitments in sequencer_commitments_groups {
                    // There is no ongoing bonsai session to recover
                    let transition_data: StateTransitionData<
                        Stf::StateRoot,
                        Stf::Witness,
                        Da::Spec,
                    > = self
                        .create_state_transition_data(
                            &sequencer_commitments,
                            da_block_header_of_commitments.clone(),
                            da_data.clone(),
                            l1_block,
                        )
                        .await?;

                    self.prove_state_transition(
                        transition_data,
                        prover_config,
                        skip_submission_until_l1,
                        l1_height,
                        hash.clone(),
>>>>>>> fe4cadde
                    )
                    .await?;
                    proving_session_exists = false;

<<<<<<< HEAD
                let da_block_header_of_commitments = l1_block.header().clone();

                let hash = da_block_header_of_commitments.hash();
                let initial_state_root = self
                    .ledger_db
                    .get_l2_state_root::<Stf::StateRoot>(first_l2_height_of_l1 - 1)?
                    .expect("There should be a state root");
                let initial_batch_hash = self
                    .ledger_db
                    .get_soft_confirmation_by_number(&BatchNumber(first_l2_height_of_l1))?
                    .ok_or(anyhow!(
                        "Could not find soft confirmation at height {}",
                        first_l2_height_of_l1
                    ))?
                    .prev_hash;

                let final_state_root = self
                    .ledger_db
                    .get_l2_state_root::<Stf::StateRoot>(last_l2_height_of_l1)?
                    .expect("There should be a state root");

                let (inclusion_proof, completeness_proof) = self
                    .da_service
                    .get_extraction_proof(l1_block, &da_data.clone())
                    .await;

                let transition_data: StateTransitionData<Stf::StateRoot, Stf::Witness, Da::Spec> =
                    StateTransitionData {
                        initial_state_root,
                        final_state_root,
                        initial_batch_hash,
                        da_data: da_data.clone(),
                        da_block_header_of_commitments,
                        inclusion_proof,
                        completeness_proof,
                        soft_confirmations,
                        state_transition_witnesses,
                        da_block_headers_of_soft_confirmations,
                        sequencer_commitments_range: (
                            0,
                            (sequencer_commitments.len() - 1).try_into().expect(
                                "cant be more than 4 billion commitments in a da block; qed",
                            ),
                        ), // for now process all commitments
                        sequencer_public_key: self.sequencer_pub_key.clone(),
                        sequencer_da_public_key: self.sequencer_da_pub_key.clone(),
                    };

                // Skip submission until l1 height
                if l1_height >= skip_submission_until_l1 && should_prove {
                    self.generate_and_submit_proof(transition_data, l1_height, hash)
                        .await?;
                } else {
                    info!("Skipping proving for l1 height {}", l1_height);
=======
                    self.save_commitments(sequencer_commitments, l1_height);
>>>>>>> fe4cadde
                }
            }

            if let Err(e) = self
                .ledger_db
                .set_last_scanned_l1_height(SlotNumber(l1_height))
            {
                panic!(
                    "Failed to put prover last scanned l1 height in the ledger db: {}",
                    e
                );
            }

            pending_l1_blocks.pop_front();
        }
        Ok(())
    }

    async fn prove_state_transition(
        &self,
        transition_data: StateTransitionData<Stf::StateRoot, Stf::Witness, Da::Spec>,
        prover_config: &ProverConfig,
        skip_submission_until_l1: u64,
        l1_height: u64,
        hash: <<Da as DaService>::Spec as DaSpec>::SlotHash,
    ) -> Result<(), anyhow::Error> {
        // if proof_sampling_number is 0, then we always prove and submit
        // otherwise we submit and prove with a probability of 1/proof_sampling_number
        let should_prove = prover_config.proof_sampling_number == 0
            || rand::thread_rng().gen_range(0..prover_config.proof_sampling_number) == 0;

        // Skip submission until l1 height
        if l1_height >= skip_submission_until_l1 && should_prove {
            self.generate_and_submit_proof(transition_data, hash)
                .await?;
        } else {
            info!("Skipping proving for l1 height {}", l1_height);
        }
        Ok(())
    }

    async fn create_state_transition_data(
        &self,
        sequencer_commitments: &[SequencerCommitment],
        da_block_header_of_commitments: <<Da as DaService>::Spec as DaSpec>::BlockHeader,
        da_data: Vec<<<Da as DaService>::Spec as DaSpec>::BlobTransaction>,
        l1_block: &Da::FilteredBlock,
    ) -> Result<StateTransitionData<Stf::StateRoot, Stf::Witness, Da::Spec>, anyhow::Error> {
        let first_l2_height_of_l1 = sequencer_commitments[0].l2_start_block_number;
        let last_l2_height_of_l1 =
            sequencer_commitments[sequencer_commitments.len() - 1].l2_end_block_number;
        let (
            state_transition_witnesses,
            soft_confirmations,
            da_block_headers_of_soft_confirmations,
        ) = self
            .get_state_transition_data_from_commitments(sequencer_commitments, &self.da_service)
            .await?;
        let initial_state_root = self
            .ledger_db
            .get_l2_state_root::<Stf::StateRoot>(first_l2_height_of_l1 - 1)?
            .expect("There should be a state root");
        let initial_batch_hash = self
            .ledger_db
            .get_soft_confirmation_by_number(&BatchNumber(first_l2_height_of_l1))?
            .ok_or(anyhow!(
                "Could not find soft batch at height {}",
                first_l2_height_of_l1
            ))?
            .prev_hash;

        let final_state_root = self
            .ledger_db
            .get_l2_state_root::<Stf::StateRoot>(last_l2_height_of_l1)?
            .expect("There should be a state root");

        let (inclusion_proof, completeness_proof) = self
            .da_service
            .get_extraction_proof(l1_block, &da_data)
            .await;

        let transition_data: StateTransitionData<Stf::StateRoot, Stf::Witness, Da::Spec> =
            StateTransitionData {
                initial_state_root,
                final_state_root,
                initial_batch_hash,
                da_data,
                da_block_header_of_commitments,
                inclusion_proof,
                completeness_proof,
                soft_confirmations,
                state_transition_witnesses,
                da_block_headers_of_soft_confirmations,
                sequencer_commitments_range: (
                    0,
                    (sequencer_commitments.len() - 1)
                        .try_into()
                        .expect("cant be more than 4 billion commitments in a da block; qed"),
                ), // for now process all commitments
                sequencer_public_key: self.sequencer_pub_key.clone(),
                sequencer_da_public_key: self.sequencer_da_pub_key.clone(),
            };
        Ok(transition_data)
    }

    fn extract_sequencer_commitments(
        &self,
        l1_block_hash: [u8; 32],
        da_data: &mut [<<Da as DaService>::Spec as DaSpec>::BlobTransaction],
    ) -> Vec<SequencerCommitment> {
        let mut sequencer_commitments = vec![];
        // if we don't do this, the zk circuit can't read the sequencer commitments
        da_data.iter_mut().for_each(|blob| {
            blob.full_data();
        });
        da_data.iter_mut().for_each(|tx| {
            let data = DaData::try_from_slice(tx.full_data());
            // Check for commitment
            if tx.sender().as_ref() == self.sequencer_da_pub_key.as_slice() {
                if let Ok(DaData::SequencerCommitment(seq_com)) = data {
                    sequencer_commitments.push(seq_com);
                } else {
                    tracing::warn!(
                        "Found broken DA data in block 0x{}: {:?}",
                        hex::encode(l1_block_hash),
                        data
                    );
                }
            }
        });
        sequencer_commitments
    }

    async fn get_state_transition_data_from_commitments(
        &self,
        sequencer_commitments: &[SequencerCommitment],
        da_service: &Arc<Da>,
    ) -> Result<CommitmentStateTransitionData<Stf, Vm, Da>, anyhow::Error> {
        let mut state_transition_witnesses: VecDeque<
            Vec<<Stf as StateTransitionFunction<Vm, <Da as DaService>::Spec>>::Witness>,
        > = VecDeque::new();
        let mut soft_confirmations: VecDeque<Vec<SignedSoftConfirmationBatch>> = VecDeque::new();
        let mut da_block_headers_of_soft_confirmations: VecDeque<
            Vec<<<Da as DaService>::Spec as DaSpec>::BlockHeader>,
        > = VecDeque::new();
        for sequencer_commitment in sequencer_commitments.to_owned().iter() {
            // get the l2 height ranges of each seq_commitments
            let mut witnesses = vec![];
            let start_l2 = sequencer_commitment.l2_start_block_number;
            let end_l2 = sequencer_commitment.l2_end_block_number;
            let soft_confirmations_in_commitment = match self
                .ledger_db
                .get_soft_confirmation_range(&(BatchNumber(start_l2)..BatchNumber(end_l2 + 1)))
            {
                Ok(soft_confirmations) => soft_confirmations,
                Err(e) => {
                    return Err(anyhow!(
                        "Failed to get soft confirmations from the ledger db: {}",
                        e
                    ));
                }
            };
            let mut commitment_soft_confirmations = vec![];
            let mut da_block_headers_to_push: Vec<
                <<Da as DaService>::Spec as DaSpec>::BlockHeader,
            > = vec![];
            for soft_confirmation in soft_confirmations_in_commitment {
                if da_block_headers_to_push.is_empty()
                    || da_block_headers_to_push.last().unwrap().height()
                        != soft_confirmation.da_slot_height
                {
                    let filtered_block = match get_da_block_at_height(
                        da_service,
                        soft_confirmation.da_slot_height,
                        self.l1_block_cache.clone(),
                    )
                    .await
                    {
                        Ok(block) => block,
                        Err(_) => {
                            return Err(anyhow!(
                                "Error while fetching DA block at height: {}",
                                soft_confirmation.da_slot_height
                            ));
                        }
                    };
                    da_block_headers_to_push.push(filtered_block.header().clone());
                }
                let signed_soft_confirmation: SignedSoftConfirmationBatch =
                    soft_confirmation.clone().into();
                commitment_soft_confirmations.push(signed_soft_confirmation.clone());
            }
            soft_confirmations.push_back(commitment_soft_confirmations);

            da_block_headers_of_soft_confirmations.push_back(da_block_headers_to_push);
            for l2_height in sequencer_commitment.l2_start_block_number
                ..=sequencer_commitment.l2_end_block_number
            {
                let witness = match self.ledger_db.get_l2_witness::<Stf::Witness>(l2_height) {
                    Ok(witness) => witness,
                    Err(e) => {
                        return Err(anyhow!("Failed to get witness from the ledger db: {}", e))
                    }
                };

                witnesses.push(witness.expect("A witness must be present"));
            }
            state_transition_witnesses.push_back(witnesses);
        }
        Ok((
            state_transition_witnesses,
            soft_confirmations,
            da_block_headers_of_soft_confirmations,
        ))
    }

    fn check_l2_range_exists(&self, first_l2_height_of_l1: u64, last_l2_height_of_l1: u64) -> bool {
        let ledger_db = &self.ledger_db.clone();
        if let Ok(range) = ledger_db.clone().get_soft_confirmation_range(
            &(BatchNumber(first_l2_height_of_l1)..BatchNumber(last_l2_height_of_l1 + 1)),
        ) {
            if (range.len() as u64) >= (last_l2_height_of_l1 - first_l2_height_of_l1 + 1) {
                return true;
            }
        }
        false
    }

    async fn generate_and_submit_proof(
        &self,
        transition_data: StateTransitionData<Stf::StateRoot, Stf::Witness, Da::Spec>,
        hash: <<Da as DaService>::Spec as DaSpec>::SlotHash,
    ) -> Result<(), anyhow::Error> {
        let prover_service = self
            .prover_service
            .as_ref()
            .expect("Prover service should be present");

        prover_service.submit_witness(transition_data).await;

        prover_service.prove(hash.clone()).await?;

        let (tx_id, proof) = match prover_service
            .wait_for_proving_and_send_to_da(hash.clone(), &self.da_service)
            .await
        {
            Ok((tx_id, proof)) => (tx_id, proof),
            Err(e) => {
                return Err(anyhow!("Failed to prove and send to DA: {}", e));
            }
        };

        self.extract_and_store_proof(tx_id, proof).await
    }

    async fn extract_and_store_proof(
        &self,
        tx_id: <Da as DaService>::TransactionId,
        proof: Proof,
    ) -> Result<(), anyhow::Error> {
        let tx_id_u8 = tx_id.into();

        // l1_height => (tx_id, proof, transition_data)
        // save proof along with tx id to db, should be queriable by slot number or slot hash
        let transition_data: sov_modules_api::StateTransition<
            <Da as DaService>::Spec,
            Stf::StateRoot,
        > = Vm::extract_output(&proof).expect("Proof should be deserializable");

        match proof {
            Proof::PublicInput(_) => {
                warn!("Proof is public input, skipping");
            }
            Proof::Full(ref proof) => {
                info!("Verifying proof!");
                let transition_data_from_proof =
                    Vm::verify_and_extract_output::<<Da as DaService>::Spec, Stf::StateRoot>(
                        &proof.clone(),
                        &self.code_commitment,
                    )
                    .expect("Proof should be verifiable");

                info!(
                    "transition data from proof: {:?}",
                    transition_data_from_proof
                );
            }
        }

        info!("transition data: {:?}", transition_data);

        let slot_hash = transition_data.da_slot_hash.into();

        let stored_state_transition = StoredStateTransition {
            initial_state_root: transition_data.initial_state_root.as_ref().to_vec(),
            final_state_root: transition_data.final_state_root.as_ref().to_vec(),
            state_diff: transition_data.state_diff,
            da_slot_hash: slot_hash,
            sequencer_commitments_range: transition_data.sequencer_commitments_range,
            sequencer_public_key: transition_data.sequencer_public_key,
            sequencer_da_public_key: transition_data.sequencer_da_public_key,
            validity_condition: borsh::to_vec(&transition_data.validity_condition).unwrap(),
        };
        let l1_height = self
            .ledger_db
            .get_l1_height_of_l1_hash(slot_hash)?
            .expect("l1 height should exist");

        if let Err(e) =
            self.ledger_db
                .put_proof_data(l1_height, tx_id_u8, proof, stored_state_transition)
        {
            panic!("Failed to put proof data in the ledger db: {}", e);
        }
        Ok(())
    }

    fn save_commitments(&self, sequencer_commitments: Vec<SequencerCommitment>, l1_height: u64) {
        for sequencer_commitment in sequencer_commitments.into_iter() {
            // Save commitments on prover ledger db
            self.ledger_db
                .update_commitments_on_da_slot(l1_height, sequencer_commitment.clone())
                .unwrap();

            let l2_start_height = sequencer_commitment.l2_start_block_number;
            let l2_end_height = sequencer_commitment.l2_end_block_number;
            for i in l2_start_height..=l2_end_height {
                self.ledger_db
                    .put_soft_confirmation_status(BatchNumber(i), SoftConfirmationStatus::Finalized)
                    .unwrap_or_else(|_| {
                        panic!(
                            "Failed to put soft confirmation status in the ledger db {}",
                            i
                        )
                    });
            }
        }
    }

    /// Allows to read current state root
    pub fn get_state_root(&self) -> &Stf::StateRoot {
        &self.state_root
    }

    fn break_sequencer_commitments_into_groups(
        &self,
        sequencer_commitments: Vec<SequencerCommitment>,
    ) -> anyhow::Result<Vec<Vec<SequencerCommitment>>> {
        let mut result = vec![];

        let mut group = vec![];
        let mut cumulative_state_diff = StateDiff::new();
        for sequencer_commitment in sequencer_commitments {
            let mut sequencer_commitment_state_diff = StateDiff::new();
            for l2_height in sequencer_commitment.l2_start_block_number
                ..=sequencer_commitment.l2_end_block_number
            {
                let state_diff = self
                    .ledger_db
                    .get_l2_state_diff(BatchNumber(l2_height))?
                    .ok_or(anyhow!(
                        "Could not find state diff for L2 range {}-{}",
                        sequencer_commitment.l2_start_block_number,
                        sequencer_commitment.l2_end_block_number
                    ))?;
                sequencer_commitment_state_diff =
                    merge_state_diffs(sequencer_commitment_state_diff, state_diff);
            }
            cumulative_state_diff = merge_state_diffs(
                cumulative_state_diff,
                sequencer_commitment_state_diff.clone(),
            );

            let serialized_state_diff = borsh::to_vec(&cumulative_state_diff)?;

            let state_diff_threshold_reached =
                serialized_state_diff.len() as u64 > MAX_STATEDIFF_SIZE_PROOF_THRESHOLD;

            if state_diff_threshold_reached && !group.is_empty() {
                // We've exceeded the limit with the current commitments
                // so we have to stop at the previous one.
                result.push(group);
                // Reset the cumulative state diff to be equal to the current commitment state diff
                cumulative_state_diff = sequencer_commitment_state_diff;
                group = vec![sequencer_commitment.clone()];
            } else {
                group.push(sequencer_commitment.clone());
            }
        }

        // If the last group hasn't been reset because it has not reached the threshold,
        // Add it anyway
        if !group.is_empty() {
            result.push(group);
        }

        Ok(result)
    }

    fn filter_out_proven_commitments(
        &self,
        sequencer_commitments: &[SequencerCommitment],
    ) -> anyhow::Result<Vec<SequencerCommitment>> {
        let mut filtered = vec![];
        for sequencer_commitment in sequencer_commitments {
            let Some(status) = self.ledger_db.get_soft_confirmation_status(BatchNumber(
                sequencer_commitment.l2_end_block_number,
            ))?
            else {
                filtered.push(sequencer_commitment.clone());
                continue;
            };

            if status != SoftConfirmationStatus::Finalized {
                filtered.push(sequencer_commitment.clone());
            }
        }

        Ok(filtered)
    }
}

async fn l1_sync<Da>(
    start_l1_height: u64,
    da_service: Arc<Da>,
    sender: mpsc::Sender<Da::FilteredBlock>,
    l1_block_cache: Arc<Mutex<L1BlockCache<Da>>>,
) where
    Da: DaService,
{
    let mut l1_height = start_l1_height;
    info!("Starting to sync from L1 height {}", l1_height);

    'block_sync: loop {
        // TODO: for a node, the da block at slot_height might not have been finalized yet
        // should wait for it to be finalized
        let last_finalized_l1_block_header =
            match da_service.get_last_finalized_block_header().await {
                Ok(header) => header,
                Err(e) => {
                    error!("Could not fetch last finalized L1 block header: {}", e);
                    sleep(Duration::from_secs(2)).await;
                    continue;
                }
            };

        let new_l1_height = last_finalized_l1_block_header.height();

        for block_number in l1_height + 1..=new_l1_height {
            let l1_block =
                match get_da_block_at_height(&da_service, block_number, l1_block_cache.clone())
                    .await
                {
                    Ok(block) => block,
                    Err(e) => {
                        error!("Could not fetch last finalized L1 block: {}", e);
                        sleep(Duration::from_secs(2)).await;
                        continue 'block_sync;
                    }
                };
            if block_number > l1_height {
                l1_height = block_number;
                if let Err(e) = sender.send(l1_block).await {
                    error!("Could not notify about L1 block: {}", e);
                    continue 'block_sync;
                }
            }
        }

        sleep(Duration::from_secs(2)).await;
    }
}

async fn sync_l2<Da>(
    start_l2_height: u64,
    sequencer_client: SequencerClient,
    sender: mpsc::Sender<Vec<(u64, GetSoftConfirmationResponse)>>,
    sync_blocks_count: u64,
) where
    Da: DaService,
{
    let mut l2_height = start_l2_height;
    info!("Starting to sync from L2 height {}", l2_height);
    loop {
        let exponential_backoff = ExponentialBackoffBuilder::<backoff::SystemClock>::new()
            .with_initial_interval(Duration::from_secs(1))
            .with_max_elapsed_time(Some(Duration::from_secs(15 * 60)))
            .with_multiplier(1.0)
            .build();

        let inner_client = &sequencer_client;
        let soft_confirmations: Vec<GetSoftConfirmationResponse> =
            match retry_backoff(exponential_backoff.clone(), || async move {
                let soft_confirmations = inner_client
                    .get_soft_confirmation_range::<Da::Spec>(
                        l2_height..l2_height + sync_blocks_count,
                    )
                    .await;

                match soft_confirmations {
                    Ok(soft_confirmations) => {
                        Ok(soft_confirmations.into_iter().flatten().collect::<Vec<_>>())
                    }
                    Err(e) => match e.downcast_ref::<JsonrpseeError>() {
                        Some(JsonrpseeError::Transport(e)) => {
                            let error_msg = format!(
                                "Soft Confirmation: connection error during RPC call: {:?}",
                                e
                            );
                            debug!(error_msg);
                            Err(backoff::Error::Transient {
                                err: error_msg,
                                retry_after: None,
                            })
                        }
                        _ => Err(backoff::Error::Transient {
                            err: format!("Soft Confirmation: unknown error from RPC call: {:?}", e),
                            retry_after: None,
                        }),
                    },
                }
            })
            .await
            {
                Ok(soft_confirmations) => soft_confirmations,
                Err(_) => {
                    continue;
                }
            };

        if soft_confirmations.is_empty() {
            debug!(
                "Soft Confirmation: no batch at starting height {}, retrying...",
                l2_height
            );

            sleep(Duration::from_secs(1)).await;
            continue;
        }

        let soft_confirmations: Vec<(u64, GetSoftConfirmationResponse)> = (l2_height
            ..l2_height + soft_confirmations.len() as u64)
            .zip(soft_confirmations)
            .collect();

        l2_height += soft_confirmations.len() as u64;

        if let Err(e) = sender.send(soft_confirmations).await {
            error!("Could not notify about L2 block: {}", e);
        }
    }
}

async fn get_initial_slot_height<Da: DaSpec>(client: &SequencerClient) -> u64 {
    loop {
        match client.get_soft_confirmation::<Da>(1).await {
            Ok(Some(batch)) => return batch.da_slot_height,
            _ => {
                // sleep 1
                tokio::time::sleep(std::time::Duration::from_secs(1)).await;
                continue;
            }
        }
    }
}<|MERGE_RESOLUTION|>--- conflicted
+++ resolved
@@ -452,11 +452,12 @@
 
             let mut da_data: Vec<<<Da as DaService>::Spec as DaSpec>::BlobTransaction> =
                 self.da_service.extract_relevant_blobs(l1_block);
+
             // if we don't do this, the zk circuit can't read the sequencer commitments
             da_data.iter_mut().for_each(|blob| {
                 blob.full_data();
             });
-            let mut sequencer_commitments: Vec<SequencerCommitment> =
+            let sequencer_commitments: Vec<SequencerCommitment> =
                 self.extract_sequencer_commitments(l1_block.header().hash().into(), &mut da_data);
 
             if sequencer_commitments.is_empty() {
@@ -490,50 +491,25 @@
                 break;
             }
 
-<<<<<<< HEAD
-            // Make the decision to prove all sequencer commitment groups
-            let should_prove: bool = {
-                let mut rng = rand::thread_rng();
-                // if proof_sampling_number is 0, then we always prove and submit
-                // otherwise we submit and prove with a probability of 1/proof_sampling_number
-                if prover_config.proof_sampling_number == 0 {
-                    true
-                } else {
-                    rng.gen_range(0..prover_config.proof_sampling_number) == 0
-                }
-            };
-
-            let sequencer_commitments =
+            // if proof_sampling_number is 0, then we always prove and submit
+            // otherwise we submit and prove with a probability of 1/proof_sampling_number
+            let should_prove = prover_config.proof_sampling_number == 0
+                || rand::thread_rng().gen_range(0..prover_config.proof_sampling_number) == 0;
+
+            let mut sequencer_commitments =
                 self.filter_out_proven_commitments(&sequencer_commitments)?;
-
             // Make sure all sequencer commitments are stored in ascending order.
             sequencer_commitments.sort_unstable();
 
-            let sequencer_commitments_groups =
-                self.break_sequencer_commitments_into_groups(sequencer_commitments)?;
-
-            for sequencer_commitments in sequencer_commitments_groups {
-                let first_l2_height_of_l1 = sequencer_commitments[0].l2_start_block_number;
-                let last_l2_height_of_l1 =
-                    sequencer_commitments[sequencer_commitments.len() - 1].l2_end_block_number;
-
-                let (
-                    state_transition_witnesses,
-                    soft_confirmations,
-                    da_block_headers_of_soft_confirmations,
-                ) = self
-                    .get_state_transition_data_from_commitments(
-                        &sequencer_commitments,
-                        &self.da_service,
-=======
             let da_block_header_of_commitments: <<Da as DaService>::Spec as DaSpec>::BlockHeader =
                 l1_block.header().clone();
 
             let hash = da_block_header_of_commitments.hash();
 
-            if !proving_session_exists {
+            if !proving_session_exists && should_prove {
                 let sequencer_commitments_groups =
                     self.break_sequencer_commitments_into_groups(sequencer_commitments)?;
+
                 for sequencer_commitments in sequencer_commitments_groups {
                     // There is no ongoing bonsai session to recover
                     let transition_data: StateTransitionData<
@@ -551,73 +527,14 @@
 
                     self.prove_state_transition(
                         transition_data,
-                        prover_config,
                         skip_submission_until_l1,
                         l1_height,
                         hash.clone(),
->>>>>>> fe4cadde
                     )
                     .await?;
                     proving_session_exists = false;
 
-<<<<<<< HEAD
-                let da_block_header_of_commitments = l1_block.header().clone();
-
-                let hash = da_block_header_of_commitments.hash();
-                let initial_state_root = self
-                    .ledger_db
-                    .get_l2_state_root::<Stf::StateRoot>(first_l2_height_of_l1 - 1)?
-                    .expect("There should be a state root");
-                let initial_batch_hash = self
-                    .ledger_db
-                    .get_soft_confirmation_by_number(&BatchNumber(first_l2_height_of_l1))?
-                    .ok_or(anyhow!(
-                        "Could not find soft confirmation at height {}",
-                        first_l2_height_of_l1
-                    ))?
-                    .prev_hash;
-
-                let final_state_root = self
-                    .ledger_db
-                    .get_l2_state_root::<Stf::StateRoot>(last_l2_height_of_l1)?
-                    .expect("There should be a state root");
-
-                let (inclusion_proof, completeness_proof) = self
-                    .da_service
-                    .get_extraction_proof(l1_block, &da_data.clone())
-                    .await;
-
-                let transition_data: StateTransitionData<Stf::StateRoot, Stf::Witness, Da::Spec> =
-                    StateTransitionData {
-                        initial_state_root,
-                        final_state_root,
-                        initial_batch_hash,
-                        da_data: da_data.clone(),
-                        da_block_header_of_commitments,
-                        inclusion_proof,
-                        completeness_proof,
-                        soft_confirmations,
-                        state_transition_witnesses,
-                        da_block_headers_of_soft_confirmations,
-                        sequencer_commitments_range: (
-                            0,
-                            (sequencer_commitments.len() - 1).try_into().expect(
-                                "cant be more than 4 billion commitments in a da block; qed",
-                            ),
-                        ), // for now process all commitments
-                        sequencer_public_key: self.sequencer_pub_key.clone(),
-                        sequencer_da_public_key: self.sequencer_da_pub_key.clone(),
-                    };
-
-                // Skip submission until l1 height
-                if l1_height >= skip_submission_until_l1 && should_prove {
-                    self.generate_and_submit_proof(transition_data, l1_height, hash)
-                        .await?;
-                } else {
-                    info!("Skipping proving for l1 height {}", l1_height);
-=======
                     self.save_commitments(sequencer_commitments, l1_height);
->>>>>>> fe4cadde
                 }
             }
 
@@ -639,18 +556,12 @@
     async fn prove_state_transition(
         &self,
         transition_data: StateTransitionData<Stf::StateRoot, Stf::Witness, Da::Spec>,
-        prover_config: &ProverConfig,
         skip_submission_until_l1: u64,
         l1_height: u64,
         hash: <<Da as DaService>::Spec as DaSpec>::SlotHash,
     ) -> Result<(), anyhow::Error> {
-        // if proof_sampling_number is 0, then we always prove and submit
-        // otherwise we submit and prove with a probability of 1/proof_sampling_number
-        let should_prove = prover_config.proof_sampling_number == 0
-            || rand::thread_rng().gen_range(0..prover_config.proof_sampling_number) == 0;
-
         // Skip submission until l1 height
-        if l1_height >= skip_submission_until_l1 && should_prove {
+        if l1_height >= skip_submission_until_l1 {
             self.generate_and_submit_proof(transition_data, hash)
                 .await?;
         } else {
