use core::panic;
use std::collections::{HashMap, VecDeque};
use std::net::SocketAddr;
use std::sync::Arc;
use std::time::Duration;

use anyhow::bail;
use backoff::exponential::ExponentialBackoffBuilder;
use backoff::future::retry as retry_backoff;
use citrea_primitives::types::SoftConfirmationHash;
use citrea_primitives::{get_da_block_at_height, L1BlockCache};
use jsonrpsee::core::client::Error as JsonrpseeError;
use jsonrpsee::server::{BatchRequestConfig, ServerBuilder};
use jsonrpsee::RpcModule;
use sequencer_client::{GetSoftConfirmationResponse, SequencerClient};
use sov_db::ledger_db::ProverLedgerOps;
use sov_db::schema::types::{BatchNumber, SlotNumber};
use sov_modules_api::storage::HierarchicalStorageManager;
use sov_modules_api::{Context, SlotData};
use sov_modules_stf_blueprint::StfBlueprintTrait;
use sov_rollup_interface::da::{BlockHeaderTrait, DaSpec};
use sov_rollup_interface::fork::ForkManager;
use sov_rollup_interface::services::da::DaService;
use sov_rollup_interface::spec::SpecId;
use sov_rollup_interface::stf::StateTransitionFunction;
use sov_rollup_interface::zk::ZkvmHost;
use sov_stf_runner::{
    InitVariant, ProverConfig, ProverService, RollupPublicKeys, RpcConfig, RunnerConfig,
};
use tokio::select;
use tokio::sync::{broadcast, mpsc, oneshot, Mutex};
use tokio::time::sleep;
use tracing::{debug, error, info, instrument};

use crate::da_block_handler::L1BlockHandler;

type StateRoot<ST, Vm, Da> = <ST as StateTransitionFunction<Vm, Da>>::StateRoot;

pub struct CitreaProver<C, Da, Sm, Vm, Stf, Ps, DB>
where
    C: Context,
    Da: DaService,
    Sm: HierarchicalStorageManager<Da::Spec>,
    Vm: ZkvmHost,
    Stf: StateTransitionFunction<Vm, Da::Spec, Condition = <Da::Spec as DaSpec>::ValidityCondition>
        + StfBlueprintTrait<C, Da::Spec, Vm>,

    Ps: ProverService<Vm>,
    DB: ProverLedgerOps + Clone,
{
    start_l2_height: u64,
    da_service: Arc<Da>,
    stf: Stf,
    storage_manager: Sm,
    ledger_db: DB,
    state_root: StateRoot<Stf, Vm, Da::Spec>,
    batch_hash: SoftConfirmationHash,
    rpc_config: RpcConfig,
    prover_service: Arc<Ps>,
    sequencer_client: SequencerClient,
    sequencer_pub_key: Vec<u8>,
    sequencer_da_pub_key: Vec<u8>,
    phantom: std::marker::PhantomData<C>,
    prover_config: Option<ProverConfig>,
    code_commitments_by_spec: HashMap<SpecId, Vm::CodeCommitment>,
    l1_block_cache: Arc<Mutex<L1BlockCache<Da>>>,
    sync_blocks_count: u64,
    fork_manager: ForkManager,
    soft_confirmation_tx: broadcast::Sender<u64>,
}

impl<C, Da, Sm, Vm, Stf, Ps, DB> CitreaProver<C, Da, Sm, Vm, Stf, Ps, DB>
where
    C: Context,
    Da: DaService<Error = anyhow::Error> + Send + Sync + 'static,
    Sm: HierarchicalStorageManager<Da::Spec>,
    Vm: ZkvmHost,
    Stf: StateTransitionFunction<
            Vm,
            Da::Spec,
            Condition = <Da::Spec as DaSpec>::ValidityCondition,
            PreState = Sm::NativeStorage,
            ChangeSet = Sm::NativeChangeSet,
        > + StfBlueprintTrait<C, Da::Spec, Vm>,
    Ps: ProverService<Vm, StateRoot = Stf::StateRoot, Witness = Stf::Witness, DaService = Da>
        + Send
        + Sync
        + 'static,
    DB: ProverLedgerOps + Clone + 'static,
{
    /// Creates a new `StateTransitionRunner`.
    ///
    /// If a previous state root is provided, uses that as the starting point
    /// for execution. Otherwise, initializes the chain using the provided
    /// genesis config.
    #[allow(clippy::too_many_arguments)]
    pub fn new(
        runner_config: RunnerConfig,
        public_keys: RollupPublicKeys,
        rpc_config: RpcConfig,
        da_service: Arc<Da>,
        ledger_db: DB,
        stf: Stf,
        mut storage_manager: Sm,
        init_variant: InitVariant<Stf, Vm, Da::Spec>,
        prover_service: Arc<Ps>,
        prover_config: Option<ProverConfig>,
        code_commitments_by_spec: HashMap<SpecId, Vm::CodeCommitment>,
        fork_manager: ForkManager,
        soft_confirmation_tx: broadcast::Sender<u64>,
    ) -> Result<Self, anyhow::Error> {
        let (prev_state_root, prev_batch_hash) = match init_variant {
            InitVariant::Initialized((state_root, batch_hash)) => {
                debug!("Chain is already initialized. Skipping initialization.");
                (state_root, batch_hash)
            }
            InitVariant::Genesis(params) => {
                info!("No history detected. Initializing chain...");
                let storage = storage_manager.create_storage_on_l2_height(0)?;
                let (genesis_root, initialized_storage) = stf.init_chain(storage, params);
                storage_manager.save_change_set_l2(0, initialized_storage)?;
                storage_manager.finalize_l2(0)?;
                ledger_db.set_l2_genesis_state_root(&genesis_root)?;
                info!(
                    "Chain initialization is done. Genesis root: 0x{}",
                    hex::encode(genesis_root.as_ref()),
                );
                (genesis_root, [0; 32])
            }
        };

        // Start the main rollup loop
        let item_numbers = ledger_db.get_next_items_numbers();
        let last_soft_confirmation_processed_before_shutdown =
            item_numbers.soft_confirmation_number;
        // Last L1/L2 height before shutdown.
        let start_l2_height = last_soft_confirmation_processed_before_shutdown;

        Ok(Self {
            start_l2_height,
            da_service,
            stf,
            storage_manager,
            ledger_db,
            state_root: prev_state_root,
            batch_hash: prev_batch_hash,
            rpc_config,
            prover_service,
            sequencer_client: SequencerClient::new(runner_config.sequencer_client_url),
            sequencer_pub_key: public_keys.sequencer_public_key,
            sequencer_da_pub_key: public_keys.sequencer_da_pub_key,
            phantom: std::marker::PhantomData,
            prover_config,
            code_commitments_by_spec,
            l1_block_cache: Arc::new(Mutex::new(L1BlockCache::new())),
            sync_blocks_count: runner_config.sync_blocks_count,
            fork_manager,
            soft_confirmation_tx,
        })
    }

    /// Starts a RPC server with provided rpc methods.
    pub async fn start_rpc_server(
        &self,
        methods: RpcModule<()>,
        channel: Option<oneshot::Sender<SocketAddr>>,
    ) {
        let bind_host = match self.rpc_config.bind_host.parse() {
            Ok(bind_host) => bind_host,
            Err(e) => {
                error!("Failed to parse bind host: {}", e);
                return;
            }
        };
        let listen_address = SocketAddr::new(bind_host, self.rpc_config.bind_port);

        let max_connections = self.rpc_config.max_connections;
        let max_subscriptions_per_connection = self.rpc_config.max_subscriptions_per_connection;
        let max_request_body_size = self.rpc_config.max_request_body_size;
        let max_response_body_size = self.rpc_config.max_response_body_size;
        let batch_requests_limit = self.rpc_config.batch_requests_limit;

        let middleware = tower::ServiceBuilder::new()
            .layer(citrea_common::rpc::get_cors_layer())
            .layer(citrea_common::rpc::get_healthcheck_proxy_layer());

        let _handle = tokio::spawn(async move {
            let server = ServerBuilder::default()
                .max_connections(max_connections)
                .max_subscriptions_per_connection(max_subscriptions_per_connection)
                .max_request_body_size(max_request_body_size)
                .max_response_body_size(max_response_body_size)
                .set_batch_request_config(BatchRequestConfig::Limit(batch_requests_limit))
                .set_http_middleware(middleware)
                .build([listen_address].as_ref())
                .await;

            match server {
                Ok(server) => {
                    let bound_address = match server.local_addr() {
                        Ok(address) => address,
                        Err(e) => {
                            error!("{}", e);
                            return;
                        }
                    };
                    if let Some(channel) = channel {
                        if let Err(e) = channel.send(bound_address) {
                            error!("Could not send bound_address {}: {}", bound_address, e);
                            return;
                        }
                    }
                    info!("Starting RPC server at {} ", &bound_address);

                    let _server_handle = server.start(methods);
                    futures::future::pending::<()>().await;
                }
                Err(e) => {
                    error!("Could not start RPC server: {}", e);
                }
            }
        });
    }

    /// Runs the rollup.
    #[instrument(level = "trace", skip_all, err)]
    pub async fn run(&mut self) -> Result<(), anyhow::Error> {
        let skip_submission_until_l1 = std::env::var("SKIP_PROOF_SUBMISSION_UNTIL_L1")
            .map_or(0u64, |v| v.parse().unwrap_or(0));

        // Prover node should sync when a new sequencer commitment arrives
        // Check da block get and sync up to the latest block in the latest commitment
        let last_scanned_l1_height = self
            .ledger_db
            .get_last_scanned_l1_height()
            .unwrap_or_else(|_| panic!("Failed to get last scanned l1 height from the ledger db"));

        let start_l1_height = match last_scanned_l1_height {
            Some(height) => height.0,
            None => get_initial_slot_height::<Da::Spec>(&self.sequencer_client).await,
        };

        let ledger_db = self.ledger_db.clone();
        let prover_config = self.prover_config.clone().unwrap();
        let prover_service = self.prover_service.clone();
        let da_service = self.da_service.clone();
        let sequencer_pub_key = self.sequencer_pub_key.clone();
        let sequencer_da_pub_key = self.sequencer_da_pub_key.clone();
        let code_commitments_by_spec = self.code_commitments_by_spec.clone();
        let l1_block_cache = self.l1_block_cache.clone();

        tokio::spawn(async move {
            let l1_block_handler =
                L1BlockHandler::<Vm, Da, Ps, DB, Stf::StateRoot, Stf::Witness>::new(
                    prover_config,
                    prover_service,
                    ledger_db,
                    da_service,
                    sequencer_pub_key,
                    sequencer_da_pub_key,
                    code_commitments_by_spec,
                    skip_submission_until_l1,
                    l1_block_cache.clone(),
                );
            l1_block_handler.run(start_l1_height).await
        });

        // Create l2 sync worker task
        let (l2_tx, mut l2_rx) = mpsc::channel(1);

        let start_l2_height = self.start_l2_height;
        let sequencer_client = self.sequencer_client.clone();
        let sync_blocks_count = self.sync_blocks_count;

        let l2_sync_worker =
            sync_l2::<Da>(start_l2_height, sequencer_client, l2_tx, sync_blocks_count);
        tokio::pin!(l2_sync_worker);

        // Store L2 blocks and make sure they are processed in order.
        // Otherwise, processing N+1 L2 block before N would emit prev_hash mismatch.
        let mut pending_l2_blocks: VecDeque<(u64, GetSoftConfirmationResponse)> = VecDeque::new();
        let mut interval = tokio::time::interval(Duration::from_secs(1));
        interval.tick().await;

        loop {
            select! {
                _ = &mut l2_sync_worker => {},
                Some(l2_blocks) = l2_rx.recv() => {
                    // While syncing, we'd like to process L2 blocks as they come without any delays.
                    // However, when an L2 block fails to process for whatever reason, we want to block this process
                    // and make sure that we start processing L2 blocks in queue.
                    if pending_l2_blocks.is_empty() {
                        for (index, (l2_height, l2_block)) in l2_blocks.iter().enumerate() {
                            if let Err(e) = self.process_l2_block(*l2_height, l2_block).await {
                                error!("Could not process L2 block: {}", e);
                                // This block failed to process, add remaining L2 blocks to queue including this one.
                                let remaining_l2s: Vec<(u64, GetSoftConfirmationResponse)> = l2_blocks[index..].to_vec();
                                pending_l2_blocks.extend(remaining_l2s);
                            }
                        }
                        continue;
                    } else {
                        pending_l2_blocks.extend(l2_blocks);
                    }
                },
                _ = interval.tick() => {
                    if pending_l2_blocks.is_empty() {
                        continue;
                    }
                    while let Some((l2_height, l2_block)) = pending_l2_blocks.front() {
                        match self.process_l2_block(*l2_height, l2_block).await {
                            Ok(_) => {
                                pending_l2_blocks.pop_front();
                            },
                            Err(e) => {
                                error!("Could not process L2 block: {}", e);
                                // Get out of the while loop to go back to the outer one.
                                break;
                            }
                        }
                    }
                },
            }
        }
    }

    async fn process_l2_block(
        &mut self,
        l2_height: u64,
        soft_confirmation: &GetSoftConfirmationResponse,
    ) -> anyhow::Result<()> {
        let current_l1_block = get_da_block_at_height(
            &self.da_service,
            soft_confirmation.da_slot_height,
            self.l1_block_cache.clone(),
        )
        .await?;

        info!(
            "Running soft confirmation batch #{} with hash: 0x{} on DA block #{}",
            l2_height,
            hex::encode(soft_confirmation.hash),
            current_l1_block.header().height()
        );

        if self.batch_hash != soft_confirmation.prev_hash {
            bail!("Previous hash mismatch at height: {}", l2_height);
        }

        let pre_state = self
            .storage_manager
            .create_storage_on_l2_height(l2_height)?;

        let soft_confirmation_result = self.stf.apply_soft_confirmation(
            self.fork_manager.active_fork().spec_id,
            self.sequencer_pub_key.as_slice(),
            // TODO(https://github.com/Sovereign-Labs/sovereign-sdk/issues/1247): incorrect pre-state root in case of re-org
            &self.state_root,
            pre_state,
            Default::default(),
            current_l1_block.header(),
            &current_l1_block.validity_condition(),
            &mut soft_confirmation.clone().into(),
        )?;

        let receipt = soft_confirmation_result.soft_confirmation_receipt;

        let next_state_root = soft_confirmation_result.state_root;
        // Check if post state root is the same as the one in the soft confirmation
        if next_state_root.as_ref().to_vec() != soft_confirmation.state_root {
            bail!("Post state root mismatch at height: {}", l2_height)
        }

        // Save state diff to ledger DB
        self.ledger_db
            .set_l2_state_diff(BatchNumber(l2_height), soft_confirmation_result.state_diff)?;
        // Save witness data to ledger db
        self.ledger_db
            .set_l2_witness(l2_height, &soft_confirmation_result.witness)?;

        self.storage_manager
            .save_change_set_l2(l2_height, soft_confirmation_result.change_set)?;

        self.storage_manager.finalize_l2(l2_height)?;

        self.ledger_db
            .commit_soft_confirmation(next_state_root.as_ref(), receipt, true)?;

        self.ledger_db.extend_l2_range_of_l1_slot(
            SlotNumber(current_l1_block.header().height()),
            BatchNumber(l2_height),
        )?;

        // Register this new block with the fork manager to active
        // the new fork on the next block
        self.fork_manager.register_block(l2_height)?;

        // Only errors when there are no receivers
        let _ = self.soft_confirmation_tx.send(l2_height);

        self.state_root = next_state_root;
        self.batch_hash = soft_confirmation.hash;

        info!(
            "New State Root after soft confirmation #{} is: {:?}",
            l2_height, self.state_root
        );

        Ok(())
    }

<<<<<<< HEAD
    async fn process_l1_block(
        &mut self,
        pending_l1_blocks: &mut VecDeque<<Da as DaService>::FilteredBlock>,
        skip_submission_until_l1: u64,
        prover_config: &ProverConfig,
    ) -> Result<(), anyhow::Error> {
        while !pending_l1_blocks.is_empty() {
            let l1_block = pending_l1_blocks
                .front()
                .expect("Pending l1 blocks cannot be empty");
            // work on the first unprocessed l1 block
            let l1_height = l1_block.header().height();

            // Set the l1 height of the l1 hash
            self.ledger_db
                .set_l1_height_of_l1_hash(
                    l1_block.header().hash().into(),
                    l1_block.header().height(),
                )
                .unwrap();

            let mut da_data: Vec<<<Da as DaService>::Spec as DaSpec>::BlobTransaction> =
                self.da_service.extract_relevant_blobs(l1_block);

            // if we don't do this, the zk circuit can't read the sequencer commitments
            da_data.iter_mut().for_each(|blob| {
                blob.full_data();
            });
            let mut sequencer_commitments: Vec<SequencerCommitment> =
                self.extract_sequencer_commitments(l1_block.header().hash().into(), &mut da_data);

            if sequencer_commitments.is_empty() {
                info!("No sequencer commitment found at height {}", l1_height,);
                self.ledger_db
                    .set_last_scanned_l1_height(SlotNumber(l1_height))
                    .unwrap_or_else(|_| {
                        panic!(
                            "Failed to put prover last scanned l1 height in the ledger db {}",
                            l1_height
                        )
                    });

                pending_l1_blocks.pop_front();
                continue;
            }

            info!(
                "Processing {} sequencer commitments at height {}",
                sequencer_commitments.len(),
                l1_block.header().height(),
            );

            // Make sure all sequencer commitments are stored in ascending order.
            // We sort before checking ranges to prevent substraction errors.
            sequencer_commitments.sort();

            // If the L2 range does not exist, we break off the local loop getting back to
            // the outer loop / select to make room for other tasks to run.
            // We retry the L1 block there as well.
            if !self.check_l2_range_exists(
                sequencer_commitments[0].l2_start_block_number,
                sequencer_commitments[sequencer_commitments.len() - 1].l2_end_block_number,
            ) {
                break;
            }

            // if proof_sampling_number is 0, then we always prove and submit
            // otherwise we submit and prove with a probability of 1/proof_sampling_number
            let should_prove = prover_config.proof_sampling_number == 0
                || rand::thread_rng().gen_range(0..prover_config.proof_sampling_number) == 0;

            // Make sure all sequencer commitments are stored in ascending order.
            sequencer_commitments.sort();

            let (sequencer_commitments, preproven_commitments) =
                filter_out_proven_commitments(&self.ledger_db, &sequencer_commitments)?;

            if sequencer_commitments.is_empty() {
                info!(
                    "All sequencer commitments are duplicates from a former DA block {}",
                    l1_height
                );
                self.ledger_db
                    .set_last_scanned_l1_height(SlotNumber(l1_height))
                    .unwrap_or_else(|_| {
                        panic!(
                            "Failed to put prover last scanned l1 height in the ledger db {}",
                            l1_height
                        )
                    });

                pending_l1_blocks.pop_front();
                continue;
            }

            let da_block_header_of_commitments: <<Da as DaService>::Spec as DaSpec>::BlockHeader =
                l1_block.header().clone();

            let hash = da_block_header_of_commitments.hash();

            if should_prove {
                let sequencer_commitments_groups =
                    self.break_sequencer_commitments_into_groups(&sequencer_commitments)?;

                let submitted_proofs = self
                    .ledger_db
                    .get_proofs_by_l1_height(l1_height)?
                    .unwrap_or(vec![]);
                for sequencer_commitment_range in sequencer_commitments_groups {
                    // There is no ongoing bonsai session to recover
                    let transition_data: StateTransitionData<
                        Stf::StateRoot,
                        Stf::Witness,
                        Da::Spec,
                    > = self
                        .create_state_transition_data(
                            &sequencer_commitments,
                            sequencer_commitment_range,
                            &preproven_commitments,
                            da_block_header_of_commitments.clone(),
                            da_data.clone(),
                            l1_block,
                        )
                        .await?;

                    // check if transition data is already proven by crash recovery
                    if !self.state_transition_already_proven(&transition_data, &submitted_proofs) {
                        self.prove_state_transition(
                            transition_data,
                            skip_submission_until_l1,
                            l1_height,
                            hash.clone(),
                        )
                        .await?;
                    }

                    self.save_commitments(&sequencer_commitments, l1_height);
                }
            }

            if let Err(e) = self
                .ledger_db
                .set_last_scanned_l1_height(SlotNumber(l1_height))
            {
                panic!(
                    "Failed to put prover last scanned l1 height in the ledger db: {}",
                    e
                );
            }

            pending_l1_blocks.pop_front();
        }
        Ok(())
    }

    async fn prove_state_transition(
        &self,
        transition_data: StateTransitionData<Stf::StateRoot, Stf::Witness, Da::Spec>,
        skip_submission_until_l1: u64,
        l1_height: u64,
        hash: <<Da as DaService>::Spec as DaSpec>::SlotHash,
    ) -> Result<(), anyhow::Error> {
        // Skip submission until l1 height
        if l1_height >= skip_submission_until_l1 {
            self.generate_and_submit_proof(transition_data, hash)
                .await?;
        } else {
            info!("Skipping proving for l1 height {}", l1_height);
        }
        Ok(())
    }

    async fn create_state_transition_data(
        &self,
        sequencer_commitments: &[SequencerCommitment],
        sequencer_commitments_range: RangeInclusive<usize>,
        preproven_commitments: &[usize],
        da_block_header_of_commitments: <<Da as DaService>::Spec as DaSpec>::BlockHeader,
        da_data: Vec<<<Da as DaService>::Spec as DaSpec>::BlobTransaction>,
        l1_block: &Da::FilteredBlock,
    ) -> Result<StateTransitionData<Stf::StateRoot, Stf::Witness, Da::Spec>, anyhow::Error> {
        let first_l2_height_of_l1 =
            sequencer_commitments[*sequencer_commitments_range.start()].l2_start_block_number;
        let last_l2_height_of_l1 =
            sequencer_commitments[*sequencer_commitments_range.end()].l2_end_block_number;
        let (
            state_transition_witnesses,
            soft_confirmations,
            da_block_headers_of_soft_confirmations,
        ) = self
            .get_state_transition_data_from_commitments(
                &sequencer_commitments[sequencer_commitments_range.clone()],
                &self.da_service,
            )
            .await?;
        let initial_state_root = self
            .ledger_db
            .get_l2_state_root::<Stf::StateRoot>(first_l2_height_of_l1 - 1)?
            .expect("There should be a state root");
        let initial_batch_hash = self
            .ledger_db
            .get_soft_confirmation_by_number(&BatchNumber(first_l2_height_of_l1))?
            .ok_or(anyhow!(
                "Could not find soft batch at height {}",
                first_l2_height_of_l1
            ))?
            .prev_hash;

        let final_state_root = self
            .ledger_db
            .get_l2_state_root::<Stf::StateRoot>(last_l2_height_of_l1)?
            .expect("There should be a state root");

        let (inclusion_proof, completeness_proof) = self
            .da_service
            .get_extraction_proof(l1_block, &da_data)
            .await;

        let transition_data: StateTransitionData<Stf::StateRoot, Stf::Witness, Da::Spec> =
            StateTransitionData {
                initial_state_root,
                final_state_root,
                initial_batch_hash,
                da_data,
                da_block_header_of_commitments,
                inclusion_proof,
                completeness_proof,
                soft_confirmations,
                state_transition_witnesses,
                da_block_headers_of_soft_confirmations,
                preproven_commitments: preproven_commitments.to_vec(),
                sequencer_commitments_range: (
                    *sequencer_commitments_range.start() as u32,
                    *sequencer_commitments_range.end() as u32,
                ),
                sequencer_public_key: self.sequencer_pub_key.clone(),
                sequencer_da_public_key: self.sequencer_da_pub_key.clone(),
            };
        Ok(transition_data)
    }

    fn extract_sequencer_commitments(
        &self,
        l1_block_hash: [u8; 32],
        da_data: &mut [<<Da as DaService>::Spec as DaSpec>::BlobTransaction],
    ) -> Vec<SequencerCommitment> {
        let mut sequencer_commitments = vec![];
        // if we don't do this, the zk circuit can't read the sequencer commitments
        da_data.iter_mut().for_each(|blob| {
            blob.full_data();
        });
        da_data.iter_mut().for_each(|tx| {
            let data = DaDataBatchProof::try_from_slice(tx.full_data());
            // Check for commitment
            if tx.sender().as_ref() == self.sequencer_da_pub_key.as_slice() {
                if let Ok(DaDataBatchProof::SequencerCommitment(seq_com)) = data {
                    sequencer_commitments.push(seq_com);
                } else {
                    tracing::warn!(
                        "Found broken DA data in block 0x{}: {:?}",
                        hex::encode(l1_block_hash),
                        data
                    );
                }
            }
        });
        sequencer_commitments
    }

    async fn get_state_transition_data_from_commitments(
        &self,
        sequencer_commitments: &[SequencerCommitment],
        da_service: &Arc<Da>,
    ) -> Result<CommitmentStateTransitionData<Stf, Vm, Da>, anyhow::Error> {
        let mut state_transition_witnesses: VecDeque<
            Vec<<Stf as StateTransitionFunction<Vm, <Da as DaService>::Spec>>::Witness>,
        > = VecDeque::new();
        let mut soft_confirmations: VecDeque<Vec<SignedSoftConfirmation>> = VecDeque::new();
        let mut da_block_headers_of_soft_confirmations: VecDeque<
            Vec<<<Da as DaService>::Spec as DaSpec>::BlockHeader>,
        > = VecDeque::new();
        for sequencer_commitment in sequencer_commitments.to_owned().iter() {
            // get the l2 height ranges of each seq_commitments
            let mut witnesses = vec![];
            let start_l2 = sequencer_commitment.l2_start_block_number;
            let end_l2 = sequencer_commitment.l2_end_block_number;
            let soft_confirmations_in_commitment = match self
                .ledger_db
                .get_soft_confirmation_range(&(BatchNumber(start_l2)..BatchNumber(end_l2 + 1)))
            {
                Ok(soft_confirmations) => soft_confirmations,
                Err(e) => {
                    return Err(anyhow!(
                        "Failed to get soft confirmations from the ledger db: {}",
                        e
                    ));
                }
            };
            let mut commitment_soft_confirmations = vec![];
            let mut da_block_headers_to_push: Vec<
                <<Da as DaService>::Spec as DaSpec>::BlockHeader,
            > = vec![];
            for soft_confirmation in soft_confirmations_in_commitment {
                if da_block_headers_to_push.is_empty()
                    || da_block_headers_to_push.last().unwrap().height()
                        != soft_confirmation.da_slot_height
                {
                    let filtered_block = match get_da_block_at_height(
                        da_service,
                        soft_confirmation.da_slot_height,
                        self.l1_block_cache.clone(),
                    )
                    .await
                    {
                        Ok(block) => block,
                        Err(_) => {
                            return Err(anyhow!(
                                "Error while fetching DA block at height: {}",
                                soft_confirmation.da_slot_height
                            ));
                        }
                    };
                    da_block_headers_to_push.push(filtered_block.header().clone());
                }
                let signed_soft_confirmation: SignedSoftConfirmation =
                    soft_confirmation.clone().into();
                commitment_soft_confirmations.push(signed_soft_confirmation.clone());
            }
            soft_confirmations.push_back(commitment_soft_confirmations);

            da_block_headers_of_soft_confirmations.push_back(da_block_headers_to_push);
            for l2_height in sequencer_commitment.l2_start_block_number
                ..=sequencer_commitment.l2_end_block_number
            {
                let witness = match self.ledger_db.get_l2_witness::<Stf::Witness>(l2_height) {
                    Ok(witness) => witness,
                    Err(e) => {
                        return Err(anyhow!("Failed to get witness from the ledger db: {}", e))
                    }
                };

                witnesses.push(witness.expect("A witness must be present"));
            }
            state_transition_witnesses.push_back(witnesses);
        }
        Ok((
            state_transition_witnesses,
            soft_confirmations,
            da_block_headers_of_soft_confirmations,
        ))
    }

    fn check_l2_range_exists(&self, first_l2_height_of_l1: u64, last_l2_height_of_l1: u64) -> bool {
        let ledger_db = &self.ledger_db.clone();
        if let Ok(range) = ledger_db.clone().get_soft_confirmation_range(
            &(BatchNumber(first_l2_height_of_l1)..BatchNumber(last_l2_height_of_l1 + 1)),
        ) {
            if (range.len() as u64) >= (last_l2_height_of_l1 - first_l2_height_of_l1 + 1) {
                return true;
            }
        }
        false
    }

    async fn generate_and_submit_proof(
        &self,
        transition_data: StateTransitionData<Stf::StateRoot, Stf::Witness, Da::Spec>,
        hash: <<Da as DaService>::Spec as DaSpec>::SlotHash,
    ) -> Result<(), anyhow::Error> {
        let prover_service = self
            .prover_service
            .as_ref()
            .expect("Prover service should be present");

        prover_service.submit_witness(transition_data).await;

        prover_service.prove(hash.clone()).await?;

        let (tx_id, proof) = match prover_service
            .wait_for_proving_and_send_to_da(hash.clone(), &self.da_service)
            .await
        {
            Ok((tx_id, proof)) => (tx_id, proof),
            Err(e) => {
                return Err(anyhow!("Failed to prove and send to DA: {}", e));
            }
        };

        self.extract_and_store_proof(tx_id, proof).await
    }

    async fn extract_and_store_proof(
        &self,
        tx_id: <Da as DaService>::TransactionId,
        proof: Proof,
    ) -> Result<(), anyhow::Error> {
        let tx_id_u8 = tx_id.into();

        // l1_height => (tx_id, proof, transition_data)
        // save proof along with tx id to db, should be queriable by slot number or slot hash
        let transition_data = Vm::extract_output::<<Da as DaService>::Spec, Stf::StateRoot>(&proof)
            .expect("Proof should be deserializable");

        match &proof {
            Proof::PublicInput(_) => {
                warn!("Proof is public input, skipping");
            }
            Proof::Full(data) => {
                info!("Verifying proof!");
                let code_commitment = self
                    .code_commitments_by_spec
                    .get(&transition_data.last_active_spec_id)
                    .expect("Proof public input must contain valid spec id");
                Vm::verify(data, code_commitment)
                    .map_err(|err| anyhow!("Failed to verify proof: {:?}. Skipping it...", err))?;
            }
        }

        info!("transition data: {:?}", transition_data);

        let slot_hash = transition_data.da_slot_hash.into();

        let stored_state_transition = StoredStateTransition {
            initial_state_root: transition_data.initial_state_root.as_ref().to_vec(),
            final_state_root: transition_data.final_state_root.as_ref().to_vec(),
            state_diff: transition_data.state_diff,
            da_slot_hash: slot_hash,
            sequencer_commitments_range: transition_data.sequencer_commitments_range,
            sequencer_public_key: transition_data.sequencer_public_key,
            sequencer_da_public_key: transition_data.sequencer_da_public_key,
            preproven_commitments: transition_data.preproven_commitments,
            validity_condition: borsh::to_vec(&transition_data.validity_condition).unwrap(),
        };
        let l1_height = self
            .ledger_db
            .get_l1_height_of_l1_hash(slot_hash)?
            .expect("l1 height should exist");

        if let Err(e) = self.ledger_db.insert_proof_data_by_l1_height(
            l1_height,
            tx_id_u8,
            proof,
            stored_state_transition,
        ) {
            panic!("Failed to put proof data in the ledger db: {}", e);
        }
        Ok(())
    }

    fn save_commitments(&self, sequencer_commitments: &[SequencerCommitment], l1_height: u64) {
        for sequencer_commitment in sequencer_commitments.iter() {
            // Save commitments on prover ledger db
            self.ledger_db
                .update_commitments_on_da_slot(l1_height, sequencer_commitment.clone())
                .unwrap();

            let l2_start_height = sequencer_commitment.l2_start_block_number;
            let l2_end_height = sequencer_commitment.l2_end_block_number;
            for i in l2_start_height..=l2_end_height {
                self.ledger_db
                    .put_soft_confirmation_status(BatchNumber(i), SoftConfirmationStatus::Proven)
                    .unwrap_or_else(|_| {
                        panic!(
                            "Failed to put soft confirmation status in the ledger db {}",
                            i
                        )
                    });
            }
        }
    }

=======
>>>>>>> 16d8d456
    /// Allows to read current state root
    pub fn get_state_root(&self) -> &Stf::StateRoot {
        &self.state_root
    }
}

async fn sync_l2<Da>(
    start_l2_height: u64,
    sequencer_client: SequencerClient,
    sender: mpsc::Sender<Vec<(u64, GetSoftConfirmationResponse)>>,
    sync_blocks_count: u64,
) where
    Da: DaService,
{
    let mut l2_height = start_l2_height;
    info!("Starting to sync from L2 height {}", l2_height);
    loop {
        let exponential_backoff = ExponentialBackoffBuilder::<backoff::SystemClock>::new()
            .with_initial_interval(Duration::from_secs(1))
            .with_max_elapsed_time(Some(Duration::from_secs(15 * 60)))
            .with_multiplier(1.0)
            .build();

        let inner_client = &sequencer_client;
        let soft_confirmations: Vec<GetSoftConfirmationResponse> =
            match retry_backoff(exponential_backoff.clone(), || async move {
                let soft_confirmations = inner_client
                    .get_soft_confirmation_range::<Da::Spec>(
                        l2_height..l2_height + sync_blocks_count,
                    )
                    .await;

                match soft_confirmations {
                    Ok(soft_confirmations) => {
                        Ok(soft_confirmations.into_iter().flatten().collect::<Vec<_>>())
                    }
                    Err(e) => match e.downcast_ref::<JsonrpseeError>() {
                        Some(JsonrpseeError::Transport(e)) => {
                            let error_msg = format!(
                                "Soft Confirmation: connection error during RPC call: {:?}",
                                e
                            );
                            debug!(error_msg);
                            Err(backoff::Error::Transient {
                                err: error_msg,
                                retry_after: None,
                            })
                        }
                        _ => Err(backoff::Error::Transient {
                            err: format!("Soft Confirmation: unknown error from RPC call: {:?}", e),
                            retry_after: None,
                        }),
                    },
                }
            })
            .await
            {
                Ok(soft_confirmations) => soft_confirmations,
                Err(_) => {
                    continue;
                }
            };

        if soft_confirmations.is_empty() {
            debug!(
                "Soft Confirmation: no batch at starting height {}, retrying...",
                l2_height
            );

            sleep(Duration::from_secs(1)).await;
            continue;
        }

        let soft_confirmations: Vec<(u64, GetSoftConfirmationResponse)> = (l2_height
            ..l2_height + soft_confirmations.len() as u64)
            .zip(soft_confirmations)
            .collect();

        l2_height += soft_confirmations.len() as u64;

        if let Err(e) = sender.send(soft_confirmations).await {
            error!("Could not notify about L2 block: {}", e);
        }
    }
}

async fn get_initial_slot_height<Da: DaSpec>(client: &SequencerClient) -> u64 {
    loop {
        match client.get_soft_confirmation::<Da>(1).await {
            Ok(Some(batch)) => return batch.da_slot_height,
            _ => {
                // sleep 1
                tokio::time::sleep(std::time::Duration::from_secs(1)).await;
                continue;
            }
        }
    }
}<|MERGE_RESOLUTION|>--- conflicted
+++ resolved
@@ -409,480 +409,6 @@
         Ok(())
     }
 
-<<<<<<< HEAD
-    async fn process_l1_block(
-        &mut self,
-        pending_l1_blocks: &mut VecDeque<<Da as DaService>::FilteredBlock>,
-        skip_submission_until_l1: u64,
-        prover_config: &ProverConfig,
-    ) -> Result<(), anyhow::Error> {
-        while !pending_l1_blocks.is_empty() {
-            let l1_block = pending_l1_blocks
-                .front()
-                .expect("Pending l1 blocks cannot be empty");
-            // work on the first unprocessed l1 block
-            let l1_height = l1_block.header().height();
-
-            // Set the l1 height of the l1 hash
-            self.ledger_db
-                .set_l1_height_of_l1_hash(
-                    l1_block.header().hash().into(),
-                    l1_block.header().height(),
-                )
-                .unwrap();
-
-            let mut da_data: Vec<<<Da as DaService>::Spec as DaSpec>::BlobTransaction> =
-                self.da_service.extract_relevant_blobs(l1_block);
-
-            // if we don't do this, the zk circuit can't read the sequencer commitments
-            da_data.iter_mut().for_each(|blob| {
-                blob.full_data();
-            });
-            let mut sequencer_commitments: Vec<SequencerCommitment> =
-                self.extract_sequencer_commitments(l1_block.header().hash().into(), &mut da_data);
-
-            if sequencer_commitments.is_empty() {
-                info!("No sequencer commitment found at height {}", l1_height,);
-                self.ledger_db
-                    .set_last_scanned_l1_height(SlotNumber(l1_height))
-                    .unwrap_or_else(|_| {
-                        panic!(
-                            "Failed to put prover last scanned l1 height in the ledger db {}",
-                            l1_height
-                        )
-                    });
-
-                pending_l1_blocks.pop_front();
-                continue;
-            }
-
-            info!(
-                "Processing {} sequencer commitments at height {}",
-                sequencer_commitments.len(),
-                l1_block.header().height(),
-            );
-
-            // Make sure all sequencer commitments are stored in ascending order.
-            // We sort before checking ranges to prevent substraction errors.
-            sequencer_commitments.sort();
-
-            // If the L2 range does not exist, we break off the local loop getting back to
-            // the outer loop / select to make room for other tasks to run.
-            // We retry the L1 block there as well.
-            if !self.check_l2_range_exists(
-                sequencer_commitments[0].l2_start_block_number,
-                sequencer_commitments[sequencer_commitments.len() - 1].l2_end_block_number,
-            ) {
-                break;
-            }
-
-            // if proof_sampling_number is 0, then we always prove and submit
-            // otherwise we submit and prove with a probability of 1/proof_sampling_number
-            let should_prove = prover_config.proof_sampling_number == 0
-                || rand::thread_rng().gen_range(0..prover_config.proof_sampling_number) == 0;
-
-            // Make sure all sequencer commitments are stored in ascending order.
-            sequencer_commitments.sort();
-
-            let (sequencer_commitments, preproven_commitments) =
-                filter_out_proven_commitments(&self.ledger_db, &sequencer_commitments)?;
-
-            if sequencer_commitments.is_empty() {
-                info!(
-                    "All sequencer commitments are duplicates from a former DA block {}",
-                    l1_height
-                );
-                self.ledger_db
-                    .set_last_scanned_l1_height(SlotNumber(l1_height))
-                    .unwrap_or_else(|_| {
-                        panic!(
-                            "Failed to put prover last scanned l1 height in the ledger db {}",
-                            l1_height
-                        )
-                    });
-
-                pending_l1_blocks.pop_front();
-                continue;
-            }
-
-            let da_block_header_of_commitments: <<Da as DaService>::Spec as DaSpec>::BlockHeader =
-                l1_block.header().clone();
-
-            let hash = da_block_header_of_commitments.hash();
-
-            if should_prove {
-                let sequencer_commitments_groups =
-                    self.break_sequencer_commitments_into_groups(&sequencer_commitments)?;
-
-                let submitted_proofs = self
-                    .ledger_db
-                    .get_proofs_by_l1_height(l1_height)?
-                    .unwrap_or(vec![]);
-                for sequencer_commitment_range in sequencer_commitments_groups {
-                    // There is no ongoing bonsai session to recover
-                    let transition_data: StateTransitionData<
-                        Stf::StateRoot,
-                        Stf::Witness,
-                        Da::Spec,
-                    > = self
-                        .create_state_transition_data(
-                            &sequencer_commitments,
-                            sequencer_commitment_range,
-                            &preproven_commitments,
-                            da_block_header_of_commitments.clone(),
-                            da_data.clone(),
-                            l1_block,
-                        )
-                        .await?;
-
-                    // check if transition data is already proven by crash recovery
-                    if !self.state_transition_already_proven(&transition_data, &submitted_proofs) {
-                        self.prove_state_transition(
-                            transition_data,
-                            skip_submission_until_l1,
-                            l1_height,
-                            hash.clone(),
-                        )
-                        .await?;
-                    }
-
-                    self.save_commitments(&sequencer_commitments, l1_height);
-                }
-            }
-
-            if let Err(e) = self
-                .ledger_db
-                .set_last_scanned_l1_height(SlotNumber(l1_height))
-            {
-                panic!(
-                    "Failed to put prover last scanned l1 height in the ledger db: {}",
-                    e
-                );
-            }
-
-            pending_l1_blocks.pop_front();
-        }
-        Ok(())
-    }
-
-    async fn prove_state_transition(
-        &self,
-        transition_data: StateTransitionData<Stf::StateRoot, Stf::Witness, Da::Spec>,
-        skip_submission_until_l1: u64,
-        l1_height: u64,
-        hash: <<Da as DaService>::Spec as DaSpec>::SlotHash,
-    ) -> Result<(), anyhow::Error> {
-        // Skip submission until l1 height
-        if l1_height >= skip_submission_until_l1 {
-            self.generate_and_submit_proof(transition_data, hash)
-                .await?;
-        } else {
-            info!("Skipping proving for l1 height {}", l1_height);
-        }
-        Ok(())
-    }
-
-    async fn create_state_transition_data(
-        &self,
-        sequencer_commitments: &[SequencerCommitment],
-        sequencer_commitments_range: RangeInclusive<usize>,
-        preproven_commitments: &[usize],
-        da_block_header_of_commitments: <<Da as DaService>::Spec as DaSpec>::BlockHeader,
-        da_data: Vec<<<Da as DaService>::Spec as DaSpec>::BlobTransaction>,
-        l1_block: &Da::FilteredBlock,
-    ) -> Result<StateTransitionData<Stf::StateRoot, Stf::Witness, Da::Spec>, anyhow::Error> {
-        let first_l2_height_of_l1 =
-            sequencer_commitments[*sequencer_commitments_range.start()].l2_start_block_number;
-        let last_l2_height_of_l1 =
-            sequencer_commitments[*sequencer_commitments_range.end()].l2_end_block_number;
-        let (
-            state_transition_witnesses,
-            soft_confirmations,
-            da_block_headers_of_soft_confirmations,
-        ) = self
-            .get_state_transition_data_from_commitments(
-                &sequencer_commitments[sequencer_commitments_range.clone()],
-                &self.da_service,
-            )
-            .await?;
-        let initial_state_root = self
-            .ledger_db
-            .get_l2_state_root::<Stf::StateRoot>(first_l2_height_of_l1 - 1)?
-            .expect("There should be a state root");
-        let initial_batch_hash = self
-            .ledger_db
-            .get_soft_confirmation_by_number(&BatchNumber(first_l2_height_of_l1))?
-            .ok_or(anyhow!(
-                "Could not find soft batch at height {}",
-                first_l2_height_of_l1
-            ))?
-            .prev_hash;
-
-        let final_state_root = self
-            .ledger_db
-            .get_l2_state_root::<Stf::StateRoot>(last_l2_height_of_l1)?
-            .expect("There should be a state root");
-
-        let (inclusion_proof, completeness_proof) = self
-            .da_service
-            .get_extraction_proof(l1_block, &da_data)
-            .await;
-
-        let transition_data: StateTransitionData<Stf::StateRoot, Stf::Witness, Da::Spec> =
-            StateTransitionData {
-                initial_state_root,
-                final_state_root,
-                initial_batch_hash,
-                da_data,
-                da_block_header_of_commitments,
-                inclusion_proof,
-                completeness_proof,
-                soft_confirmations,
-                state_transition_witnesses,
-                da_block_headers_of_soft_confirmations,
-                preproven_commitments: preproven_commitments.to_vec(),
-                sequencer_commitments_range: (
-                    *sequencer_commitments_range.start() as u32,
-                    *sequencer_commitments_range.end() as u32,
-                ),
-                sequencer_public_key: self.sequencer_pub_key.clone(),
-                sequencer_da_public_key: self.sequencer_da_pub_key.clone(),
-            };
-        Ok(transition_data)
-    }
-
-    fn extract_sequencer_commitments(
-        &self,
-        l1_block_hash: [u8; 32],
-        da_data: &mut [<<Da as DaService>::Spec as DaSpec>::BlobTransaction],
-    ) -> Vec<SequencerCommitment> {
-        let mut sequencer_commitments = vec![];
-        // if we don't do this, the zk circuit can't read the sequencer commitments
-        da_data.iter_mut().for_each(|blob| {
-            blob.full_data();
-        });
-        da_data.iter_mut().for_each(|tx| {
-            let data = DaDataBatchProof::try_from_slice(tx.full_data());
-            // Check for commitment
-            if tx.sender().as_ref() == self.sequencer_da_pub_key.as_slice() {
-                if let Ok(DaDataBatchProof::SequencerCommitment(seq_com)) = data {
-                    sequencer_commitments.push(seq_com);
-                } else {
-                    tracing::warn!(
-                        "Found broken DA data in block 0x{}: {:?}",
-                        hex::encode(l1_block_hash),
-                        data
-                    );
-                }
-            }
-        });
-        sequencer_commitments
-    }
-
-    async fn get_state_transition_data_from_commitments(
-        &self,
-        sequencer_commitments: &[SequencerCommitment],
-        da_service: &Arc<Da>,
-    ) -> Result<CommitmentStateTransitionData<Stf, Vm, Da>, anyhow::Error> {
-        let mut state_transition_witnesses: VecDeque<
-            Vec<<Stf as StateTransitionFunction<Vm, <Da as DaService>::Spec>>::Witness>,
-        > = VecDeque::new();
-        let mut soft_confirmations: VecDeque<Vec<SignedSoftConfirmation>> = VecDeque::new();
-        let mut da_block_headers_of_soft_confirmations: VecDeque<
-            Vec<<<Da as DaService>::Spec as DaSpec>::BlockHeader>,
-        > = VecDeque::new();
-        for sequencer_commitment in sequencer_commitments.to_owned().iter() {
-            // get the l2 height ranges of each seq_commitments
-            let mut witnesses = vec![];
-            let start_l2 = sequencer_commitment.l2_start_block_number;
-            let end_l2 = sequencer_commitment.l2_end_block_number;
-            let soft_confirmations_in_commitment = match self
-                .ledger_db
-                .get_soft_confirmation_range(&(BatchNumber(start_l2)..BatchNumber(end_l2 + 1)))
-            {
-                Ok(soft_confirmations) => soft_confirmations,
-                Err(e) => {
-                    return Err(anyhow!(
-                        "Failed to get soft confirmations from the ledger db: {}",
-                        e
-                    ));
-                }
-            };
-            let mut commitment_soft_confirmations = vec![];
-            let mut da_block_headers_to_push: Vec<
-                <<Da as DaService>::Spec as DaSpec>::BlockHeader,
-            > = vec![];
-            for soft_confirmation in soft_confirmations_in_commitment {
-                if da_block_headers_to_push.is_empty()
-                    || da_block_headers_to_push.last().unwrap().height()
-                        != soft_confirmation.da_slot_height
-                {
-                    let filtered_block = match get_da_block_at_height(
-                        da_service,
-                        soft_confirmation.da_slot_height,
-                        self.l1_block_cache.clone(),
-                    )
-                    .await
-                    {
-                        Ok(block) => block,
-                        Err(_) => {
-                            return Err(anyhow!(
-                                "Error while fetching DA block at height: {}",
-                                soft_confirmation.da_slot_height
-                            ));
-                        }
-                    };
-                    da_block_headers_to_push.push(filtered_block.header().clone());
-                }
-                let signed_soft_confirmation: SignedSoftConfirmation =
-                    soft_confirmation.clone().into();
-                commitment_soft_confirmations.push(signed_soft_confirmation.clone());
-            }
-            soft_confirmations.push_back(commitment_soft_confirmations);
-
-            da_block_headers_of_soft_confirmations.push_back(da_block_headers_to_push);
-            for l2_height in sequencer_commitment.l2_start_block_number
-                ..=sequencer_commitment.l2_end_block_number
-            {
-                let witness = match self.ledger_db.get_l2_witness::<Stf::Witness>(l2_height) {
-                    Ok(witness) => witness,
-                    Err(e) => {
-                        return Err(anyhow!("Failed to get witness from the ledger db: {}", e))
-                    }
-                };
-
-                witnesses.push(witness.expect("A witness must be present"));
-            }
-            state_transition_witnesses.push_back(witnesses);
-        }
-        Ok((
-            state_transition_witnesses,
-            soft_confirmations,
-            da_block_headers_of_soft_confirmations,
-        ))
-    }
-
-    fn check_l2_range_exists(&self, first_l2_height_of_l1: u64, last_l2_height_of_l1: u64) -> bool {
-        let ledger_db = &self.ledger_db.clone();
-        if let Ok(range) = ledger_db.clone().get_soft_confirmation_range(
-            &(BatchNumber(first_l2_height_of_l1)..BatchNumber(last_l2_height_of_l1 + 1)),
-        ) {
-            if (range.len() as u64) >= (last_l2_height_of_l1 - first_l2_height_of_l1 + 1) {
-                return true;
-            }
-        }
-        false
-    }
-
-    async fn generate_and_submit_proof(
-        &self,
-        transition_data: StateTransitionData<Stf::StateRoot, Stf::Witness, Da::Spec>,
-        hash: <<Da as DaService>::Spec as DaSpec>::SlotHash,
-    ) -> Result<(), anyhow::Error> {
-        let prover_service = self
-            .prover_service
-            .as_ref()
-            .expect("Prover service should be present");
-
-        prover_service.submit_witness(transition_data).await;
-
-        prover_service.prove(hash.clone()).await?;
-
-        let (tx_id, proof) = match prover_service
-            .wait_for_proving_and_send_to_da(hash.clone(), &self.da_service)
-            .await
-        {
-            Ok((tx_id, proof)) => (tx_id, proof),
-            Err(e) => {
-                return Err(anyhow!("Failed to prove and send to DA: {}", e));
-            }
-        };
-
-        self.extract_and_store_proof(tx_id, proof).await
-    }
-
-    async fn extract_and_store_proof(
-        &self,
-        tx_id: <Da as DaService>::TransactionId,
-        proof: Proof,
-    ) -> Result<(), anyhow::Error> {
-        let tx_id_u8 = tx_id.into();
-
-        // l1_height => (tx_id, proof, transition_data)
-        // save proof along with tx id to db, should be queriable by slot number or slot hash
-        let transition_data = Vm::extract_output::<<Da as DaService>::Spec, Stf::StateRoot>(&proof)
-            .expect("Proof should be deserializable");
-
-        match &proof {
-            Proof::PublicInput(_) => {
-                warn!("Proof is public input, skipping");
-            }
-            Proof::Full(data) => {
-                info!("Verifying proof!");
-                let code_commitment = self
-                    .code_commitments_by_spec
-                    .get(&transition_data.last_active_spec_id)
-                    .expect("Proof public input must contain valid spec id");
-                Vm::verify(data, code_commitment)
-                    .map_err(|err| anyhow!("Failed to verify proof: {:?}. Skipping it...", err))?;
-            }
-        }
-
-        info!("transition data: {:?}", transition_data);
-
-        let slot_hash = transition_data.da_slot_hash.into();
-
-        let stored_state_transition = StoredStateTransition {
-            initial_state_root: transition_data.initial_state_root.as_ref().to_vec(),
-            final_state_root: transition_data.final_state_root.as_ref().to_vec(),
-            state_diff: transition_data.state_diff,
-            da_slot_hash: slot_hash,
-            sequencer_commitments_range: transition_data.sequencer_commitments_range,
-            sequencer_public_key: transition_data.sequencer_public_key,
-            sequencer_da_public_key: transition_data.sequencer_da_public_key,
-            preproven_commitments: transition_data.preproven_commitments,
-            validity_condition: borsh::to_vec(&transition_data.validity_condition).unwrap(),
-        };
-        let l1_height = self
-            .ledger_db
-            .get_l1_height_of_l1_hash(slot_hash)?
-            .expect("l1 height should exist");
-
-        if let Err(e) = self.ledger_db.insert_proof_data_by_l1_height(
-            l1_height,
-            tx_id_u8,
-            proof,
-            stored_state_transition,
-        ) {
-            panic!("Failed to put proof data in the ledger db: {}", e);
-        }
-        Ok(())
-    }
-
-    fn save_commitments(&self, sequencer_commitments: &[SequencerCommitment], l1_height: u64) {
-        for sequencer_commitment in sequencer_commitments.iter() {
-            // Save commitments on prover ledger db
-            self.ledger_db
-                .update_commitments_on_da_slot(l1_height, sequencer_commitment.clone())
-                .unwrap();
-
-            let l2_start_height = sequencer_commitment.l2_start_block_number;
-            let l2_end_height = sequencer_commitment.l2_end_block_number;
-            for i in l2_start_height..=l2_end_height {
-                self.ledger_db
-                    .put_soft_confirmation_status(BatchNumber(i), SoftConfirmationStatus::Proven)
-                    .unwrap_or_else(|_| {
-                        panic!(
-                            "Failed to put soft confirmation status in the ledger db {}",
-                            i
-                        )
-                    });
-            }
-        }
-    }
-
-=======
->>>>>>> 16d8d456
     /// Allows to read current state root
     pub fn get_state_root(&self) -> &Stf::StateRoot {
         &self.state_root
