--- conflicted
+++ resolved
@@ -7,17 +7,11 @@
 use anyhow::bail;
 use backoff::exponential::ExponentialBackoffBuilder;
 use backoff::future::retry as retry_backoff;
-<<<<<<< HEAD
-use citrea_primitives::manager::TaskManager;
-use citrea_primitives::types::SoftConfirmationHash;
-use citrea_primitives::{get_da_block_at_height, L1BlockCache};
-use citrea_pruning::{Pruner, PruningConfig};
-=======
 use citrea_common::cache::L1BlockCache;
 use citrea_common::da::get_da_block_at_height;
 use citrea_common::tasks::manager::TaskManager;
 use citrea_primitives::types::SoftConfirmationHash;
->>>>>>> 559065b3
+use citrea_pruning::{Pruner, PruningConfig};
 use jsonrpsee::core::client::Error as JsonrpseeError;
 use jsonrpsee::server::{BatchRequestConfig, ServerBuilder};
 use jsonrpsee::RpcModule;
@@ -76,10 +70,7 @@
     sync_blocks_count: u64,
     fork_manager: ForkManager,
     soft_confirmation_tx: broadcast::Sender<u64>,
-<<<<<<< HEAD
     pruning_config: Option<PruningConfig>,
-=======
->>>>>>> 559065b3
     task_manager: TaskManager<()>,
 }
 
@@ -170,10 +161,7 @@
             sync_blocks_count: runner_config.sync_blocks_count,
             fork_manager,
             soft_confirmation_tx,
-<<<<<<< HEAD
             pruning_config: runner_config.pruning_config,
-=======
->>>>>>> 559065b3
             task_manager: TaskManager::default(),
         })
     }
