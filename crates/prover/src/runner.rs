use core::panic;
use std::collections::VecDeque;
use std::marker::PhantomData;
use std::net::SocketAddr;
use std::sync::Arc;
use std::time::Duration;

use anyhow::{anyhow, bail};
use backoff::exponential::ExponentialBackoffBuilder;
use backoff::future::retry as retry_backoff;
use backoff::ExponentialBackoff;
use borsh::de::BorshDeserialize;
<<<<<<< HEAD
use citrea_primitives::types::SoftConfirmationHash;
=======
use citrea_primitives::{get_da_block_at_height, L1BlockCache};
>>>>>>> 98483628
use jsonrpsee::core::client::Error as JsonrpseeError;
use jsonrpsee::RpcModule;
use rand::Rng;
use sequencer_client::{GetSoftBatchResponse, SequencerClient};
use shared_backup_db::{DbPoolError, PostgresConnector, ProofType};
use sov_db::ledger_db::{LedgerDB, SlotCommit};
use sov_db::schema::types::{BatchNumber, SlotNumber, StoredStateTransition};
use sov_modules_api::storage::HierarchicalStorageManager;
use sov_modules_api::{BlobReaderTrait, Context, SignedSoftConfirmationBatch, SlotData};
use sov_modules_stf_blueprint::StfBlueprintTrait;
use sov_rollup_interface::da::{BlockHeaderTrait, DaData, DaSpec, SequencerCommitment};
use sov_rollup_interface::rpc::SoftConfirmationStatus;
use sov_rollup_interface::services::da::DaService;
use sov_rollup_interface::stf::{SoftBatchReceipt, StateTransitionFunction};
use sov_rollup_interface::zk::{Proof, StateTransitionData, ZkvmHost};
use sov_stf_runner::{
    InitVariant, ProverConfig, ProverService, RollupPublicKeys, RpcConfig, RunnerConfig,
};
use tokio::select;
use tokio::sync::{mpsc, oneshot, Mutex};
use tokio::time::sleep;
use tracing::{debug, error, info, instrument, warn};

type StateRoot<ST, Vm, Da> = <ST as StateTransitionFunction<Vm, Da>>::StateRoot;

type CommitmentStateTransitionData<Stf, Vm, Da> = (
    VecDeque<Vec<<Stf as StateTransitionFunction<Vm, <Da as DaService>::Spec>>::Witness>>,
    VecDeque<Vec<SignedSoftConfirmationBatch>>,
    VecDeque<Vec<<<Da as DaService>::Spec as DaSpec>::BlockHeader>>,
);

pub struct CitreaProver<C, Da, Sm, Vm, Stf, Ps>
where
    C: Context,
    Da: DaService,
    Sm: HierarchicalStorageManager<Da::Spec>,
    Vm: ZkvmHost,
    Stf: StateTransitionFunction<Vm, Da::Spec, Condition = <Da::Spec as DaSpec>::ValidityCondition>
        + StfBlueprintTrait<C, Da::Spec, Vm>,

    Ps: ProverService<Vm>,
{
    start_l2_height: u64,
    da_service: Da,
    stf: Stf,
    storage_manager: Sm,
    /// made pub so that sequencer can clone it
    pub ledger_db: LedgerDB,
    state_root: StateRoot<Stf, Vm, Da::Spec>,
    batch_hash: SoftConfirmationHash,
    rpc_config: RpcConfig,
    #[allow(dead_code)]
    prover_service: Option<Ps>,
    sequencer_client: SequencerClient,
    sequencer_pub_key: Vec<u8>,
    sequencer_da_pub_key: Vec<u8>,
    prover_da_pub_key: Vec<u8>,
    phantom: std::marker::PhantomData<C>,
    prover_config: Option<ProverConfig>,
    code_commitment: Vm::CodeCommitment,
    l1_block_cache: Arc<Mutex<L1BlockCache<Da>>>,
    sync_blocks_count: u64,
}

impl<C, Da, Sm, Vm, Stf, Ps> CitreaProver<C, Da, Sm, Vm, Stf, Ps>
where
    C: Context,
    Da: DaService<Error = anyhow::Error> + Clone + Send + Sync + 'static,
    Sm: HierarchicalStorageManager<Da::Spec>,
    Vm: ZkvmHost,
    Stf: StateTransitionFunction<
            Vm,
            Da::Spec,
            Condition = <Da::Spec as DaSpec>::ValidityCondition,
            PreState = Sm::NativeStorage,
            ChangeSet = Sm::NativeChangeSet,
        > + StfBlueprintTrait<C, Da::Spec, Vm>,
    Ps: ProverService<Vm, StateRoot = Stf::StateRoot, Witness = Stf::Witness, DaService = Da>,
{
    /// Creates a new `StateTransitionRunner`.
    ///
    /// If a previous state root is provided, uses that as the starting point
    /// for execution. Otherwise, initializes the chain using the provided
    /// genesis config.
    #[allow(clippy::too_many_arguments)]
    pub fn new(
        runner_config: RunnerConfig,
        public_keys: RollupPublicKeys,
        rpc_config: RpcConfig,
        da_service: Da,
        ledger_db: LedgerDB,
        stf: Stf,
        mut storage_manager: Sm,
        init_variant: InitVariant<Stf, Vm, Da::Spec>,
        prover_service: Option<Ps>,
        prover_config: Option<ProverConfig>,
        code_commitment: Vm::CodeCommitment,
        sync_blocks_count: u64,
    ) -> Result<Self, anyhow::Error> {
        let (prev_state_root, prev_batch_hash) = match init_variant {
            InitVariant::Initialized((state_root, batch_hash)) => {
                debug!("Chain is already initialized. Skipping initialization.");
                (state_root, batch_hash)
            }
            InitVariant::Genesis(params) => {
                info!("No history detected. Initializing chain...");
                let storage = storage_manager.create_storage_on_l2_height(0)?;
                let (genesis_root, initialized_storage) = stf.init_chain(storage, params);
                storage_manager.save_change_set_l2(0, initialized_storage)?;
                storage_manager.finalize_l2(0)?;
                info!(
                    "Chain initialization is done. Genesis root: 0x{}",
                    hex::encode(genesis_root.as_ref()),
                );
                (genesis_root, [0; 32])
            }
        };

        // Start the main rollup loop
        let item_numbers = ledger_db.get_next_items_numbers();
        let last_soft_batch_processed_before_shutdown = item_numbers.soft_batch_number;
        // Last L1/L2 height before shutdown.
        let start_l2_height = last_soft_batch_processed_before_shutdown;

        Ok(Self {
            start_l2_height,
            da_service,
            stf,
            storage_manager,
            ledger_db,
            state_root: prev_state_root,
            batch_hash: prev_batch_hash,
            rpc_config,
            prover_service,
            sequencer_client: SequencerClient::new(runner_config.sequencer_client_url),
            sequencer_pub_key: public_keys.sequencer_public_key,
            sequencer_da_pub_key: public_keys.sequencer_da_pub_key,
            prover_da_pub_key: public_keys.prover_da_pub_key,
            phantom: std::marker::PhantomData,
            prover_config,
            code_commitment,
            l1_block_cache: Arc::new(Mutex::new(L1BlockCache::new())),
            sync_blocks_count,
        })
    }

    /// Starts a RPC server with provided rpc methods.
    pub async fn start_rpc_server(
        &self,
        methods: RpcModule<()>,
        channel: Option<oneshot::Sender<SocketAddr>>,
    ) {
        let bind_host = match self.rpc_config.bind_host.parse() {
            Ok(bind_host) => bind_host,
            Err(e) => {
                error!("Failed to parse bind host: {}", e);
                return;
            }
        };
        let listen_address = SocketAddr::new(bind_host, self.rpc_config.bind_port);

        let max_connections = self.rpc_config.max_connections;

        let _handle = tokio::spawn(async move {
            let server = jsonrpsee::server::ServerBuilder::default()
                .max_connections(max_connections)
                .build([listen_address].as_ref())
                .await;

            match server {
                Ok(server) => {
                    let bound_address = match server.local_addr() {
                        Ok(address) => address,
                        Err(e) => {
                            error!("{}", e);
                            return;
                        }
                    };
                    if let Some(channel) = channel {
                        if let Err(e) = channel.send(bound_address) {
                            error!("Could not send bound_address {}: {}", bound_address, e);
                            return;
                        }
                    }
                    info!("Starting RPC server at {} ", &bound_address);

                    let _server_handle = server.start(methods);
                    futures::future::pending::<()>().await;
                }
                Err(e) => {
                    error!("Could not start RPC server: {}", e);
                }
            }
        });
    }

    async fn process_l2_block(
        &mut self,
        l2_height: u64,
        soft_batch: GetSoftBatchResponse,
        current_l1_block: Da::FilteredBlock,
    ) -> anyhow::Result<()> {
        info!(
            "Running soft confirmation batch #{} with hash: 0x{} on DA block #{}",
            l2_height,
            hex::encode(soft_batch.hash),
            current_l1_block.header().height()
        );

        let mut data_to_commit = SlotCommit::new(current_l1_block.clone());

        let pre_state = self
            .storage_manager
            .create_storage_on_l2_height(l2_height)?;

        let slot_result = self.stf.apply_soft_batch(
            self.sequencer_pub_key.as_slice(),
            // TODO(https://github.com/Sovereign-Labs/sovereign-sdk/issues/1247): incorrect pre-state root in case of re-org
            &self.state_root,
            pre_state,
            Default::default(),
            current_l1_block.header(),
            &current_l1_block.validity_condition(),
            &mut soft_batch.clone().into(),
        );

        let next_state_root = slot_result.state_root;
        // Check if post state root is the same as the one in the soft batch
        if next_state_root.as_ref().to_vec() != soft_batch.post_state_root {
            bail!("Post state root mismatch at height: {}", l2_height)
        }

        // Save witness data to ledger db
        self.ledger_db
            .set_l2_witness(l2_height, &slot_result.witness)?;

        for receipt in slot_result.batch_receipts {
            data_to_commit.add_batch(receipt);
        }

        self.storage_manager
            .save_change_set_l2(l2_height, slot_result.change_set)?;

        let batch_receipt = data_to_commit.batch_receipts()[0].clone();

        let soft_batch_receipt = SoftBatchReceipt::<_, _, Da::Spec> {
            pre_state_root: self.state_root.as_ref().to_vec(),
            post_state_root: next_state_root.as_ref().to_vec(),
            phantom_data: PhantomData::<u64>,
            batch_hash: batch_receipt.batch_hash,
            da_slot_hash: current_l1_block.header().hash(),
            da_slot_height: current_l1_block.header().height(),
            da_slot_txs_commitment: current_l1_block.header().txs_commitment(),
            tx_receipts: batch_receipt.tx_receipts,
            soft_confirmation_signature: soft_batch.soft_confirmation_signature,
            pub_key: soft_batch.pub_key,
            deposit_data: soft_batch.deposit_data.into_iter().map(|x| x.tx).collect(),
            l1_fee_rate: soft_batch.l1_fee_rate,
            timestamp: soft_batch.timestamp,
        };

        self.ledger_db.commit_soft_batch(soft_batch_receipt, true)?;

        self.ledger_db.extend_l2_range_of_l1_slot(
            SlotNumber(current_l1_block.header().height()),
            BatchNumber(l2_height),
        )?;

        self.state_root = next_state_root;

        // save state root after applying l2 with l2_height
        self.ledger_db
            .set_l2_state_root(l2_height, &self.state_root.clone())?;

        info!(
            "New State Root after soft confirmation #{} is: {:?}",
            l2_height, self.state_root
        );

        self.storage_manager.finalize_l2(l2_height)?;

        Ok(())
    }

    /// Runs the rollup.
    #[instrument(level = "trace", skip_all, err)]
    pub async fn run(&mut self) -> Result<(), anyhow::Error> {
        let skip_submission_until_l1 = std::env::var("SKIP_PROOF_SUBMISSION_UNTIL_L1")
            .map_or(0u64, |v| v.parse().unwrap_or(0));

        // Prover node should sync when a new sequencer commitment arrives
        // Check da block get and sync up to the latest block in the latest commitment
        let last_scanned_l1_height = self
            .ledger_db
            .get_prover_last_scanned_l1_height()
            .unwrap_or_else(|_| panic!("Failed to get last scanned l1 height from the ledger db"));

        let start_l1_height = match last_scanned_l1_height {
            Some(height) => height.0,
            None => get_initial_slot_height::<Da::Spec>(&self.sequencer_client).await,
        };

        let prover_config = self.prover_config.clone().unwrap();

        let pg_client = match prover_config.clone().db_config {
            Some(db_config) => {
                info!("Connecting to postgres");
                Some(PostgresConnector::new(db_config.clone()).await)
            }
            None => None,
        };

        // Save the genesis state root to ledger db
        if self.start_l2_height == 1 {
            self.ledger_db
                .set_l2_state_root(0, &self.state_root.clone())?;
        }

        // Create l1 sync worker task
        let (l1_tx, mut l1_rx) = mpsc::channel(1);

        let da_service = self.da_service.clone();
        let l1_block_cache = self.l1_block_cache.clone();

        let l1_handle = tokio::spawn(async move {
            l1_sync(start_l1_height, da_service, l1_tx, l1_block_cache).await;
        });
        tokio::pin!(l1_handle);

        // Create l2 sync worker task
        let (l2_tx, mut l2_rx) = mpsc::channel(1);

        let start_l2_height = self.start_l2_height;
        let sequencer_client = self.sequencer_client.clone();
        let sync_blocks_count = self.sync_blocks_count;

        let l2_handle = tokio::spawn(async move {
            sync_l2::<Da>(start_l2_height, sequencer_client, l2_tx, sync_blocks_count).await;
        });
        tokio::pin!(l2_handle);

        let da_service = self.da_service.clone();
        let l1_block_cache = self.l1_block_cache.clone();

        let mut pending_l1_blocks: VecDeque<<Da as DaService>::FilteredBlock> =
            VecDeque::<Da::FilteredBlock>::new();
        let pending_l1 = &mut pending_l1_blocks;

        let mut interval = tokio::time::interval(Duration::from_secs(1));
        interval.tick().await;

        loop {
            select! {
                _ = &mut l1_handle => {panic!("l1 sync handle exited unexpectedly");},
                _ = &mut l2_handle => {panic!("l2 sync handle exited unexpectedly");},
                Some(l1_block) = l1_rx.recv() => {
                    pending_l1.push_back(l1_block);
                 },
                _ = interval.tick() => {
                    if let Err(e) = self.process_l1_block_and_generate_proof(
                        pending_l1,
                        skip_submission_until_l1,
                        &pg_client, &prover_config,
                    ).await {
                        error!("Could not process L1 block and generate proof: {:?}", e);
                    }
                },
                Some(l2_blocks) = l2_rx.recv() => {
                    for (l2_height, l2_block) in l2_blocks {
                        let l1_block = get_da_block_at_height(&da_service, l2_block.da_slot_height, l1_block_cache.clone()).await?;
                        if let Err(e) = self.process_l2_block(l2_height, l2_block, l1_block).await {
                            error!("Could not process L2 block: {}", e);
                        }
                    }
                },
            }
        }
    }

    async fn process_l1_block_and_generate_proof(
        &mut self,
        pending_l1_blocks: &mut VecDeque<<Da as DaService>::FilteredBlock>,
        skip_submission_until_l1: u64,
        pg_client: &Option<Result<PostgresConnector, DbPoolError>>,
        prover_config: &ProverConfig,
    ) -> Result<(), anyhow::Error> {
        while !pending_l1_blocks.is_empty() {
            let l1_block = pending_l1_blocks
                .front()
                .expect("Pending l1 blocks cannot be empty");
            // work on the first unprocessed l1 block
            let l1_height = l1_block.header().height();

            // Set the l1 height of the l1 hash
            self.ledger_db
                .set_l1_height_of_l1_hash(
                    l1_block.header().hash().into(),
                    l1_block.header().height(),
                )
                .unwrap();

            let mut sequencer_commitments = Vec::<SequencerCommitment>::new();
            let mut zk_proofs = Vec::<Proof>::new();

            self.extract_relevant_l1_data(l1_block, &mut sequencer_commitments, &mut zk_proofs);

            if sequencer_commitments.is_empty() {
                info!("No sequencer commitment found at height {}", l1_height,);
                self.ledger_db
                    .set_prover_last_scanned_l1_height(SlotNumber(l1_height))
                    .unwrap_or_else(|_| {
                        panic!(
                            "Failed to put prover last scanned l1 height in the ledger db {}",
                            l1_height
                        )
                    });

                pending_l1_blocks.pop_front();
                continue;
            }

            info!(
                "Processing {} sequencer commitments at height {}",
                sequencer_commitments.len(),
                l1_block.header().height(),
            );

<<<<<<< HEAD
            let initial_state_root = self.state_root.clone();
            let initial_batch_hash = self.batch_hash;

            let mut da_data = self.da_service.extract_relevant_blobs(&filtered_block);
=======
            let mut da_data = self.da_service.extract_relevant_blobs(l1_block);
>>>>>>> 98483628
            // if we don't do this, the zk circuit can't read the sequencer commitments
            da_data.iter_mut().for_each(|blob| {
                blob.full_data();
            });

            let first_l2_height_of_l1 = sequencer_commitments[0].l2_start_block_number;
            let last_l2_height_of_l1 =
                sequencer_commitments[sequencer_commitments.len() - 1].l2_end_block_number;

<<<<<<< HEAD
            let mut sof_soft_confirmations_to_push = vec![];
            let mut da_block_headers_to_push: Vec<
                <<Da as DaService>::Spec as DaSpec>::BlockHeader,
            > = vec![];

            // start fetching blocks from sequencer, when you see a soft batch with l1 height more than end_l1_height, stop
            // while getting the blocks to all the same ops as full node
            // after stopping call continue  and look for a new seq_commitment
            // change the item numbers only after the sync is done so not for every da block
            loop {
                let inner_client = &self.sequencer_client;
                let soft_batch = match retry_backoff(exponential_backoff.clone(), || async move {
                    match inner_client.get_soft_batch::<Da::Spec>(l2_height).await {
                        Ok(Some(soft_batch)) => Ok(soft_batch),
                        Ok(None) => {
                            debug!("Soft Batch: no batch at height {}", l2_height);

                            // Return a Permanent error so that we exit the retry.
                            Err(backoff::Error::Permanent(
                                "No soft batch published".to_owned(),
                            ))
                        }
                        Err(e) => match e.downcast_ref::<JsonrpseeError>() {
                            Some(JsonrpseeError::Transport(e)) => {
                                let error_msg = format!(
                                    "Soft Batch: connection error during RPC call: {:?}",
                                    e
                                );
                                error!(error_msg);
                                Err(backoff::Error::Transient {
                                    err: error_msg,
                                    retry_after: None,
                                })
                            }
                            _ => {
                                let error_msg =
                                    format!("Soft Batch: unknown error from RPC call: {:?}", e);
                                error!(error_msg);
                                Err(backoff::Error::Transient {
                                    err: error_msg,
                                    retry_after: None,
                                })
                            }
                        },
                    }
                })
                .await
                {
                    Ok(soft_batch) => soft_batch,
                    Err(_) => {
                        break;
                    }
                };

                info!(
                    "Running soft confirmation batch #{} with hash: 0x{} on DA block #{}",
                    l2_height,
                    hex::encode(soft_batch.hash),
                    soft_batch.da_slot_height
                );

                if self.batch_hash != soft_batch.prev_hash {
                    bail!("Previous hash mismatch at height: {}", l2_height);
                }

                let mut signed_soft_confirmation: SignedSoftConfirmationBatch =
                    soft_batch.clone().into();
                sof_soft_confirmations_to_push.push(signed_soft_confirmation.clone());
                commitment_l2_heights.push(l2_height);
=======
            let exponential_backoff = ExponentialBackoffBuilder::new()
                .with_initial_interval(Duration::from_secs(1))
                .with_max_elapsed_time(Some(Duration::from_secs(5 * 60)))
                .build();
>>>>>>> 98483628

            self.wait_for_l2_sync(first_l2_height_of_l1, last_l2_height_of_l1)
                .await?;

<<<<<<< HEAD
                if da_block_headers_to_push.is_empty()
                    || da_block_headers_to_push.last().unwrap().height()
                        != filtered_block.header().height()
                {
                    da_block_headers_to_push.push(filtered_block.header().clone());
                }

                let mut data_to_commit = SlotCommit::new(filtered_block.clone());

                let pre_state = self
                    .storage_manager
                    .create_storage_on_l2_height(l2_height)?;

                let slot_result = self.stf.apply_soft_batch(
                    self.sequencer_pub_key.as_slice(),
                    // TODO(https://github.com/Sovereign-Labs/sovereign-sdk/issues/1247): incorrect pre-state root in case of re-org
                    &self.state_root,
                    pre_state,
                    Default::default(),
                    filtered_block.header(),
                    &filtered_block.validity_condition(),
                    &mut signed_soft_confirmation,
                );
                self.ledger_db
                    .set_l2_witness(l2_height, &slot_result.witness)?;

                for receipt in slot_result.batch_receipts {
                    data_to_commit.add_batch(receipt);
                }

                let batch_receipt = data_to_commit.batch_receipts()[0].clone();

                let next_state_root = slot_result.state_root;

                // Check if post state root is the same as the one in the soft batch
                if next_state_root.as_ref().to_vec() != soft_batch.state_root {
                    bail!("Post state root mismatch")
                }

                let soft_batch_receipt = SoftBatchReceipt::<_, _, Da::Spec> {
                    state_root: next_state_root.as_ref().to_vec(),
                    phantom_data: PhantomData::<u64>,
                    hash: signed_soft_confirmation.hash(),
                    prev_hash: signed_soft_confirmation.prev_hash(),
                    da_slot_hash: filtered_block.header().hash(),
                    da_slot_height: filtered_block.header().height(),
                    da_slot_txs_commitment: filtered_block.header().txs_commitment(),
                    tx_receipts: batch_receipt.tx_receipts,
                    soft_confirmation_signature: soft_batch.soft_confirmation_signature,
                    pub_key: soft_batch.pub_key,
                    deposit_data: soft_batch.deposit_data.into_iter().map(|x| x.tx).collect(),
                    l1_fee_rate: soft_batch.l1_fee_rate,
                    timestamp: soft_batch.timestamp,
                };

                self.storage_manager
                    .save_change_set_l2(l2_height, slot_result.change_set)?;
                self.storage_manager.finalize_l2(l2_height)?;

                self.ledger_db.extend_l2_range_of_l1_slot(
                    SlotNumber(filtered_block.header().height()),
                    BatchNumber(l2_height),
                )?;
                self.ledger_db.commit_soft_batch(soft_batch_receipt, true)?;

                self.state_root = next_state_root;
                self.batch_hash = soft_batch.hash;

                info!(
                    "New State Root after soft confirmation #{} is: {:?}",
                    l2_height, self.state_root
                );

                l2_height += 1;
            }
=======
            let (
                state_transition_witnesses,
                soft_confirmations,
                da_block_headers_of_soft_confirmations,
            ) = self
                .fill_state_transition_data_from_commitments(
                    &sequencer_commitments,
                    &self.da_service,
                    exponential_backoff.clone(),
                )
                .await?;
>>>>>>> 98483628

            let da_block_header_of_commitments = l1_block.header().clone();
            let hash = da_block_header_of_commitments.hash();
            let initial_state_root = self
                .ledger_db
                .get_l2_state_root::<Stf::StateRoot>(first_l2_height_of_l1 - 1)?
                .expect("There should be a state root");

            let final_state_root = self
                .ledger_db
                .get_l2_state_root::<Stf::StateRoot>(last_l2_height_of_l1)?
                .expect("There should be a state root");

            let (inclusion_proof, completeness_proof) = self
                .da_service
                .get_extraction_proof(l1_block, &da_data)
                .await;

            let transition_data: StateTransitionData<Stf::StateRoot, Stf::Witness, Da::Spec> =
                StateTransitionData {
                    initial_state_root,
<<<<<<< HEAD
                    final_state_root: self.state_root.clone(),
                    initial_batch_hash,
=======
                    final_state_root,
>>>>>>> 98483628
                    da_data,
                    da_block_header_of_commitments,
                    inclusion_proof,
                    completeness_proof,
                    soft_confirmations,
                    state_transition_witnesses,
                    da_block_headers_of_soft_confirmations,
                    sequencer_public_key: self.sequencer_pub_key.clone(),
                    sequencer_da_public_key: self.sequencer_da_pub_key.clone(),
                };

            let should_prove: bool = {
                let mut rng = rand::thread_rng();
                // if proof_sampling_number is 0, then we always prove and submit
                // otherwise we submit and prove with a probability of 1/proof_sampling_number
                if prover_config.proof_sampling_number == 0 {
                    true
                } else {
                    rng.gen_range(0..prover_config.proof_sampling_number) == 0
                }
            };

            // Skip submission until l1 height
            if l1_height >= skip_submission_until_l1 && should_prove {
                self.generate_and_submit_proof(transition_data, pg_client, l1_height, hash)
                    .await?;
            } else {
                info!("Skipping proving for l1 height {}", l1_height);
            }
            self.save_commitments(sequencer_commitments, l1_height);

            if let Err(e) = self
                .ledger_db
                .set_prover_last_scanned_l1_height(SlotNumber(l1_height))
            {
                panic!(
                    "Failed to put prover last scanned l1 height in the ledger db: {}",
                    e
                );
            }

            pending_l1_blocks.pop_front();
        }
        Ok(())
    }

    async fn fill_state_transition_data_from_commitments(
        &self,
        sequencer_commitments: &[SequencerCommitment],
        da_service: &Da,
        exponential_backoff: ExponentialBackoff,
    ) -> Result<CommitmentStateTransitionData<Stf, Vm, Da>, anyhow::Error> {
        let mut state_transition_witnesses: VecDeque<
            Vec<<Stf as StateTransitionFunction<Vm, <Da as DaService>::Spec>>::Witness>,
        > = VecDeque::new();
        let mut soft_confirmations: VecDeque<Vec<SignedSoftConfirmationBatch>> = VecDeque::new();
        let mut da_block_headers_of_soft_confirmations: VecDeque<
            Vec<<<Da as DaService>::Spec as DaSpec>::BlockHeader>,
        > = VecDeque::new();
        for sequencer_commitment in sequencer_commitments.to_owned().iter() {
            // get the l2 height ranges of each seq_commitments
            let mut witnesses = vec![];
            let start_l2 = sequencer_commitment.l2_start_block_number;
            let end_l2 = sequencer_commitment.l2_end_block_number;
            let soft_batches_in_commitment = match self
                .ledger_db
                .get_soft_batch_range(&(BatchNumber(start_l2)..BatchNumber(end_l2 + 1)))
            {
                Ok(soft_batches) => soft_batches,
                Err(e) => {
                    return Err(anyhow!(
                        "Failed to get soft batches from the ledger db: {}",
                        e
                    ));
                }
            };
            let mut commitment_soft_confirmations = vec![];
            let mut da_block_headers_to_push: Vec<
                <<Da as DaService>::Spec as DaSpec>::BlockHeader,
            > = vec![];
            for soft_batch in soft_batches_in_commitment {
                if da_block_headers_to_push.is_empty()
                    || da_block_headers_to_push.last().unwrap().height()
                        != soft_batch.da_slot_height
                {
                    let filtered_block =
                        match retry_backoff(exponential_backoff.clone(), || async {
                            da_service
                                .get_block_at(soft_batch.da_slot_height)
                                .await
                                .map_err(backoff::Error::transient)
                        })
                        .await
                        {
                            Ok(block) => block,
                            Err(_) => {
                                return Err(anyhow!(
                                    "Error while fetching DA block at height: {}",
                                    soft_batch.da_slot_height
                                ));
                            }
                        };
                    da_block_headers_to_push.push(filtered_block.header().clone());
                }
                let signed_soft_confirmation: SignedSoftConfirmationBatch =
                    soft_batch.clone().into();
                commitment_soft_confirmations.push(signed_soft_confirmation.clone());
            }
            soft_confirmations.push_back(commitment_soft_confirmations);

            da_block_headers_of_soft_confirmations.push_back(da_block_headers_to_push);
            for l2_height in sequencer_commitment.l2_start_block_number
                ..=sequencer_commitment.l2_end_block_number
            {
                let witness = match self.ledger_db.get_l2_witness::<Stf::Witness>(l2_height) {
                    Ok(witness) => witness,
                    Err(e) => {
                        return Err(anyhow!("Failed to get witness from the ledger db: {}", e))
                    }
                };

                witnesses.push(witness.expect("A witness must be present"));
            }
            state_transition_witnesses.push_back(witnesses);
        }
        Ok((
            state_transition_witnesses,
            soft_confirmations,
            da_block_headers_of_soft_confirmations,
        ))
    }

    fn extract_relevant_l1_data(
        &self,
        l1_block: &Da::FilteredBlock,
        sequencer_commitments: &mut Vec<SequencerCommitment>,
        zk_proofs: &mut Vec<Proof>,
    ) {
        self.da_service
            .extract_relevant_blobs(l1_block)
            .into_iter()
            .for_each(|mut tx| {
                let data = DaData::try_from_slice(tx.full_data());
                // Check for commitment
                if tx.sender().as_ref() == self.sequencer_da_pub_key.as_slice() {
                    if let Ok(DaData::SequencerCommitment(seq_com)) = data {
                        sequencer_commitments.push(seq_com);
                    } else {
                        tracing::warn!(
                            "Found broken DA data in block 0x{}: {:?}",
                            hex::encode(l1_block.hash()),
                            data
                        );
                    }
                }
                let data = DaData::try_from_slice(tx.full_data());
                // Check for proof
                if tx.sender().as_ref() == self.prover_da_pub_key.as_slice() {
                    if let Ok(DaData::ZKProof(proof)) = data {
                        zk_proofs.push(proof);
                    } else {
                        tracing::warn!(
                            "Found broken DA data in block 0x{}: {:?}",
                            hex::encode(l1_block.hash()),
                            data
                        );
                    }
                } else {
                    warn!("Force transactions are not implemented yet");
                    // TODO: This is where force transactions will land - try to parse DA data force transaction
                }
            });
    }

    async fn wait_for_l2_sync(
        &self,
        first_l2_height_of_l1: u64,
        last_l2_height_of_l1: u64,
    ) -> Result<(), anyhow::Error> {
        let ledger_db = &self.ledger_db.clone();
        let constant_backoff = ExponentialBackoffBuilder::<backoff::SystemClock>::new()
            .with_initial_interval(Duration::from_secs(1))
            .with_max_elapsed_time(Some(Duration::from_secs(5 * 60)))
            .with_multiplier(1.0)
            .build();
        match retry_backoff(constant_backoff.clone(), || async move {
            match ledger_db.clone().get_soft_batch_range(
                &(BatchNumber(first_l2_height_of_l1)..BatchNumber(last_l2_height_of_l1 + 1)),
            ) {
                Ok(range)
                    if (range.len() as u64)
                        < (last_l2_height_of_l1 - first_l2_height_of_l1 + 1) =>
                {
                    Err(backoff::Error::Transient {
                        err: "L2 range is not synced yet".to_string(),
                        retry_after: None,
                    })
                }
                Ok(_) => Ok(()),
                Err(_) => Err(backoff::Error::Transient {
                    err: "L2 range is not synced yet".to_string(),
                    retry_after: None,
                }),
            }
        })
        .await
        {
            Ok(()) => Ok(()),
            Err(_) => Err(anyhow!(
                "L2 range is not synced yet for range {}..{}",
                first_l2_height_of_l1,
                last_l2_height_of_l1
            )),
        }
    }

    async fn generate_and_submit_proof(
        &self,
        transition_data: StateTransitionData<Stf::StateRoot, Stf::Witness, Da::Spec>,
        pg_client: &Option<Result<PostgresConnector, DbPoolError>>,
        l1_height: u64,
        hash: <<Da as DaService>::Spec as DaSpec>::SlotHash,
    ) -> Result<(), anyhow::Error> {
        let prover_service = self
            .prover_service
            .as_ref()
            .expect("Prover service should be present");

        prover_service.submit_witness(transition_data).await;

        prover_service.prove(hash.clone()).await?;

        let (tx_id, proof) = match prover_service
            .wait_for_proving_and_send_to_da(hash.clone(), &self.da_service)
            .await
        {
            Ok((tx_id, proof)) => (tx_id, proof),
            Err(e) => {
                return Err(anyhow!("Failed to prove and send to DA: {}", e));
            }
        };

        let tx_id_u8 = tx_id.into();

        // l1_height => (tx_id, proof, transition_data)
        // save proof along with tx id to db, should be queriable by slot number or slot hash
        let transition_data: sov_modules_api::StateTransition<
            <Da as DaService>::Spec,
            Stf::StateRoot,
        > = Vm::extract_output(&proof).expect("Proof should be deserializable");

        match proof {
            Proof::PublicInput(_) => {
                warn!("Proof is public input, skipping");
            }
            Proof::Full(ref proof) => {
                info!("Verifying proof!");
                let transition_data_from_proof =
                    Vm::verify_and_extract_output::<<Da as DaService>::Spec, Stf::StateRoot>(
                        &proof.clone(),
                        &self.code_commitment,
                    )
                    .expect("Proof should be verifiable");

                info!(
                    "transition data from proof: {:?}",
                    transition_data_from_proof
                );
            }
        }

        info!("transition data: {:?}", transition_data);

        let stored_state_transition = StoredStateTransition {
            initial_state_root: transition_data.initial_state_root.as_ref().to_vec(),
            final_state_root: transition_data.final_state_root.as_ref().to_vec(),
            state_diff: transition_data.state_diff,
            da_slot_hash: transition_data.da_slot_hash.into(),
            sequencer_public_key: transition_data.sequencer_public_key,
            sequencer_da_public_key: transition_data.sequencer_da_public_key,
            validity_condition: borsh::to_vec(&transition_data.validity_condition).unwrap(),
        };

        match pg_client.as_ref() {
            Some(Ok(pool)) => {
                info!("Inserting proof data into postgres");
                let (proof_data, proof_type) = match proof.clone() {
                    Proof::Full(full_proof) => (full_proof, ProofType::Full),
                    Proof::PublicInput(public_input) => (public_input, ProofType::PublicInput),
                };
                pool.insert_proof_data(
                    tx_id_u8.to_vec(),
                    proof_data,
                    stored_state_transition.clone().into(),
                    proof_type,
                )
                .await
                .unwrap();
            }
            _ => {
                warn!("No postgres client found");
            }
        }

        if let Err(e) =
            self.ledger_db
                .put_proof_data(l1_height, tx_id_u8, proof, stored_state_transition)
        {
            panic!("Failed to put proof data in the ledger db: {}", e);
        }
        Ok(())
    }

    fn save_commitments(&self, sequencer_commitments: Vec<SequencerCommitment>, l1_height: u64) {
        for sequencer_commitment in sequencer_commitments.into_iter() {
            // Save commitments on prover ledger db
            self.ledger_db
                .update_commitments_on_da_slot(l1_height, sequencer_commitment.clone())
                .unwrap();

            let l2_start_height = sequencer_commitment.l2_start_block_number;
            let l2_end_height = sequencer_commitment.l2_end_block_number;
            for i in l2_start_height..=l2_end_height {
                self.ledger_db
                    .put_soft_confirmation_status(BatchNumber(i), SoftConfirmationStatus::Finalized)
                    .unwrap_or_else(|_| {
                        panic!(
                            "Failed to put soft confirmation status in the ledger db {}",
                            i
                        )
                    });
            }
        }
    }
}

async fn l1_sync<Da>(
    start_l1_height: u64,
    da_service: Da,
    sender: mpsc::Sender<Da::FilteredBlock>,
    l1_block_cache: Arc<Mutex<L1BlockCache<Da>>>,
) where
    Da: DaService,
{
    let mut l1_height = start_l1_height;
    info!("Starting to sync from L1 height {}", l1_height);

    'block_sync: loop {
        // TODO: for a node, the da block at slot_height might not have been finalized yet
        // should wait for it to be finalized
        let last_finalized_l1_block_header =
            match da_service.get_last_finalized_block_header().await {
                Ok(header) => header,
                Err(e) => {
                    error!("Could not fetch last finalized L1 block header: {}", e);
                    sleep(Duration::from_secs(2)).await;
                    continue;
                }
            };

        let new_l1_height = last_finalized_l1_block_header.height();

        for block_number in l1_height + 1..=new_l1_height {
            let l1_block =
                match get_da_block_at_height(&da_service, block_number, l1_block_cache.clone())
                    .await
                {
                    Ok(block) => block,
                    Err(e) => {
                        error!("Could not fetch last finalized L1 block: {}", e);
                        sleep(Duration::from_secs(2)).await;
                        continue 'block_sync;
                    }
                };
            if block_number > l1_height {
                l1_height = block_number;
                if let Err(e) = sender.send(l1_block).await {
                    error!("Could not notify about L1 block: {}", e);
                    continue 'block_sync;
                }
            }
        }

        sleep(Duration::from_secs(2)).await;
    }
}

async fn sync_l2<Da>(
    start_l2_height: u64,
    sequencer_client: SequencerClient,
    sender: mpsc::Sender<Vec<(u64, GetSoftBatchResponse)>>,
    sync_blocks_count: u64,
) where
    Da: DaService,
{
    let mut l2_height = start_l2_height;
    info!("Starting to sync from L2 height {}", l2_height);
    loop {
        let exponential_backoff = ExponentialBackoffBuilder::<backoff::SystemClock>::new()
            .with_initial_interval(Duration::from_secs(1))
            .with_max_elapsed_time(Some(Duration::from_secs(15 * 60)))
            .with_multiplier(1.0)
            .build();

        let inner_client = &sequencer_client;
        let soft_batches: Vec<GetSoftBatchResponse> =
            match retry_backoff(exponential_backoff.clone(), || async move {
                let soft_batches = inner_client
                    .get_soft_batch_range::<Da::Spec>(l2_height..l2_height + sync_blocks_count)
                    .await;

                match soft_batches {
                    Ok(soft_batches) => Ok(soft_batches.into_iter().flatten().collect::<Vec<_>>()),
                    Err(e) => match e.downcast_ref::<JsonrpseeError>() {
                        Some(JsonrpseeError::Transport(e)) => {
                            let error_msg =
                                format!("Soft Batch: connection error during RPC call: {:?}", e);
                            debug!(error_msg);
                            Err(backoff::Error::Transient {
                                err: error_msg,
                                retry_after: None,
                            })
                        }
                        _ => Err(backoff::Error::Transient {
                            err: format!("Soft Batch: unknown error from RPC call: {:?}", e),
                            retry_after: None,
                        }),
                    },
                }
            })
            .await
            {
                Ok(soft_batches) => soft_batches,
                Err(_) => {
                    continue;
                }
            };

        if soft_batches.is_empty() {
            debug!(
                "Soft Batch: no batch at starting height {}, retrying...",
                l2_height
            );

            sleep(Duration::from_secs(1)).await;
            continue;
        }

        let soft_batches: Vec<(u64, GetSoftBatchResponse)> = (l2_height
            ..l2_height + soft_batches.len() as u64)
            .zip(soft_batches)
            .collect();

        l2_height += soft_batches.len() as u64;

        if let Err(e) = sender.send(soft_batches).await {
            error!("Could not notify about L2 block: {}", e);
        }
    }
}

async fn get_initial_slot_height<Da: DaSpec>(client: &SequencerClient) -> u64 {
    loop {
        match client.get_soft_batch::<Da>(1).await {
            Ok(Some(batch)) => return batch.da_slot_height,
            _ => {
                // sleep 1
                tokio::time::sleep(std::time::Duration::from_secs(1)).await;
                continue;
            }
        }
    }
}<|MERGE_RESOLUTION|>--- conflicted
+++ resolved
@@ -10,11 +10,8 @@
 use backoff::future::retry as retry_backoff;
 use backoff::ExponentialBackoff;
 use borsh::de::BorshDeserialize;
-<<<<<<< HEAD
 use citrea_primitives::types::SoftConfirmationHash;
-=======
 use citrea_primitives::{get_da_block_at_height, L1BlockCache};
->>>>>>> 98483628
 use jsonrpsee::core::client::Error as JsonrpseeError;
 use jsonrpsee::RpcModule;
 use rand::Rng;
@@ -224,6 +221,10 @@
             current_l1_block.header().height()
         );
 
+        if self.batch_hash != soft_batch.prev_hash {
+            bail!("Previous hash mismatch at height: {}", l2_height);
+        }
+
         let mut data_to_commit = SlotCommit::new(current_l1_block.clone());
 
         let pre_state = self
@@ -261,13 +262,13 @@
         let batch_receipt = data_to_commit.batch_receipts()[0].clone();
 
         let soft_batch_receipt = SoftBatchReceipt::<_, _, Da::Spec> {
-            pre_state_root: self.state_root.as_ref().to_vec(),
-            post_state_root: next_state_root.as_ref().to_vec(),
+            state_root: next_state_root.as_ref().to_vec(),
             phantom_data: PhantomData::<u64>,
-            batch_hash: batch_receipt.batch_hash,
-            da_slot_hash: current_l1_block.header().hash(),
-            da_slot_height: current_l1_block.header().height(),
-            da_slot_txs_commitment: current_l1_block.header().txs_commitment(),
+            hash: signed_soft_confirmation.hash(),
+            prev_hash: signed_soft_confirmation.prev_hash(),
+            da_slot_hash: filtered_block.header().hash(),
+            da_slot_height: filtered_block.header().height(),
+            da_slot_txs_commitment: filtered_block.header().txs_commitment(),
             tx_receipts: batch_receipt.tx_receipts,
             soft_confirmation_signature: soft_batch.soft_confirmation_signature,
             pub_key: soft_batch.pub_key,
@@ -284,6 +285,7 @@
         )?;
 
         self.state_root = next_state_root;
+        self.batch_hash = soft_batch.hash;
 
         // save state root after applying l2 with l2_height
         self.ledger_db
@@ -442,14 +444,10 @@
                 l1_block.header().height(),
             );
 
-<<<<<<< HEAD
             let initial_state_root = self.state_root.clone();
             let initial_batch_hash = self.batch_hash;
 
-            let mut da_data = self.da_service.extract_relevant_blobs(&filtered_block);
-=======
             let mut da_data = self.da_service.extract_relevant_blobs(l1_block);
->>>>>>> 98483628
             // if we don't do this, the zk circuit can't read the sequencer commitments
             da_data.iter_mut().for_each(|blob| {
                 blob.full_data();
@@ -459,163 +457,14 @@
             let last_l2_height_of_l1 =
                 sequencer_commitments[sequencer_commitments.len() - 1].l2_end_block_number;
 
-<<<<<<< HEAD
-            let mut sof_soft_confirmations_to_push = vec![];
-            let mut da_block_headers_to_push: Vec<
-                <<Da as DaService>::Spec as DaSpec>::BlockHeader,
-            > = vec![];
-
-            // start fetching blocks from sequencer, when you see a soft batch with l1 height more than end_l1_height, stop
-            // while getting the blocks to all the same ops as full node
-            // after stopping call continue  and look for a new seq_commitment
-            // change the item numbers only after the sync is done so not for every da block
-            loop {
-                let inner_client = &self.sequencer_client;
-                let soft_batch = match retry_backoff(exponential_backoff.clone(), || async move {
-                    match inner_client.get_soft_batch::<Da::Spec>(l2_height).await {
-                        Ok(Some(soft_batch)) => Ok(soft_batch),
-                        Ok(None) => {
-                            debug!("Soft Batch: no batch at height {}", l2_height);
-
-                            // Return a Permanent error so that we exit the retry.
-                            Err(backoff::Error::Permanent(
-                                "No soft batch published".to_owned(),
-                            ))
-                        }
-                        Err(e) => match e.downcast_ref::<JsonrpseeError>() {
-                            Some(JsonrpseeError::Transport(e)) => {
-                                let error_msg = format!(
-                                    "Soft Batch: connection error during RPC call: {:?}",
-                                    e
-                                );
-                                error!(error_msg);
-                                Err(backoff::Error::Transient {
-                                    err: error_msg,
-                                    retry_after: None,
-                                })
-                            }
-                            _ => {
-                                let error_msg =
-                                    format!("Soft Batch: unknown error from RPC call: {:?}", e);
-                                error!(error_msg);
-                                Err(backoff::Error::Transient {
-                                    err: error_msg,
-                                    retry_after: None,
-                                })
-                            }
-                        },
-                    }
-                })
-                .await
-                {
-                    Ok(soft_batch) => soft_batch,
-                    Err(_) => {
-                        break;
-                    }
-                };
-
-                info!(
-                    "Running soft confirmation batch #{} with hash: 0x{} on DA block #{}",
-                    l2_height,
-                    hex::encode(soft_batch.hash),
-                    soft_batch.da_slot_height
-                );
-
-                if self.batch_hash != soft_batch.prev_hash {
-                    bail!("Previous hash mismatch at height: {}", l2_height);
-                }
-
-                let mut signed_soft_confirmation: SignedSoftConfirmationBatch =
-                    soft_batch.clone().into();
-                sof_soft_confirmations_to_push.push(signed_soft_confirmation.clone());
-                commitment_l2_heights.push(l2_height);
-=======
             let exponential_backoff = ExponentialBackoffBuilder::new()
                 .with_initial_interval(Duration::from_secs(1))
                 .with_max_elapsed_time(Some(Duration::from_secs(5 * 60)))
                 .build();
->>>>>>> 98483628
 
             self.wait_for_l2_sync(first_l2_height_of_l1, last_l2_height_of_l1)
                 .await?;
 
-<<<<<<< HEAD
-                if da_block_headers_to_push.is_empty()
-                    || da_block_headers_to_push.last().unwrap().height()
-                        != filtered_block.header().height()
-                {
-                    da_block_headers_to_push.push(filtered_block.header().clone());
-                }
-
-                let mut data_to_commit = SlotCommit::new(filtered_block.clone());
-
-                let pre_state = self
-                    .storage_manager
-                    .create_storage_on_l2_height(l2_height)?;
-
-                let slot_result = self.stf.apply_soft_batch(
-                    self.sequencer_pub_key.as_slice(),
-                    // TODO(https://github.com/Sovereign-Labs/sovereign-sdk/issues/1247): incorrect pre-state root in case of re-org
-                    &self.state_root,
-                    pre_state,
-                    Default::default(),
-                    filtered_block.header(),
-                    &filtered_block.validity_condition(),
-                    &mut signed_soft_confirmation,
-                );
-                self.ledger_db
-                    .set_l2_witness(l2_height, &slot_result.witness)?;
-
-                for receipt in slot_result.batch_receipts {
-                    data_to_commit.add_batch(receipt);
-                }
-
-                let batch_receipt = data_to_commit.batch_receipts()[0].clone();
-
-                let next_state_root = slot_result.state_root;
-
-                // Check if post state root is the same as the one in the soft batch
-                if next_state_root.as_ref().to_vec() != soft_batch.state_root {
-                    bail!("Post state root mismatch")
-                }
-
-                let soft_batch_receipt = SoftBatchReceipt::<_, _, Da::Spec> {
-                    state_root: next_state_root.as_ref().to_vec(),
-                    phantom_data: PhantomData::<u64>,
-                    hash: signed_soft_confirmation.hash(),
-                    prev_hash: signed_soft_confirmation.prev_hash(),
-                    da_slot_hash: filtered_block.header().hash(),
-                    da_slot_height: filtered_block.header().height(),
-                    da_slot_txs_commitment: filtered_block.header().txs_commitment(),
-                    tx_receipts: batch_receipt.tx_receipts,
-                    soft_confirmation_signature: soft_batch.soft_confirmation_signature,
-                    pub_key: soft_batch.pub_key,
-                    deposit_data: soft_batch.deposit_data.into_iter().map(|x| x.tx).collect(),
-                    l1_fee_rate: soft_batch.l1_fee_rate,
-                    timestamp: soft_batch.timestamp,
-                };
-
-                self.storage_manager
-                    .save_change_set_l2(l2_height, slot_result.change_set)?;
-                self.storage_manager.finalize_l2(l2_height)?;
-
-                self.ledger_db.extend_l2_range_of_l1_slot(
-                    SlotNumber(filtered_block.header().height()),
-                    BatchNumber(l2_height),
-                )?;
-                self.ledger_db.commit_soft_batch(soft_batch_receipt, true)?;
-
-                self.state_root = next_state_root;
-                self.batch_hash = soft_batch.hash;
-
-                info!(
-                    "New State Root after soft confirmation #{} is: {:?}",
-                    l2_height, self.state_root
-                );
-
-                l2_height += 1;
-            }
-=======
             let (
                 state_transition_witnesses,
                 soft_confirmations,
@@ -627,9 +476,9 @@
                     exponential_backoff.clone(),
                 )
                 .await?;
->>>>>>> 98483628
 
             let da_block_header_of_commitments = l1_block.header().clone();
+
             let hash = da_block_header_of_commitments.hash();
             let initial_state_root = self
                 .ledger_db
@@ -649,12 +498,8 @@
             let transition_data: StateTransitionData<Stf::StateRoot, Stf::Witness, Da::Spec> =
                 StateTransitionData {
                     initial_state_root,
-<<<<<<< HEAD
-                    final_state_root: self.state_root.clone(),
+                    final_state_root,
                     initial_batch_hash,
-=======
-                    final_state_root,
->>>>>>> 98483628
                     da_data,
                     da_block_header_of_commitments,
                     inclusion_proof,
