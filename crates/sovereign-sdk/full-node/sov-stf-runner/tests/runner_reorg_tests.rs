use sov_mock_da::{
    MockAddress, MockBlob, MockBlock, MockBlockHeader, MockDaConfig, MockDaService, MockDaSpec,
    MockDaVerifier, MockValidityCond, PlannedFork,
};
use sov_mock_zkvm::MockZkvm;
use sov_modules_api::default_context::DefaultContext;
use sov_stf_runner::{
    InitVariant, ParallelProverService, ProverGuestRunConfig, RollupConfig, RollupPublicKeys,
    RpcConfig, RunnerConfig, StateTransitionRunner, StorageConfig,
};

mod hash_stf;

use hash_stf::{get_result_from_blocks, HashStf, Q, S};
use sov_db::ledger_db::LedgerDB;
use sov_mock_zkvm::MockCodeCommitment;
use sov_prover_storage_manager::ProverStorageManager;
use sov_rollup_interface::services::da::DaService;
use sov_rollup_interface::storage::HierarchicalStorageManager;
use sov_state::storage::NativeStorage;
use sov_state::{ProverStorage, Storage};

type MockInitVariant =
    InitVariant<HashStf<MockValidityCond>, MockZkvm<MockValidityCond>, MockDaSpec>;
#[tokio::test]
#[ignore]
async fn test_simple_reorg_case() {
    let tmpdir = tempfile::tempdir().unwrap();
    let sequencer_address = MockAddress::new([11u8; 32]);
    let genesis_params = vec![1, 2, 3, 4, 5];

    let main_chain_blobs = vec![
        vec![1, 1, 1, 1],
        vec![2, 2, 2, 2],
        vec![3, 3, 3, 3],
        vec![4, 4, 4, 4],
    ];
    let fork_blobs = vec![
        vec![13, 13, 13, 13],
        vec![14, 14, 14, 14],
        vec![15, 15, 15, 15],
    ];
    let expected_final_blobs = vec![
        vec![1, 1, 1, 1],
        vec![2, 2, 2, 2],
        vec![13, 13, 13, 13],
        vec![14, 14, 14, 14],
        vec![15, 15, 15, 15],
    ];

    let mut da_service = MockDaService::with_finality(sequencer_address, 4, tmpdir.path());
    da_service.set_wait_attempts(2);

    let _genesis_header = da_service.get_last_finalized_block_header().await.unwrap();

    let planned_fork = PlannedFork::new(5, 2, fork_blobs.clone());
    da_service.set_planned_fork(planned_fork).await.unwrap();

    for b in &main_chain_blobs {
        da_service.send_transaction(b).await.unwrap();
    }

    let (expected_state_root, _expected_final_root_hash) =
        get_expected_execution_hash_from(&genesis_params, expected_final_blobs);
    let (_expected_committed_state_root, expected_committed_root_hash) =
        get_expected_execution_hash_from(&genesis_params, vec![vec![1, 1, 1, 1]]);

    let init_variant: MockInitVariant = InitVariant::Genesis(genesis_params);

    let (before, after) = runner_execution(tmpdir.path(), init_variant, da_service).await;
    assert_ne!(before, after);
    assert_eq!(expected_state_root, after);

    let committed_root_hash = get_saved_root_hash(tmpdir.path()).unwrap().unwrap();

    assert_eq!(expected_committed_root_hash.unwrap(), committed_root_hash);
}

#[tokio::test]
#[ignore = "TBD"]
async fn test_several_reorgs() {}

#[tokio::test]
#[ignore]
async fn test_instant_finality_data_stored() {
    let tmpdir = tempfile::tempdir().unwrap();
    let sequencer_address = MockAddress::new([11u8; 32]);
    let genesis_params = vec![1, 2, 3, 4, 5];

    let mut da_service = MockDaService::new(sequencer_address, tmpdir.path());
    da_service.set_wait_attempts(2);

    let _genesis_header = da_service.get_last_finalized_block_header().await.unwrap();

    da_service.send_transaction(&[1, 1, 1, 1]).await.unwrap();
    da_service.send_transaction(&[2, 2, 2, 2]).await.unwrap();
    da_service.send_transaction(&[3, 3, 3, 3]).await.unwrap();

    let (expected_state_root, expected_root_hash) = get_expected_execution_hash_from(
        &genesis_params,
        vec![vec![1, 1, 1, 1], vec![2, 2, 2, 2], vec![3, 3, 3, 3]],
    );

    let init_variant: MockInitVariant = InitVariant::Genesis(genesis_params);

    let (before, after) = runner_execution(tmpdir.path(), init_variant, da_service).await;
    assert_ne!(before, after);
    assert_eq!(expected_state_root, after);

    let saved_root_hash = get_saved_root_hash(tmpdir.path()).unwrap().unwrap();

    assert_eq!(expected_root_hash.unwrap(), saved_root_hash);
}

async fn runner_execution(
    storage_path: &std::path::Path,
    init_variant: MockInitVariant,
    da_service: MockDaService,
) -> ([u8; 32], [u8; 32]) {
    let rollup_storage_path = storage_path.join("rollup").to_path_buf();
    let rollup_config = RollupConfig::<MockDaConfig> {
        storage: StorageConfig {
<<<<<<< HEAD
            rollup_path: rollup_storage_path.clone(),
            da_path: storage_path.join("da").to_path_buf(),
=======
            path: rollup_storage_path.clone(),
>>>>>>> 4ee257e9
        },
        rpc: RpcConfig {
            bind_host: "127.0.0.1".to_string(),
            bind_port: 0,
            max_connections: 1024,
        },
        runner: Some(RunnerConfig {
            sequencer_client_url: "http://127.0.0.1:4444".to_string(),
            include_tx_body: true,
            accept_public_input_as_proven: None,
        }),
        da: MockDaConfig {
            sender_address: da_service.get_sequencer_address(),
            db_path: storage_path.join("da").to_path_buf(),
        },
        public_keys: RollupPublicKeys {
            sequencer_public_key: vec![0u8; 32],
            sequencer_da_pub_key: vec![],
            prover_da_pub_key: vec![],
        },
    };

    let ledger_db = LedgerDB::with_path(rollup_storage_path.clone()).unwrap();

    let stf = HashStf::<MockValidityCond>::new();

    let storage_config = sov_state::config::Config {
        path: rollup_storage_path,
    };
    let mut storage_manager = ProverStorageManager::new(storage_config).unwrap();

    let vm = MockZkvm::new(MockValidityCond::default());
    let verifier = MockDaVerifier::default();
    let prover_config = ProverGuestRunConfig::Skip;

    let prover_service = ParallelProverService::new(
        vm,
        stf.clone(),
        verifier,
        prover_config,
        // Should be ZkStorage, but we don't need it for this test
        storage_manager.create_finalized_storage().unwrap(),
        1,
    )
    .expect("Should be able to instiate prover service");

    let mut runner: StateTransitionRunner<_, _, _, _, _, DefaultContext> =
        StateTransitionRunner::new(
            rollup_config.runner.unwrap(),
            rollup_config.public_keys,
            rollup_config.rpc,
            da_service,
            ledger_db,
            stf,
            storage_manager,
            init_variant,
            Some(prover_service),
            None,
            MockCodeCommitment([1u8; 32]),
        )
        .unwrap();

    let before = *runner.get_state_root();
    let end = runner.run_in_process().await;
    assert!(end.is_err());
    let after = *runner.get_state_root();

    (before, after)
}

fn get_saved_root_hash(
    path: &std::path::Path,
) -> anyhow::Result<Option<<ProverStorage<S, Q> as Storage>::Root>> {
    let storage_config = sov_state::config::Config {
        path: path.to_path_buf(),
    };
    let mut storage_manager = ProverStorageManager::<MockDaSpec, S>::new(storage_config).unwrap();
    let finalized_storage = storage_manager.create_finalized_storage()?;

    let ledger_db = LedgerDB::with_path(path).unwrap();

    ledger_db
        .get_head_slot()?
        .map(|(number, _)| finalized_storage.get_root_hash(number.0))
        .transpose()
}

fn get_expected_execution_hash_from(
    genesis_params: &[u8],
    blobs: Vec<Vec<u8>>,
) -> ([u8; 32], Option<<ProverStorage<S, Q> as Storage>::Root>) {
    let blocks: Vec<MockBlock> = blobs
        .into_iter()
        .enumerate()
        .map(|(idx, blob)| MockBlock {
            header: MockBlockHeader::from_height((idx + 1) as u64),
            validity_cond: MockValidityCond::default(),
            blobs: vec![MockBlob::new(
                blob,
                MockAddress::new([11u8; 32]),
                [idx as u8; 32],
            )],
        })
        .collect();

    get_result_from_blocks(genesis_params, &blocks[..])
}<|MERGE_RESOLUTION|>--- conflicted
+++ resolved
@@ -120,12 +120,7 @@
     let rollup_storage_path = storage_path.join("rollup").to_path_buf();
     let rollup_config = RollupConfig::<MockDaConfig> {
         storage: StorageConfig {
-<<<<<<< HEAD
-            rollup_path: rollup_storage_path.clone(),
-            da_path: storage_path.join("da").to_path_buf(),
-=======
             path: rollup_storage_path.clone(),
->>>>>>> 4ee257e9
         },
         rpc: RpcConfig {
             bind_host: "127.0.0.1".to_string(),
