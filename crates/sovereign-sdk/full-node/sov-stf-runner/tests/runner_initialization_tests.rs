--- conflicted
+++ resolved
@@ -60,28 +60,16 @@
     let rollup_storage_path = storage_path.join("rollup").to_path_buf();
 
     if !std::path::Path::new(&da_storage_path).exists() {
-<<<<<<< HEAD
-        std::fs::create_dir(da_storage_path.clone()).unwrap();
-    }
-    if !std::path::Path::new(&rollup_storage_path).exists() {
-        std::fs::create_dir(rollup_storage_path.clone()).unwrap();
-=======
         let _ = std::fs::create_dir(da_storage_path.clone());
     }
     if !std::path::Path::new(&rollup_storage_path).exists() {
         let _ = std::fs::create_dir(rollup_storage_path.clone());
->>>>>>> 4ee257e9
     }
 
     let address = MockAddress::new([11u8; 32]);
     let rollup_config = RollupConfig::<MockDaConfig> {
         storage: StorageConfig {
-<<<<<<< HEAD
-            rollup_path: rollup_storage_path.clone(),
-            da_path: da_storage_path.clone(),
-=======
             path: rollup_storage_path.clone(),
->>>>>>> 4ee257e9
         },
         rpc: RpcConfig {
             bind_host: "127.0.0.1".to_string(),
