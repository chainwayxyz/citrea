--- conflicted
+++ resolved
@@ -271,8 +271,8 @@
                             );
                         }
                     } else if tx.sender().as_ref() == self.prover_da_pub_key.as_slice() {
-                        if let Ok(DaData::ZKProof(batch_proof)) = data {
-                            zk_proofs.push(batch_proof);
+                        if let Ok(DaData::ZKProof(proof)) = data {
+                            zk_proofs.push(proof);
                         } else {
                             tracing::warn!(
                                 "Found broken DA data in block 0x{}: {:?}",
@@ -534,17 +534,9 @@
 
     /// Runs the rollup.
     pub async fn run_in_process(&mut self) -> Result<(), anyhow::Error> {
-<<<<<<< HEAD
-        let mut seen_block_headers: VecDeque<<Da::Spec as DaSpec>::BlockHeader> = VecDeque::new();
-        let mut seen_receipts: VecDeque<_> = VecDeque::new();
-=======
-        let Some(client) = &self.sequencer_client else {
-            return Err(anyhow::anyhow!("Sequencer Client is not initialized"));
-        };
-
         let mut last_l1_height = 0;
         let mut cur_l1_block = None;
->>>>>>> 4ed87bb3
+
         let mut height = self.start_height;
         info!("Starting to sync from height {}", height);
 
@@ -594,40 +586,6 @@
                 },
             };
 
-<<<<<<< HEAD
-            // TODO: for a node, the da block at slot_height might not have been finalized yet
-            // should wait for it to be finalized
-            let filtered_block = self
-                .da_service
-                .get_block_at(soft_batch.da_slot_height)
-                .await?;
-
-            // Merkle root hash - L1 start height - L1 end height
-            // TODO: How to confirm this is what we submit - use?
-
-            let mut sequencer_commitments = Vec::<SequencerCommitment>::new();
-            let mut zk_proofs = Vec::<Proof>::new();
-
-            self.da_service
-                .extract_relevant_blobs(&filtered_block)
-                .into_iter()
-                .for_each(|mut tx| {
-                    let data = DaData::try_from_slice(tx.full_data());
-
-                    if tx.sender().as_ref() == self.sequencer_da_pub_key.as_slice() {
-                        if let Ok(DaData::SequencerCommitment(seq_com)) = data {
-                            sequencer_commitments.push(seq_com);
-                        } else {
-                            tracing::warn!(
-                                "Found broken DA data in block 0x{}: {:?}",
-                                hex::encode(filtered_block.hash()),
-                                data
-                            );
-                        }
-                    } else if tx.sender().as_ref() == self.prover_da_pub_key.as_slice() {
-                        if let Ok(DaData::ZKProof(batch_proof)) = data {
-                            zk_proofs.push(batch_proof);
-=======
             if last_l1_height != soft_batch.da_slot_height || cur_l1_block.is_none() {
                 last_l1_height = soft_batch.da_slot_height;
                 // TODO: for a node, the da block at slot_height might not have been finalized yet
@@ -650,7 +608,7 @@
                 // TODO: Add support for multiple commitments in a single block
 
                 let mut sequencer_commitments = Vec::<SequencerCommitment>::new();
-                let mut zk_proofs = Vec::<BatchProof>::new();
+                let mut zk_proofs = Vec::<Proof>::new();
 
                 self.da_service
                     .extract_relevant_blobs(&filtered_block)
@@ -669,8 +627,8 @@
                                 );
                             }
                         } else if tx.sender().as_ref() == self.prover_da_pub_key.as_slice() {
-                            if let Ok(DaData::ZKProof(batch_proof)) = data {
-                                zk_proofs.push(batch_proof);
+                            if let Ok(DaData::ZKProof(proof)) = data {
+                                zk_proofs.push(proof);
                             } else {
                                 tracing::warn!(
                                     "Found broken DA data in block 0x{}: {:?}",
@@ -678,7 +636,6 @@
                                     data
                                 );
                             }
->>>>>>> 4ed87bb3
                         } else {
                             // TODO: This is where force transactions will land - try to parse DA data force transaction
                         }
@@ -858,19 +815,6 @@
                 height, self.state_root
             );
 
-<<<<<<< HEAD
-            // ----------------
-            // Finalization. Done after seen block for proper handling of instant finality
-            // Can be moved to another thread to improve throughput
-            let last_finalized = self.da_service.get_last_finalized_block_header().await?;
-            // For safety we finalize blocks one by one
-            tracing::info!(
-                "Last finalized header height is {}, ",
-                last_finalized.height()
-            );
-
-=======
->>>>>>> 4ed87bb3
             self.storage_manager.finalize_l2(height)?;
 
             height += 1;
