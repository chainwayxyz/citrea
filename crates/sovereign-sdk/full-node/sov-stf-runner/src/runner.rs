--- conflicted
+++ resolved
@@ -26,11 +26,7 @@
 pub use sov_rollup_interface::stf::BatchReceipt;
 use sov_rollup_interface::stf::{SoftBatchReceipt, StateTransitionFunction};
 use sov_rollup_interface::storage::HierarchicalStorageManager;
-<<<<<<< HEAD
-use sov_rollup_interface::zk::{Proof, Zkvm, ZkvmHost};
-=======
 use sov_rollup_interface::zk::{Proof, StateTransitionData, Zkvm, ZkvmHost};
->>>>>>> f99f7919
 use tokio::sync::oneshot;
 use tokio::time::{sleep, Duration};
 use tracing::{debug, error, info, instrument, warn};
@@ -369,37 +365,12 @@
             let da_block_header_of_commitments = filtered_block.header().clone();
             let (inclusion_proof, completeness_proof) = self
                 .da_service
-<<<<<<< HEAD
-                .extract_relevant_blobs(&filtered_block)
-                .into_iter()
-                .map(|mut tx| DaData::try_from_slice(tx.full_data()))
-                .partition(Result::is_ok);
-
-            // when Da layer is mock, this fails because 1 cannot be converted to da data
-            // if !da_errors.is_empty() {
-            //     tracing::warn!(
-            //         "Found broken DA data in block 0x{}: {:?}",
-            //         hex::encode(filtered_block.hash()),
-            //         da_errors
-            //     );
-            // }
-
-            // seperate DaData into sequencer commitments and proofs
-            let mut sequencer_commitments = Vec::<SequencerCommitment>::new();
-            let mut zk_proofs = Vec::<Proof>::new();
-
-            da_data.into_iter().for_each(|da_data| match da_data {
-                Ok(DaData::SequencerCommitment(seq_com)) => sequencer_commitments.push(seq_com),
-                Ok(DaData::ZKProof(proof)) => zk_proofs.push(proof),
-                _ => {}
-=======
                 .get_extraction_proof(&filtered_block, &da_data)
                 .await;
 
             // if we don't do this, the zk circuit can't read the sequencer commitments
             da_data.iter_mut().for_each(|blob| {
                 blob.full_data();
->>>>>>> f99f7919
             });
 
             let mut soft_confirmations: VecDeque<Vec<SignedSoftConfirmationBatch>> =
