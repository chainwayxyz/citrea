use std::collections::VecDeque;
use std::marker::PhantomData;
use std::net::SocketAddr;

use anyhow::{anyhow, bail};
use backoff::future::retry as retry_backoff;
use backoff::ExponentialBackoffBuilder;
use borsh::de::BorshDeserialize;
use borsh::BorshSerialize as _;
use jsonrpsee::core::client::Error as JsonrpseeError;
use jsonrpsee::RpcModule;
use rand::Rng;
use rs_merkle::algorithms::Sha256;
use rs_merkle::MerkleTree;
use sequencer_client::SequencerClient;
use shared_backup_db::{PostgresConnector, ProofType};
use sov_db::ledger_db::{LedgerDB, SlotCommit};
use sov_db::schema::types::{BatchNumber, SlotNumber, StoredSoftBatch, StoredStateTransition};
use sov_modules_api::{Context, SignedSoftConfirmationBatch};
use sov_modules_stf_blueprint::StfBlueprintTrait;
use sov_rollup_interface::da::{
    BlobReaderTrait, BlockHeaderTrait, DaData, DaSpec, SequencerCommitment,
};
use sov_rollup_interface::rpc::SoftConfirmationStatus;
use sov_rollup_interface::services::da::{DaService, SlotData};
pub use sov_rollup_interface::stf::BatchReceipt;
use sov_rollup_interface::stf::{SoftBatchReceipt, StateTransitionFunction};
use sov_rollup_interface::storage::HierarchicalStorageManager;
use sov_rollup_interface::zk::{Proof, StateTransitionData, Zkvm, ZkvmHost};
use tokio::sync::oneshot;
use tokio::time::{sleep, Duration};
use tracing::{debug, error, info, instrument, warn};

use crate::prover_helpers::get_initial_slot_height;
use crate::verifier::StateTransitionVerifier;
use crate::{ProverConfig, ProverService, RollupPublicKeys, RpcConfig, RunnerConfig};

type StateRoot<ST, Vm, Da> = <ST as StateTransitionFunction<Vm, Da>>::StateRoot;
type GenesisParams<ST, Vm, Da> = <ST as StateTransitionFunction<Vm, Da>>::GenesisParams;

/// Combines `DaService` with `StateTransitionFunction` and "runs" the rollup.
pub struct StateTransitionRunner<Stf, Sm, Da, Vm, Ps, C>
where
    Da: DaService,
    Vm: ZkvmHost + Zkvm,
    Sm: HierarchicalStorageManager<Da::Spec>,
    Stf: StateTransitionFunction<Vm, Da::Spec, Condition = <Da::Spec as DaSpec>::ValidityCondition>
        + StfBlueprintTrait<C, Da::Spec, Vm>,
    Ps: ProverService<Vm>,
    C: Context,
{
    start_height: u64,
    da_service: Da,
    stf: Stf,
    storage_manager: Sm,
    /// made pub so that sequencer can clone it
    pub ledger_db: LedgerDB,
    state_root: StateRoot<Stf, Vm, Da::Spec>,
    rpc_config: RpcConfig,
    #[allow(dead_code)]
    prover_service: Option<Ps>,
    sequencer_client: SequencerClient,
    sequencer_pub_key: Vec<u8>,
    sequencer_da_pub_key: Vec<u8>,
    prover_da_pub_key: Vec<u8>,
    phantom: std::marker::PhantomData<C>,
    include_tx_body: bool,
    prover_config: Option<ProverConfig>,
    code_commitment: Vm::CodeCommitment,
    accept_public_input_as_proven: bool,
}

/// Represents the possible modes of execution for a zkVM program
pub enum ProofGenConfig<Stf, Da: DaService, Vm: ZkvmHost>
where
    Stf: StateTransitionFunction<Vm::Guest, Da::Spec>,
{
    /// Skips proving.
    Skip,
    /// The simulator runs the rollup verifier logic without even emulating the zkVM
    Simulate(StateTransitionVerifier<Stf, Da::Verifier, Vm::Guest>),
    /// The executor runs the rollup verification logic in the zkVM, but does not actually
    /// produce a zk proof
    Execute,
    /// The prover runs the rollup verification logic in the zkVM and produces a zk proof
    Prover,
}

/// How [`StateTransitionRunner`] is initialized
pub enum InitVariant<Stf: StateTransitionFunction<Vm, Da>, Vm: Zkvm, Da: DaSpec> {
    /// From give state root
    Initialized(Stf::StateRoot),
    /// From empty state root
    /// Genesis params for Stf::init
    Genesis(GenesisParams<Stf, Vm, Da>),
}

impl<Stf, Sm, Da, Vm, Ps, C> StateTransitionRunner<Stf, Sm, Da, Vm, Ps, C>
where
    Da: DaService<Error = anyhow::Error> + Clone + Send + Sync + 'static,
    Vm: ZkvmHost + Zkvm,
    Sm: HierarchicalStorageManager<Da::Spec>,
    Stf: StateTransitionFunction<
            Vm,
            Da::Spec,
            Condition = <Da::Spec as DaSpec>::ValidityCondition,
            PreState = Sm::NativeStorage,
            ChangeSet = Sm::NativeChangeSet,
        > + StfBlueprintTrait<C, Da::Spec, Vm>,
    C: Context,
    Ps: ProverService<Vm, StateRoot = Stf::StateRoot, Witness = Stf::Witness, DaService = Da>,
{
    /// Creates a new `StateTransitionRunner`.
    ///
    /// If a previous state root is provided, uses that as the starting point
    /// for execution. Otherwise, initializes the chain using the provided
    /// genesis config.
    #[allow(clippy::too_many_arguments)]
    pub fn new(
        runner_config: RunnerConfig,
        public_keys: RollupPublicKeys,
        rpc_config: RpcConfig,
        da_service: Da,
        ledger_db: LedgerDB,
        stf: Stf,
        mut storage_manager: Sm,
        init_variant: InitVariant<Stf, Vm, Da::Spec>,
        prover_service: Option<Ps>,
        prover_config: Option<ProverConfig>,
        code_commitment: Vm::CodeCommitment,
    ) -> Result<Self, anyhow::Error> {
        let prev_state_root = match init_variant {
            InitVariant::Initialized(state_root) => {
                debug!("Chain is already initialized. Skipping initialization.");
                state_root
            }
            InitVariant::Genesis(params) => {
                info!("No history detected. Initializing chain...");
                let storage = storage_manager.create_storage_on_l2_height(0)?;
                let (genesis_root, initialized_storage) = stf.init_chain(storage, params);
                storage_manager.save_change_set_l2(0, initialized_storage)?;
                storage_manager.finalize_l2(0)?;
                info!(
                    "Chain initialization is done. Genesis root: 0x{}",
                    hex::encode(genesis_root.as_ref()),
                );
                genesis_root
            }
        };

        // Start the main rollup loop
        let item_numbers = ledger_db.get_next_items_numbers();
        let last_soft_batch_processed_before_shutdown = item_numbers.soft_batch_number;

        let start_height = last_soft_batch_processed_before_shutdown;

        Ok(Self {
            start_height,
            da_service,
            stf,
            storage_manager,
            ledger_db,
            state_root: prev_state_root,
            rpc_config,
            prover_service,
            sequencer_client: SequencerClient::new(runner_config.sequencer_client_url),
            sequencer_pub_key: public_keys.sequencer_public_key,
            sequencer_da_pub_key: public_keys.sequencer_da_pub_key,
            prover_da_pub_key: public_keys.prover_da_pub_key,
            phantom: std::marker::PhantomData,
            include_tx_body: runner_config.include_tx_body,
            prover_config,
            code_commitment,
            accept_public_input_as_proven: runner_config
                .accept_public_input_as_proven
                .unwrap_or(false),
        })
    }

    /// Starts a RPC server with provided rpc methods.
    pub async fn start_rpc_server(
        &self,
        methods: RpcModule<()>,
        channel: Option<oneshot::Sender<SocketAddr>>,
    ) {
        let bind_host = match self.rpc_config.bind_host.parse() {
            Ok(bind_host) => bind_host,
            Err(e) => {
                error!("Failed to parse bind host: {}", e);
                return;
            }
        };
        let listen_address = SocketAddr::new(bind_host, self.rpc_config.bind_port);

        let max_connections = self.rpc_config.max_connections;

        let _handle = tokio::spawn(async move {
            let server = jsonrpsee::server::ServerBuilder::default()
                .max_connections(max_connections)
                .build([listen_address].as_ref())
                .await;

            match server {
                Ok(server) => {
                    let bound_address = match server.local_addr() {
                        Ok(address) => address,
                        Err(e) => {
                            error!("{}", e);
                            return;
                        }
                    };
                    if let Some(channel) = channel {
                        if let Err(e) = channel.send(bound_address) {
                            error!("Could not send bound_address {}: {}", bound_address, e);
                            return;
                        }
                    }
                    info!("Starting RPC server at {} ", &bound_address);

                    let _server_handle = server.start(methods);
                    futures::future::pending::<()>().await;
                }
                Err(e) => {
                    error!("Could not start RPC server: {}", e);
                }
            }
        });
    }

    /// Returns the head soft batch
    #[instrument(level = "trace", skip_all, err)]
    pub fn get_head_soft_batch(&self) -> anyhow::Result<Option<(BatchNumber, StoredSoftBatch)>> {
        self.ledger_db.get_head_soft_batch()
    }

    /// Runs the prover process.
    #[instrument(level = "trace", skip_all, err)]
    pub async fn run_prover_process(&mut self) -> Result<(), anyhow::Error> {
        let skip_submission_until_l1 = std::env::var("SKIP_PROOF_SUBMISSION_UNTIL_L1")
            .map_or(0u64, |v| v.parse().unwrap_or(0));

        // Prover node should sync when a new sequencer commitment arrives
        // Check da block get and sync up to the latest block in the latest commitment
        let last_scanned_l1_height = self
            .ledger_db
            .get_prover_last_scanned_l1_height()
            .unwrap_or_else(|_| panic!("Failed to get last scanned l1 height from the ledger db"));

        let mut l1_height = match last_scanned_l1_height {
            Some(height) => height.0 + 1,
            None => get_initial_slot_height::<Da::Spec>(&self.sequencer_client).await,
        };

        let mut l2_height = self.start_height;

        let prover_config = self.prover_config.clone().unwrap();

        let pg_client = match prover_config.db_config {
            Some(db_config) => {
                tracing::debug!("Connecting to postgres");
                Some(PostgresConnector::new(db_config.clone()).await)
            }
            None => None,
        };

        loop {
            let da_service = &self.da_service;

            let exponential_backoff = ExponentialBackoffBuilder::new()
                .with_initial_interval(Duration::from_secs(1))
                .with_max_elapsed_time(Some(Duration::from_secs(5 * 60)))
                .build();
            let last_finalized_height = retry_backoff(exponential_backoff.clone(), || async {
                da_service
                    .get_last_finalized_block_header()
                    .await
                    .map_err(backoff::Error::transient)
            })
            .await?
            .height();

            if l1_height > last_finalized_height {
                sleep(Duration::from_secs(1)).await;
                continue;
            }

            let filtered_block = retry_backoff(exponential_backoff.clone(), || async {
                da_service
                    .get_block_at(l1_height)
                    .await
                    .map_err(backoff::Error::transient)
            })
            .await?;

            // map the height to the hash
            self.ledger_db
                .set_l1_height_of_l1_hash(filtered_block.header().hash().into(), l1_height)
                .unwrap();

            let mut sequencer_commitments = Vec::<SequencerCommitment>::new();

            self.da_service
                .extract_relevant_blobs(&filtered_block)
                .into_iter()
                .for_each(|mut tx| {
                    let data = DaData::try_from_slice(tx.full_data());

                    if tx.sender().as_ref() == self.sequencer_da_pub_key.as_slice() {
                        match data {
                            Ok(DaData::SequencerCommitment(seq_com)) => {
                                sequencer_commitments.push(seq_com);
                            }
                            Ok(_) => { // We don't care about other types here
                                 // Skip
                            }
                            Err(ref e) => {
                                tracing::error!(
                                    "Found broken DA data in block 0x{}: {:?}. Error: {}",
                                    hex::encode(filtered_block.hash()),
                                    data,
                                    e
                                );
                            }
                        }
                    } else if tx.sender().as_ref() == self.prover_da_pub_key.as_slice() {
<<<<<<< HEAD
                        match data {
                            Ok(DaData::ZKProof(proof)) => {
                                zk_proofs.push(proof);
                            }
                            Ok(_) => { // We don't care about other types here
                                 // Skip
                            }
                            Err(ref e) => {
                                tracing::error!(
                                    "Found broken DA data in block 0x{}: {:?}. Error: {}",
                                    hex::encode(filtered_block.hash()),
                                    data,
                                    e
                                );
                            }
                        }
=======
                        // The prover doesn't really care about proofs in DA blocks.
                        // They've already been proven so we can skip here.
>>>>>>> 01b6c9f3
                    } else {
                        warn!("Force transactions are not implemented yet");
                        // TODO: This is where force transactions will land - try to parse DA data force transaction
                    }
                });

            if sequencer_commitments.is_empty() {
                tracing::debug!("No sequencer commitment found at height {}", l1_height,);

                self.ledger_db
                    .set_prover_last_scanned_l1_height(SlotNumber(l1_height))
                    .unwrap_or_else(|_| {
                        panic!(
                            "Failed to put prover last scanned l1 height in the ledger db {}",
                            l1_height
                        )
                    });

                l1_height += 1;
                continue;
            }

            tracing::info!(
                "Processing {} sequencer commitments at height {}",
                sequencer_commitments.len(),
                filtered_block.header().height(),
            );

            let initial_state_root = self.state_root.clone();

            let mut da_data = self.da_service.extract_relevant_blobs(&filtered_block);
            let da_block_header_of_commitments = filtered_block.header().clone();
            let (inclusion_proof, completeness_proof) = self
                .da_service
                .get_extraction_proof(&filtered_block, &da_data)
                .await;

            // if we don't do this, the zk circuit can't read the sequencer commitments
            da_data.iter_mut().for_each(|blob| {
                blob.full_data();
            });

            let mut soft_confirmations: VecDeque<Vec<SignedSoftConfirmationBatch>> =
                VecDeque::new();
            let mut state_transition_witnesses: VecDeque<Vec<Stf::Witness>> = VecDeque::new();
            let mut da_block_headers_of_soft_confirmations: VecDeque<
                Vec<<<Da as DaService>::Spec as DaSpec>::BlockHeader>,
            > = VecDeque::new();

            let mut traversed_l1_tuples = vec![];

            for sequencer_commitment in sequencer_commitments.clone().into_iter() {
                let mut sof_soft_confirmations_to_push = vec![];
                let mut state_transition_witnesses_to_push = vec![];
                let mut da_block_headers_to_push: Vec<
                    <<Da as DaService>::Spec as DaSpec>::BlockHeader,
                > = vec![];

                let start_l1_height = retry_backoff(exponential_backoff.clone(), || async {
                    da_service
                        .get_block_by_hash(sequencer_commitment.l1_start_block_hash)
                        .await
                        .map_err(backoff::Error::transient)
                })
                .await?
                .header()
                .height();

                let end_l1_height = retry_backoff(exponential_backoff.clone(), || async {
                    da_service
                        .get_block_by_hash(sequencer_commitment.l1_end_block_hash)
                        .await
                        .map_err(backoff::Error::transient)
                })
                .await?
                .header()
                .height();
                traversed_l1_tuples.push((start_l1_height, end_l1_height));

                // start fetching blocks from sequencer, when you see a soft batch with l1 height more than end_l1_height, stop
                // while getting the blocks to all the same ops as full node
                // after stopping call continue  and look for a new seq_commitment
                // change the item numbers only after the sync is done so not for every da block

                loop {
                    let inner_client = &self.sequencer_client;
                    let soft_batch =
                        match retry_backoff(exponential_backoff.clone(), || async move {
                            match inner_client.get_soft_batch::<Da::Spec>(l2_height).await {
                                Ok(Some(soft_batch)) => Ok(soft_batch),
                                Ok(None) => {
                                    debug!("Soft Batch: no batch at height {}", l2_height);

                                    // Return a Permanent error so that we exit the retry.
                                    Err(backoff::Error::Permanent(
                                        "No soft batch published".to_owned(),
                                    ))
                                }
                                Err(e) => match e.downcast_ref::<JsonrpseeError>() {
                                    Some(JsonrpseeError::Transport(e)) => {
                                        let error_msg = format!(
                                            "Soft Batch: connection error during RPC call: {:?}",
                                            e
                                        );
                                        error!(error_msg);
                                        Err(backoff::Error::Transient {
                                            err: error_msg,
                                            retry_after: None,
                                        })
                                    }
                                    _ => {
                                        let error_msg = format!(
                                            "Soft Batch: unknown error from RPC call: {:?}",
                                            e
                                        );
                                        error!(error_msg);
                                        Err(backoff::Error::Transient {
                                            err: error_msg,
                                            retry_after: None,
                                        })
                                    }
                                },
                            }
                        })
                        .await
                        {
                            Ok(soft_batch) => soft_batch,
                            Err(_) => {
                                break;
                            }
                        };

                    if soft_batch.da_slot_height > end_l1_height {
                        break;
                    }

                    debug!(
                        "Running soft confirmation batch #{} with hash: 0x{} on DA block #{}",
                        l2_height,
                        hex::encode(soft_batch.hash),
                        soft_batch.da_slot_height
                    );

                    let mut signed_soft_confirmation: SignedSoftConfirmationBatch =
                        soft_batch.clone().into();

                    sof_soft_confirmations_to_push.push(signed_soft_confirmation.clone());

                    // The filtered block of soft batch, which is the block at the da_slot_height of soft batch
                    let filtered_block = retry_backoff(exponential_backoff.clone(), || async {
                        da_service
                            .get_block_at(soft_batch.da_slot_height)
                            .await
                            .map_err(backoff::Error::transient)
                    })
                    .await?;

                    if da_block_headers_to_push.is_empty()
                        || da_block_headers_to_push.last().unwrap().height()
                            != filtered_block.header().height()
                    {
                        da_block_headers_to_push.push(filtered_block.header().clone());
                    }

                    let mut data_to_commit = SlotCommit::new(filtered_block.clone());

                    let pre_state = self
                        .storage_manager
                        .create_storage_on_l2_height(l2_height)?;

                    let slot_result = self.stf.apply_soft_batch(
                        self.sequencer_pub_key.as_slice(),
                        // TODO(https://github.com/Sovereign-Labs/sovereign-sdk/issues/1247): incorrect pre-state root in case of re-org
                        &self.state_root,
                        pre_state,
                        Default::default(),
                        filtered_block.header(),
                        &filtered_block.validity_condition(),
                        &mut signed_soft_confirmation,
                    );

                    state_transition_witnesses_to_push.push(slot_result.witness);

                    for receipt in slot_result.batch_receipts {
                        data_to_commit.add_batch(receipt);
                    }

                    self.storage_manager
                        .save_change_set_l2(l2_height, slot_result.change_set)?;

                    let batch_receipt = data_to_commit.batch_receipts()[0].clone();

                    let next_state_root = slot_result.state_root;

                    // Check if post state root is the same as the one in the soft batch
                    if next_state_root.as_ref().to_vec() != soft_batch.post_state_root {
                        bail!("Post state root mismatch")
                    }

                    let soft_batch_receipt = SoftBatchReceipt::<_, _, Da::Spec> {
                        pre_state_root: self.state_root.as_ref().to_vec(),
                        post_state_root: next_state_root.as_ref().to_vec(),
                        phantom_data: PhantomData::<u64>,
                        batch_hash: batch_receipt.batch_hash,
                        da_slot_hash: filtered_block.header().hash(),
                        da_slot_height: filtered_block.header().height(),
                        da_slot_txs_commitment: filtered_block.header().txs_commitment(),
                        tx_receipts: batch_receipt.tx_receipts,
                        soft_confirmation_signature: soft_batch.soft_confirmation_signature,
                        pub_key: soft_batch.pub_key,
                        deposit_data: soft_batch.deposit_data.into_iter().map(|x| x.tx).collect(),
                        l1_fee_rate: soft_batch.l1_fee_rate,
                        timestamp: soft_batch.timestamp,
                    };

                    self.ledger_db.commit_soft_batch(soft_batch_receipt, true)?;
                    self.ledger_db.extend_l2_range_of_l1_slot(
                        SlotNumber(filtered_block.header().height()),
                        BatchNumber(l2_height),
                    )?;

                    self.state_root = next_state_root;

                    debug!(
                        "New State Root after soft confirmation #{} is: {:?}",
                        l2_height, self.state_root
                    );

                    self.storage_manager.finalize_l2(l2_height)?;

                    l2_height += 1;
                }

                soft_confirmations.push_back(sof_soft_confirmations_to_push);
                state_transition_witnesses.push_back(state_transition_witnesses_to_push);
                da_block_headers_of_soft_confirmations.push_back(da_block_headers_to_push);
            }

            let hash = da_block_header_of_commitments.hash();

            let transition_data: StateTransitionData<Stf::StateRoot, Stf::Witness, Da::Spec> =
                StateTransitionData {
                    initial_state_root,
                    final_state_root: self.state_root.clone(),
                    da_data,
                    da_block_header_of_commitments,
                    inclusion_proof,
                    completeness_proof,
                    soft_confirmations,
                    state_transition_witnesses,
                    da_block_headers_of_soft_confirmations,

                    sequencer_public_key: self.sequencer_pub_key.clone(),
                    sequencer_da_public_key: self.sequencer_da_pub_key.clone(),
                };

            let should_prove: bool = {
                let mut rng = rand::thread_rng();
                // if proof_sampling_number is 0, then we always prove and submit
                // otherwise we submit and prove with a probability of 1/proof_sampling_number
                if prover_config.proof_sampling_number == 0 {
                    true
                } else {
                    rng.gen_range(0..prover_config.proof_sampling_number) == 0
                }
            };

            // Skip submission until l1 height
            if l1_height >= skip_submission_until_l1 && should_prove {
                tracing::info!("Sending for proving");

                let prover_service = self
                    .prover_service
                    .as_ref()
                    .ok_or_else(|| anyhow::anyhow!("Prover service is not initialized"))?;

                prover_service.submit_witness(transition_data).await;

                prover_service.prove(hash.clone()).await?;

                let (tx_id, proof) = prover_service
                    .wait_for_proving_and_send_to_da(hash.clone(), &self.da_service)
                    .await?;

                let tx_id_u8 = tx_id.into();

                // l1_height => (tx_id, proof, transition_data)
                // save proof along with tx id to db, should be queriable by slot number or slot hash
                let transition_data: sov_modules_api::StateTransition<
                    <Da as DaService>::Spec,
                    Stf::StateRoot,
                > = Vm::extract_output(&proof).expect("Proof should be deserializable");

                match proof {
                    Proof::PublicInput(_) => {
                        tracing::debug!("Proof is public input, skipping");
                    }
                    Proof::Full(ref proof) => {
                        tracing::debug!("Verifying proof!");
                        let transition_data_from_proof = Vm::verify_and_extract_output::<
                            <Da as DaService>::Spec,
                            Stf::StateRoot,
                        >(
                            &proof.clone(), &self.code_commitment
                        )
                        .expect("Proof should be verifiable");

                        tracing::debug!(
                            "transition data from proof: {:?}",
                            transition_data_from_proof
                        );
                    }
                }

                tracing::trace!("transition data: {:?}", transition_data);

                let stored_state_transition = StoredStateTransition {
                    initial_state_root: transition_data.initial_state_root.as_ref().to_vec(),
                    final_state_root: transition_data.final_state_root.as_ref().to_vec(),
                    state_diff: transition_data.state_diff,
                    da_slot_hash: transition_data.da_slot_hash.into(),
                    sequencer_public_key: transition_data.sequencer_public_key,
                    sequencer_da_public_key: transition_data.sequencer_da_public_key,
                    validity_condition: transition_data.validity_condition.try_to_vec().unwrap(),
                };

                match pg_client.as_ref() {
                    Some(Ok(pool)) => {
                        tracing::debug!("Inserting proof data into postgres");
                        let (proof_data, proof_type) = match proof.clone() {
                            Proof::Full(full_proof) => (full_proof, ProofType::Full),
                            Proof::PublicInput(public_input) => {
                                (public_input, ProofType::PublicInput)
                            }
                        };
                        pool.insert_proof_data(
                            tx_id_u8.to_vec(),
                            proof_data,
                            stored_state_transition.clone().into(),
                            proof_type,
                        )
                        .await
                        .unwrap();
                    }
                    _ => {
                        tracing::warn!("No postgres client found");
                    }
                }

                self.ledger_db.put_proof_data(
                    l1_height,
                    tx_id_u8,
                    proof,
                    stored_state_transition,
                )?;
            } else {
                tracing::info!("Skipping proving for l1 height {}", l1_height);
            }

            for (sequencer_commitment, l1_heights) in
                sequencer_commitments.into_iter().zip(traversed_l1_tuples)
            {
                // Save commitments on prover ledger db
                self.ledger_db
                    .update_commitments_on_da_slot(l1_height, sequencer_commitment.clone())
                    .unwrap();

                for i in l1_heights.0..=l1_heights.1 {
                    self.ledger_db
                        .put_soft_confirmation_status(
                            SlotNumber(i),
                            SoftConfirmationStatus::Finalized,
                        )
                        .unwrap_or_else(|_| {
                            panic!(
                                "Failed to put soft confirmation status in the ledger db {}",
                                i
                            )
                        });
                }
            }

            self.ledger_db
                .set_prover_last_scanned_l1_height(SlotNumber(l1_height))?;
            l1_height += 1;
        }
    }

    /// Runs the rollup.
    #[instrument(level = "trace", skip_all, err)]
    pub async fn run_in_process(&mut self) -> Result<(), anyhow::Error> {
        let mut last_l1_height = 0;
        let mut cur_l1_block = None;

        let mut height = self.start_height;
        info!("Starting to sync from height {}", height);

        loop {
            let exponential_backoff = ExponentialBackoffBuilder::new()
                .with_initial_interval(Duration::from_secs(1))
                .with_max_elapsed_time(Some(Duration::from_secs(15 * 60)))
                .build();
            let inner_client = &self.sequencer_client;
            let soft_batch = match retry_backoff(exponential_backoff.clone(), || async move {
                match inner_client.get_soft_batch::<Da::Spec>(height).await {
                    Ok(Some(soft_batch)) => Ok(soft_batch),
                    Ok(None) => {
                        debug!("Soft Batch: no batch at height {}, retrying...", height);

                        // We wait for 2 seconds and then return a Permanent error so that we exit the retry.
                        // This should not backoff exponentially
                        sleep(Duration::from_secs(2)).await;
                        Err(backoff::Error::Permanent(
                            "No soft batch published".to_owned(),
                        ))
                    }
                    Err(e) => match e.downcast_ref::<JsonrpseeError>() {
                        Some(JsonrpseeError::Transport(e)) => {
                            let error_msg =
                                format!("Soft Batch: connection error during RPC call: {:?}", e);
                            debug!(error_msg);
                            Err(backoff::Error::Transient {
                                err: error_msg,
                                retry_after: None,
                            })
                        }
                        _ => Err(backoff::Error::Transient {
                            err: format!("Soft Batch: unknown error from RPC call: {:?}", e),
                            retry_after: None,
                        }),
                    },
                }
            })
            .await
            {
                Ok(soft_batch) => soft_batch,
                Err(_) => {
                    continue;
                }
            };

            if last_l1_height != soft_batch.da_slot_height || cur_l1_block.is_none() {
                last_l1_height = soft_batch.da_slot_height;
                // TODO: for a node, the da block at slot_height might not have been finalized yet
                // should wait for it to be finalized
                let da_service = &self.da_service;
                let filtered_block = retry_backoff(exponential_backoff.clone(), || async {
                    da_service
                        .get_block_at(soft_batch.da_slot_height)
                        .await
                        .map_err(backoff::Error::transient)
                })
                .await?;

                // Set the l1 height of the l1 hash
                self.ledger_db
                    .set_l1_height_of_l1_hash(
                        filtered_block.header().hash().into(),
                        soft_batch.da_slot_height,
                    )
                    .unwrap();

                // Merkle root hash - L1 start height - L1 end height
                // TODO: How to confirm this is what we submit - use?
                // TODO: Add support for multiple commitments in a single block

                let mut sequencer_commitments = Vec::<SequencerCommitment>::new();
                let mut zk_proofs = Vec::<Proof>::new();

                self.da_service
                    .extract_relevant_blobs(&filtered_block)
                    .into_iter()
                    .for_each(|mut tx| {
                        let data = DaData::try_from_slice(tx.full_data());
                        // Check for commitment
                        if tx.sender().as_ref() == self.sequencer_da_pub_key.as_slice() {
                            match data {
                                Ok(DaData::SequencerCommitment(seq_com)) => {
                                    sequencer_commitments.push(seq_com);
                                }
                                Ok(_) => { // We don't care about other types here
                                     // Skip
                                }
                                Err(ref e) => {
                                    tracing::error!(
                                        "Found broken DA data in block 0x{}: {:?}. Error: {}",
                                        hex::encode(filtered_block.hash()),
                                        data,
                                        e
                                    );
                                }
                            }
                        }
                        let data = DaData::try_from_slice(tx.full_data());
                        // Check for proof
                        if tx.sender().as_ref() == self.prover_da_pub_key.as_slice() {
                            match data {
                                Ok(DaData::ZKProof(proof)) => {
                                    zk_proofs.push(proof);
                                }
                                Ok(_) => { // We don't care about other types here
                                     // Skip
                                }
                                Err(ref e) => {
                                    tracing::error!(
                                        "Found broken DA data in block 0x{}: {:?}. Error: {}",
                                        hex::encode(filtered_block.hash()),
                                        data,
                                        e
                                    );
                                }
                            }
                        } else {
                            warn!("Force transactions are not implemented yet");
                            // TODO: This is where force transactions will land - try to parse DA data force transaction
                        }
                    });

                for proof in zk_proofs {
                    tracing::trace!("Processing zk proof: {:?}", proof);
                    let state_transition = match proof.clone() {
                        Proof::Full(proof) => {
                            let code_commitment = self.code_commitment.clone();

                            tracing::trace!(
                                "using code commitment: {:?}",
                                serde_json::to_string(&code_commitment).unwrap()
                            );

                            if let Ok(proof_data) =
                                Vm::verify_and_extract_output::<
                                    <Da as DaService>::Spec,
                                    Stf::StateRoot,
                                >(&proof, &code_commitment)
                            {
                                if proof_data.sequencer_da_public_key != self.sequencer_da_pub_key
                                    || proof_data.sequencer_public_key != self.sequencer_pub_key
                                {
                                    tracing::warn!(
                                        "Proof verification: Sequencer public key or sequencer da public key mismatch. Skipping proof."
                                    );
                                    continue;
                                }
                                proof_data
                            } else {
                                tracing::warn!(
                                    "Proof verification: SNARK verification failed. Skipping to next proof.."
                                );
                                continue;
                            }
                        }
                        Proof::PublicInput(_) => {
                            if !self.accept_public_input_as_proven {
                                tracing::warn!("Found public input in da block number: {:?}, Skipping to next proof..", soft_batch.da_slot_height);
                                continue;
                            }
                            // public input is accepted only in tests, so ok to expect
                            Vm::extract_output(&proof).expect("Proof should be deserializable")
                        }
                    };

                    let stored_state_transition = StoredStateTransition {
                        initial_state_root: state_transition.initial_state_root.as_ref().to_vec(),
                        final_state_root: state_transition.final_state_root.as_ref().to_vec(),
                        state_diff: state_transition.state_diff,
                        da_slot_hash: state_transition.da_slot_hash.clone().into(),
                        sequencer_public_key: state_transition.sequencer_public_key,
                        sequencer_da_public_key: state_transition.sequencer_da_public_key,
                        validity_condition: state_transition
                            .validity_condition
                            .try_to_vec()
                            .unwrap(),
                    };

                    let l1_hash = state_transition.da_slot_hash.into();

                    // This is the l1 heidght where the sequencer commitment was read by the prover and proof generated by those commitments
                    // We need to get commitments in this l1 hegight and set them as proven
                    let l1_height = match self.ledger_db.get_l1_height_of_l1_hash(l1_hash)? {
                        Some(l1_height) => l1_height,
                        None => {
                            tracing::warn!(
                                "Proof verification: L1 height not found for l1 hash: {:?}. Skipping proof.",
                                l1_hash
                            );
                            continue;
                        }
                    };

                    // TODO: Handle error
                    let proven_commitments = match self
                        .ledger_db
                        .get_commitments_on_da_slot(l1_height)?
                    {
                        Some(commitments) => commitments,
                        None => {
                            tracing::warn!(
                                    "Proof verification: No commitments found for l1 height: {}. Skipping proof.",
                                    l1_height
                                );
                            continue;
                        }
                    };

                    let first_slot_hash = proven_commitments[0].l1_start_block_hash;
                    let l1_height_start = match self
                        .ledger_db
                        .get_l1_height_of_l1_hash(first_slot_hash)?
                    {
                        Some(l1_height) => l1_height,
                        None => {
                            tracing::error!(
                                    "Proof verification: For a known and verified sequencer commitment, L1 height not found for l1 hash: {:?}. Skipping proof.",
                                    l1_hash
                                );
                            continue;
                        }
                    };
                    match self
                        .ledger_db
                        .get_l2_range_by_l1_height(SlotNumber(l1_height_start))?
                    {
                        Some((start, _)) => {
                            let l2_height = start.0;
                            let soft_batches = self.ledger_db.get_soft_batch_range(
                                &(BatchNumber(l2_height)..BatchNumber(l2_height + 1)),
                            )?;

                            let soft_batch = soft_batches.first().unwrap();
                            if soft_batch.pre_state_root.as_slice()
                                != state_transition.initial_state_root.as_ref()
                            {
                                tracing::warn!(
                                    "Proof verification: For a known and verified sequencer commitment. Pre state root mismatch - expected 0x{} but got 0x{}. Skipping proof.",
                                    hex::encode(&soft_batch.pre_state_root),
                                    hex::encode(&state_transition.initial_state_root)
                                );
                                continue;
                            }
                        }
                        None => {
                            tracing::warn!(
                                "Proof verification: For a known and verified sequencer commitment, L1 L2 connection does not exist. L1 height = {}. Skipping proof.",
                                l1_height_start
                            );
                            continue;
                        }
                    }

                    for commitment in proven_commitments {
                        let l1_height_start = match self
                            .ledger_db
                            .get_l1_height_of_l1_hash(commitment.l1_start_block_hash)?
                        {
                            Some(l1_height) => l1_height,
                            None => {
                                tracing::warn!("Proof verification: For a known and verified sequencer commitment, L1 height not found for l1 hash: {:?}", l1_hash);
                                continue;
                            }
                        };

                        let l1_height_end = match self
                            .ledger_db
                            .get_l1_height_of_l1_hash(commitment.l1_end_block_hash)?
                        {
                            Some(l1_height) => l1_height,
                            None => {
                                tracing::warn!("Proof verification: For a known and verified sequencer commitment, L1 height not found for l1 hash: {:?}", l1_hash);
                                continue;
                            }
                        };

                        // All soft confirmations in these blocks are now proven
                        for i in l1_height_start..=l1_height_end {
                            self.ledger_db.put_soft_confirmation_status(
                                SlotNumber(i),
                                SoftConfirmationStatus::Proven,
                            )?;
                        }
                    }
                    // store in ledger db
                    self.ledger_db.update_verified_proof_data(
                        soft_batch.da_slot_height,
                        proof.clone(),
                        stored_state_transition,
                    )?;
                }

                for sequencer_commitment in sequencer_commitments.iter() {
                    tracing::info!(
                        "Processing sequencer commitment: {:?}",
                        sequencer_commitment
                    );
                    let start_l1_height = retry_backoff(exponential_backoff.clone(), || async {
                        da_service
                            .get_block_by_hash(sequencer_commitment.l1_start_block_hash)
                            .await
                            .map_err(backoff::Error::transient)
                    })
                    .await?
                    .header()
                    .height();

                    let end_l1_height = retry_backoff(exponential_backoff.clone(), || async {
                        da_service
                            .get_block_by_hash(sequencer_commitment.l1_end_block_hash)
                            .await
                            .map_err(backoff::Error::transient)
                    })
                    .await?
                    .header()
                    .height();

                    tracing::debug!(
                        "start height: {}, end height: {}",
                        start_l1_height,
                        end_l1_height
                    );

                    let start_l2_height = match self
                        .ledger_db
                        .get_l2_range_by_l1_height(SlotNumber(start_l1_height))?
                    {
                        Some((start_l2_height, _)) => start_l2_height,
                        None => {
                            tracing::warn!(
                            "Sequencer commitment verification: L1 L2 connection does not exist. L1 height = {}. Skipping commitment.",
                            start_l1_height
                            );
                            continue;
                        }
                    };

                    let end_l2_height = match self
                        .ledger_db
                        .get_l2_range_by_l1_height(SlotNumber(end_l1_height))?
                    {
                        Some((_, end_l2_height)) => end_l2_height,
                        None => {
                            tracing::warn!(
                            "Sequencer commitment verification: L1 L2 connection does not exist. L1 height = {}. Skipping commitment.",
                            end_l1_height
                            );
                            continue;
                        }
                    };

                    let range_end = BatchNumber(end_l2_height.0 + 1);
                    // Traverse each item's field of vector of transactions, put them in merkle tree
                    // and compare the root with the one from the ledger
                    let stored_soft_batches: Vec<StoredSoftBatch> = self
                        .ledger_db
                        .get_soft_batch_range(&(start_l2_height..range_end))?;

                    let soft_batches_tree = MerkleTree::<Sha256>::from_leaves(
                        stored_soft_batches
                            .iter()
                            .map(|x| x.hash)
                            .collect::<Vec<_>>()
                            .as_slice(),
                    );

                    if soft_batches_tree.root() != Some(sequencer_commitment.merkle_root) {
                        tracing::warn!(
                            "Merkle root mismatch - expected 0x{} but got 0x{}. Skipping commitment.",
                            hex::encode(
                                soft_batches_tree
                                    .root()
                                    .ok_or(anyhow!("Could not calculate soft batch tree root"))?
                            ),
                            hex::encode(sequencer_commitment.merkle_root)
                        );
                    } else {
                        self.ledger_db.update_commitments_on_da_slot(
                            soft_batch.da_slot_height,
                            sequencer_commitment.clone(),
                        )?;

                        for i in start_l1_height..=end_l1_height {
                            self.ledger_db.put_soft_confirmation_status(
                                SlotNumber(i),
                                SoftConfirmationStatus::Finalized,
                            )?;
                        }
                    }
                }

                cur_l1_block = Some(filtered_block);
            }

            let cur_l1_block = cur_l1_block.clone().unwrap();

            debug!(
                "Running soft confirmation batch #{} with hash: 0x{} on DA block #{}",
                height,
                hex::encode(soft_batch.hash),
                cur_l1_block.header().height()
            );

            let mut data_to_commit = SlotCommit::new(cur_l1_block.clone());

            let pre_state = self.storage_manager.create_storage_on_l2_height(height)?;

            let slot_result = self.stf.apply_soft_batch(
                self.sequencer_pub_key.as_slice(),
                // TODO(https://github.com/Sovereign-Labs/sovereign-sdk/issues/1247): incorrect pre-state root in case of re-org
                &self.state_root,
                pre_state,
                Default::default(),
                cur_l1_block.header(),
                &cur_l1_block.validity_condition(),
                &mut soft_batch.clone().into(),
            );

            let next_state_root = slot_result.state_root;
            // Check if post state root is the same as the one in the soft batch
            if next_state_root.as_ref().to_vec() != soft_batch.post_state_root {
                warn!("Post state root mismatch at height: {}", height);
                continue;
            }

            for receipt in slot_result.batch_receipts {
                data_to_commit.add_batch(receipt);
            }

            self.storage_manager
                .save_change_set_l2(height, slot_result.change_set)?;

            let batch_receipt = data_to_commit.batch_receipts()[0].clone();

            let soft_batch_receipt = SoftBatchReceipt::<_, _, Da::Spec> {
                pre_state_root: self.state_root.as_ref().to_vec(),
                post_state_root: next_state_root.as_ref().to_vec(),
                phantom_data: PhantomData::<u64>,
                batch_hash: batch_receipt.batch_hash,
                da_slot_hash: cur_l1_block.header().hash(),
                da_slot_height: cur_l1_block.header().height(),
                da_slot_txs_commitment: cur_l1_block.header().txs_commitment(),
                tx_receipts: batch_receipt.tx_receipts,
                soft_confirmation_signature: soft_batch.soft_confirmation_signature,
                pub_key: soft_batch.pub_key,
                deposit_data: soft_batch.deposit_data.into_iter().map(|x| x.tx).collect(),
                l1_fee_rate: soft_batch.l1_fee_rate,
                timestamp: soft_batch.timestamp,
            };

            self.ledger_db
                .commit_soft_batch(soft_batch_receipt, self.include_tx_body)?;
            self.ledger_db.extend_l2_range_of_l1_slot(
                SlotNumber(cur_l1_block.header().height()),
                BatchNumber(height),
            )?;

            self.state_root = next_state_root;

            debug!(
                "New State Root after soft confirmation #{} is: {:?}",
                height, self.state_root
            );

            self.storage_manager.finalize_l2(height)?;

            height += 1;
        }
    }

    /// Allows to read current state root
    pub fn get_state_root(&self) -> &Stf::StateRoot {
        &self.state_root
    }
}<|MERGE_RESOLUTION|>--- conflicted
+++ resolved
@@ -323,27 +323,8 @@
                             }
                         }
                     } else if tx.sender().as_ref() == self.prover_da_pub_key.as_slice() {
-<<<<<<< HEAD
-                        match data {
-                            Ok(DaData::ZKProof(proof)) => {
-                                zk_proofs.push(proof);
-                            }
-                            Ok(_) => { // We don't care about other types here
-                                 // Skip
-                            }
-                            Err(ref e) => {
-                                tracing::error!(
-                                    "Found broken DA data in block 0x{}: {:?}. Error: {}",
-                                    hex::encode(filtered_block.hash()),
-                                    data,
-                                    e
-                                );
-                            }
-                        }
-=======
                         // The prover doesn't really care about proofs in DA blocks.
                         // They've already been proven so we can skip here.
->>>>>>> 01b6c9f3
                     } else {
                         warn!("Force transactions are not implemented yet");
                         // TODO: This is where force transactions will land - try to parse DA data force transaction
