--- conflicted
+++ resolved
@@ -47,9 +47,6 @@
             data.completeness_proof,
         )?;
 
-<<<<<<< HEAD
-        // tracing::info!("going into apply_soft_confirmations_from_sequencer_commitments");
-=======
         assert_eq!(
             data.initial_state_root.as_ref(),
             data.soft_confirmations
@@ -63,7 +60,7 @@
         );
 
         println!("going into apply_soft_confirmations_from_sequencer_commitments");
->>>>>>> 38c8b074
+
         let (final_state_root, state_diff) = self
             .app
             .apply_soft_confirmations_from_sequencer_commitments(
