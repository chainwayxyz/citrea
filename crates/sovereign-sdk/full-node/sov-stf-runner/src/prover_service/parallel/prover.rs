--- conflicted
+++ resolved
@@ -147,24 +147,9 @@
                 if start_prover {
                     prover_state.set_to_proving(block_header_hash.clone());
                     vm.add_hint(state_transition_data);
-<<<<<<< HEAD
-
-                    // Guest execution is done in bonsai
-                    // self.pool.spawn(move || {
-                    //     tracing::info_span!("guest_execution").in_scope(|| {
-                    //         let proof = make_proof(vm, config, zk_storage);
-
-                    //         let mut prover_state =
-                    //             prover_state_clone.write().expect("Lock was poisoned");
-
-                    //         prover_state.set_to_proved(block_header_hash, proof);
-                    //         prover_state.dec_task_count();
-                    //     })
-                    // });
-=======
+
                     self.pool.spawn(move || {
                         tracing::info_span!("guest_execution").in_scope(|| {
-                            tracing::info!("Starting proving");
                             let proof = make_proof(vm, config, zk_storage);
 
                             let mut prover_state =
@@ -174,7 +159,6 @@
                             prover_state.dec_task_count();
                         })
                     });
->>>>>>> df7990d3
 
                     Ok(ProofProcessingStatus::ProvingInProgress)
                 } else {
