--- conflicted
+++ resolved
@@ -41,13 +41,7 @@
 #[derive(Debug, Clone, PartialEq, Deserialize)]
 pub struct StorageConfig {
     /// Path that can be utilized by concrete rollup implementation
-<<<<<<< HEAD
-    pub rollup_path: PathBuf,
-    /// Path that can be utilized by concrete DA implementation
-    pub da_path: PathBuf,
-=======
     pub path: PathBuf,
->>>>>>> 4ee257e9
 }
 
 /// Important public keys for the rollup
@@ -132,14 +126,7 @@
 
     #[test]
     fn test_correct_rollup_config() {
-<<<<<<< HEAD
-        let tmpdir = tempfile::tempdir().unwrap();
-        let rollup_path = tmpdir.path().join("rollup").to_path_buf();
-        let da_path = tmpdir.path().join("da").to_path_buf();
-        let config = format!(
-=======
         let config =
->>>>>>> 4ee257e9
             r#"
             [public_keys]
             sequencer_public_key = "0000000000000000000000000000000000000000000000000000000000000000"
@@ -156,34 +143,18 @@
             db_path = "/tmp/da"
             
             [storage]
-<<<<<<< HEAD
-            rollup_path = {:?}
-            da_path = {:?}
-=======
             path = "/tmp/rollup"
->>>>>>> 4ee257e9
             
             [runner]
             include_tx_body = true
             sequencer_client_url = "http://0.0.0.0:12346"
-<<<<<<< HEAD
-        "#,
-            rollup_path, da_path
-        );
-=======
         "#.to_owned();
->>>>>>> 4ee257e9
 
         let config_file = create_config_from(&config);
 
         let config: RollupConfig<sov_mock_da::MockDaConfig> =
             from_toml_path(config_file.path()).unwrap();
 
-<<<<<<< HEAD
-        let storage_path = tmpdir.path();
-
-=======
->>>>>>> 4ee257e9
         let expected = RollupConfig {
             runner: Some(RunnerConfig {
                 sequencer_client_url: "http://0.0.0.0:12346".to_owned(),
@@ -195,12 +166,7 @@
                 db_path: "/tmp/da".into(),
             },
             storage: StorageConfig {
-<<<<<<< HEAD
-                rollup_path: storage_path.join("rollup").to_path_buf(),
-                da_path: storage_path.join("da").to_path_buf(),
-=======
                 path: "/tmp/rollup".into(),
->>>>>>> 4ee257e9
             },
             rpc: RpcConfig {
                 bind_host: "127.0.0.1".to_string(),
