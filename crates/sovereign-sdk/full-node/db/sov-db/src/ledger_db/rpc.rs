use serde::de::DeserializeOwned;
use sov_rollup_interface::rpc::{
    sequencer_commitment_to_response, LastVerifiedProofResponse, LedgerRpcProvider, ProofResponse,
    SequencerCommitmentResponse, SoftConfirmationIdentifier, SoftConfirmationResponse,
    VerifiedProofResponse,
};

use crate::schema::tables::{
    CommitmentsByNumber, ProofBySlotNumber, SlotByHash, SoftConfirmationByHash,
    SoftConfirmationByNumber, SoftConfirmationStatus, VerifiedProofsBySlotNumber,
};
use crate::schema::types::{BatchNumber, SlotNumber};

/// The maximum number of batches that can be requested in a single RPC range query
const MAX_BATCHES_PER_REQUEST: u64 = 20;
/// The maximum number of soft confirmations that can be requested in a single RPC range query
const MAX_SOFT_CONFIRMATIONS_PER_REQUEST: u64 = 20;

use super::{LedgerDB, NodeLedgerOps, ProverLedgerOps, SharedLedgerOps};

impl LedgerRpcProvider for LedgerDB {
    fn get_soft_confirmation(
        &self,
        batch_id: &SoftConfirmationIdentifier,
    ) -> Result<Option<SoftConfirmationResponse>, anyhow::Error> {
        let batch_num = self.resolve_soft_confirmation_identifier(batch_id)?;
        Ok(match batch_num {
            Some(num) => {
                if let Some(stored_batch) = self.db.get::<SoftConfirmationByNumber>(&num)? {
                    Some(stored_batch.try_into()?)
                } else {
                    None
                }
            }
            None => None,
        })
    }

    fn get_soft_confirmation_by_hash<T: DeserializeOwned>(
        &self,
        hash: &[u8; 32],
    ) -> Result<Option<SoftConfirmationResponse>, anyhow::Error> {
        self.get_soft_confirmation(&SoftConfirmationIdentifier::Hash(*hash))
    }

    fn get_soft_confirmation_by_number<T: DeserializeOwned>(
        &self,
        number: u64,
    ) -> Result<Option<SoftConfirmationResponse>, anyhow::Error> {
        self.get_soft_confirmation(&SoftConfirmationIdentifier::Number(number))
    }

    fn get_soft_confirmations(
        &self,
        soft_confirmation_ids: &[SoftConfirmationIdentifier],
    ) -> Result<Vec<Option<SoftConfirmationResponse>>, anyhow::Error> {
        anyhow::ensure!(
            soft_confirmation_ids.len() <= MAX_SOFT_CONFIRMATIONS_PER_REQUEST as usize,
            "requested too many soft confirmations. Requested: {}. Max: {}",
            soft_confirmation_ids.len(),
            MAX_BATCHES_PER_REQUEST
        );

        let mut out = Vec::with_capacity(soft_confirmation_ids.len());
        for soft_confirmation_id in soft_confirmation_ids {
            if let Some(soft_confirmation) = self.get_soft_confirmation(soft_confirmation_id)? {
                out.push(Some(soft_confirmation));
            } else {
                out.push(None);
            }
        }
        Ok(out)
    }

    fn get_soft_confirmations_range(
        &self,
        start: u64,
        end: u64,
    ) -> Result<Vec<Option<SoftConfirmationResponse>>, anyhow::Error> {
        anyhow::ensure!(start <= end, "start must be <= end");
        anyhow::ensure!(
            end - start < MAX_BATCHES_PER_REQUEST,
            "requested batch range too large. Max: {}",
            MAX_BATCHES_PER_REQUEST
        );
        let ids: Vec<_> = (start..=end)
            .map(SoftConfirmationIdentifier::Number)
            .collect();
        self.get_soft_confirmations(&ids)
    }

    fn get_soft_confirmation_status(
        &self,
        l2_height: u64,
    ) -> Result<sov_rollup_interface::rpc::SoftConfirmationStatus, anyhow::Error> {
        if self
            .db
            .get::<SoftConfirmationByNumber>(&BatchNumber(l2_height))
            .ok()
            .flatten()
            .is_none()
        {
            return Err(anyhow::anyhow!(
                "Soft confirmation at height {} not processed yet.",
                l2_height
            ));
        }

        let status = self
            .db
            .get::<SoftConfirmationStatus>(&BatchNumber(l2_height))?;

        match status {
            Some(status) => Ok(status),
            None => Ok(sov_rollup_interface::rpc::SoftConfirmationStatus::Trusted),
        }
    }
    fn get_slot_number_by_hash(&self, hash: [u8; 32]) -> Result<Option<u64>, anyhow::Error> {
        self.db.get::<SlotByHash>(&hash).map(|v| v.map(|a| a.0))
    }

    fn get_sequencer_commitments_on_slot_by_number(
        &self,
        height: u64,
    ) -> Result<Option<Vec<SequencerCommitmentResponse>>, anyhow::Error> {
        match self.db.get::<CommitmentsByNumber>(&SlotNumber(height))? {
            Some(commitments) => Ok(Some(
                commitments
                    .into_iter()
                    .map(|commitment| sequencer_commitment_to_response(commitment, height))
                    .collect(),
            )),
            None => Ok(None),
        }
    }

    fn get_prover_last_scanned_l1_height(&self) -> Result<u64, anyhow::Error> {
        match ProverLedgerOps::get_prover_last_scanned_l1_height(self)? {
            Some(height) => Ok(height.0),
            None => Ok(0),
        }
    }

    fn get_proof_data_by_l1_height(
        &self,
        height: u64,
    ) -> Result<Option<ProofResponse>, anyhow::Error> {
        match self.db.get::<ProofBySlotNumber>(&SlotNumber(height))? {
            Some(stored_proof) => Ok(Some(ProofResponse::from(stored_proof))),
            None => Ok(None),
        }
    }

    fn get_verified_proof_data_by_l1_height(
        &self,
        height: u64,
    ) -> Result<Option<Vec<VerifiedProofResponse>>, anyhow::Error> {
        match self
            .db
            .get::<VerifiedProofsBySlotNumber>(&SlotNumber(height))?
        {
            Some(stored_proofs) => Ok(Some(
                stored_proofs
                    .into_iter()
                    .map(VerifiedProofResponse::from)
                    .collect(),
            )),
            None => Ok(None),
        }
    }

    fn get_last_verified_proof(&self) -> Result<Option<LastVerifiedProofResponse>, anyhow::Error> {
        let mut iter = self.db.iter::<VerifiedProofsBySlotNumber>()?;
        iter.seek_to_last();
        match iter.next() {
            Some(Ok(item)) => Ok(Some(LastVerifiedProofResponse {
                proof: item.value[0].clone().into(),
                height: item.key.0,
            })),
            Some(Err(e)) => Err(e),
            _ => Ok(None),
        }
    }

    fn get_head_soft_confirmation(
        &self,
    ) -> Result<Option<SoftConfirmationResponse>, anyhow::Error> {
        let next_ids = self.get_next_items_numbers();

        if let Some(stored_soft_confirmation) = self.db.get::<SoftConfirmationByNumber>(
            &BatchNumber(next_ids.soft_confirmation_number.saturating_sub(1)),
        )? {
            return Ok(Some(stored_soft_confirmation.try_into()?));
        }
        Ok(None)
    }

    fn get_head_soft_confirmation_height(&self) -> Result<u64, anyhow::Error> {
        let next_ids = self.get_next_items_numbers();
        Ok(next_ids.soft_confirmation_number.saturating_sub(1))
    }
}

impl LedgerDB {
    fn resolve_soft_confirmation_identifier(
        &self,
        batch_id: &SoftConfirmationIdentifier,
    ) -> Result<Option<BatchNumber>, anyhow::Error> {
        match batch_id {
            SoftConfirmationIdentifier::Hash(hash) => self.db.get::<SoftConfirmationByHash>(hash),
            SoftConfirmationIdentifier::Number(num) => Ok(Some(BatchNumber(*num))),
        }
    }
<<<<<<< HEAD
=======

    fn resolve_batch_identifier(
        &self,
        batch_id: &BatchIdentifier,
    ) -> Result<Option<BatchNumber>, anyhow::Error> {
        match batch_id {
            BatchIdentifier::Hash(hash) => self.db.get::<BatchByHash>(hash),
            BatchIdentifier::Number(num) => Ok(Some(BatchNumber(*num))),
            BatchIdentifier::SlotIdAndOffset(SlotIdAndOffset { slot_id, offset }) => {
                if let Some(slot_num) = self.resolve_slot_identifier(slot_id)? {
                    Ok(self
                        .db
                        .get::<SlotByNumber>(&slot_num)?
                        .map(|slot: StoredSlot| BatchNumber(slot.batches.start.0 + offset)))
                } else {
                    Ok(None)
                }
            }
        }
    }

    fn resolve_tx_identifier(
        &self,
        tx_id: &TxIdentifier,
    ) -> Result<Option<TxNumber>, anyhow::Error> {
        match tx_id {
            TxIdentifier::Hash(hash) => self.db.get::<TxByHash>(hash),
            TxIdentifier::Number(num) => Ok(Some(TxNumber(*num))),
            TxIdentifier::BatchIdAndOffset(BatchIdAndOffset { batch_id, offset }) => {
                if let Some(batch_num) = self.resolve_batch_identifier(batch_id)? {
                    Ok(self
                        .db
                        .get::<BatchByNumber>(&batch_num)?
                        .map(|batch: StoredBatch| TxNumber(batch.txs.start.0 + offset)))
                } else {
                    Ok(None)
                }
            }
        }
    }

    fn resolve_event_identifier(
        &self,
        event_id: &EventIdentifier,
    ) -> Result<Option<EventNumber>, anyhow::Error> {
        match event_id {
            EventIdentifier::TxIdAndOffset(TxIdAndOffset { tx_id, offset }) => {
                if let Some(tx_num) = self.resolve_tx_identifier(tx_id)? {
                    Ok(self
                        .db
                        .get::<TxByNumber>(&tx_num)?
                        .map(|tx| EventNumber(tx.events.start.0 + offset)))
                } else {
                    Ok(None)
                }
            }
            EventIdentifier::Number(num) => Ok(Some(EventNumber(*num))),
            EventIdentifier::TxIdAndKey(_) => todo!(),
        }
    }

    fn populate_slot_response<B: DeserializeOwned, T: DeserializeOwned>(
        &self,
        number: u64,
        slot: StoredSlot,
        mode: QueryMode,
    ) -> Result<SlotResponse<B, T>, anyhow::Error> {
        Ok(match mode {
            QueryMode::Compact => SlotResponse {
                number,
                hash: slot.hash,
                batch_range: slot.batches.start.into()..slot.batches.end.into(),
                batches: None,
            },
            QueryMode::Standard => {
                let batches = self.get_batch_range(&slot.batches)?;
                let batch_hashes = Some(
                    batches
                        .into_iter()
                        .map(|batch| ItemOrHash::Hash(batch.hash))
                        .collect(),
                );
                SlotResponse {
                    number,
                    hash: slot.hash,
                    batch_range: slot.batches.start.into()..slot.batches.end.into(),
                    batches: batch_hashes,
                }
            }
            QueryMode::Full => {
                let num_batches = (slot.batches.end.0 - slot.batches.start.0) as usize;
                let mut batches = Vec::with_capacity(num_batches);
                for batch in self.get_batch_range(&slot.batches)? {
                    batches.push(ItemOrHash::Full(self.populate_batch_response(batch, mode)?));
                }

                SlotResponse {
                    number,
                    hash: slot.hash,
                    batch_range: slot.batches.start.into()..slot.batches.end.into(),
                    batches: Some(batches),
                }
            }
        })
    }

    fn populate_batch_response<B: DeserializeOwned, T: DeserializeOwned>(
        &self,
        batch: StoredBatch,
        mode: QueryMode,
    ) -> Result<BatchResponse<B, T>, anyhow::Error> {
        Ok(match mode {
            QueryMode::Compact => batch.try_into()?,

            QueryMode::Standard => {
                let txs = self.get_tx_range(&batch.txs)?;
                let tx_hashes = Some(
                    txs.into_iter()
                        .map(|tx| ItemOrHash::Hash(tx.hash))
                        .collect(),
                );

                let mut batch_response: BatchResponse<B, T> = batch.try_into()?;
                batch_response.txs = tx_hashes;
                batch_response
            }
            QueryMode::Full => {
                let num_txs = (batch.txs.end.0 - batch.txs.start.0) as usize;
                let mut txs = Vec::with_capacity(num_txs);
                for tx in self.get_tx_range(&batch.txs)? {
                    txs.push(ItemOrHash::Full(tx.try_into()?));
                }

                let mut batch_response: BatchResponse<B, T> = batch.try_into()?;
                batch_response.txs = Some(txs);
                batch_response
            }
        })
    }
}

#[cfg(test)]
mod tests {
    use sov_mock_da::{MockBlob, MockBlock};
    use sov_rollup_interface::rpc::LedgerRpcProvider;

    use crate::ledger_db::{LedgerDB, SequencerLedgerOps, SlotCommit};
    #[test]
    fn test_slot_subscription() {
        let temp_dir = tempfile::tempdir().unwrap();
        let path = temp_dir.path();
        let db = LedgerDB::with_path(path).unwrap();

        let mut rx = db.subscribe_slots().unwrap();
        db.commit_slot(SlotCommit::<_, MockBlob, Vec<u8>>::new(MockBlock::default()))
            .unwrap();

        assert_eq!(rx.blocking_recv().unwrap(), 1);
    }
>>>>>>> 49d2f47f
}<|MERGE_RESOLUTION|>--- conflicted
+++ resolved
@@ -211,8 +211,6 @@
             SoftConfirmationIdentifier::Number(num) => Ok(Some(BatchNumber(*num))),
         }
     }
-<<<<<<< HEAD
-=======
 
     fn resolve_batch_identifier(
         &self,
@@ -372,5 +370,4 @@
 
         assert_eq!(rx.blocking_recv().unwrap(), 1);
     }
->>>>>>> 49d2f47f
 }