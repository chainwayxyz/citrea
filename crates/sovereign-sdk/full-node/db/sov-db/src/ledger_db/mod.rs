--- conflicted
+++ resolved
@@ -9,15 +9,9 @@
 
 use crate::rocks_db_config::gen_rocksdb_options;
 use crate::schema::tables::{
-<<<<<<< HEAD
-    BatchByHash, BatchByNumber, EventByKey, EventByNumber, L2RangeByL1Height,
+    BatchByHash, BatchByNumber, CommitmentsByNumber, EventByKey, EventByNumber, L2RangeByL1Height,
     LastSequencerCommitmentSent, ProverLastScannedSlot, SlotByHash, SlotByNumber, SoftBatchByHash,
     SoftBatchByNumber, SoftConfirmationStatus, TxByHash, TxByNumber, LEDGER_TABLES,
-=======
-    BatchByHash, BatchByNumber, CommitmentsByNumber, EventByKey, EventByNumber, L2RangeByL1Height,
-    LastSequencerCommitmentSent, SlotByHash, SlotByNumber, SoftBatchByHash, SoftBatchByNumber,
-    SoftConfirmationStatus, TxByHash, TxByNumber, LEDGER_TABLES,
->>>>>>> 4ed87bb3
 };
 use crate::schema::types::{
     split_tx_for_storage, BatchNumber, EventNumber, L2HeightRange, SlotNumber, StoredBatch,
@@ -526,7 +520,6 @@
         self.db.get::<L2RangeByL1Height>(&l1_height)
     }
 
-<<<<<<< HEAD
     /// Get the last scanned slot by the prover
     pub fn get_prover_last_scanned_l1_height(&self) -> anyhow::Result<Option<SlotNumber>> {
         self.db.get::<ProverLastScannedSlot>(&())
@@ -543,7 +536,8 @@
         self.db.write_schemas(schema_batch)?;
 
         Ok(())
-=======
+    }
+
     /// Gets the commitments in the da slot with given height if any
     /// Adds the new coming commitment info
     pub fn update_commitments_on_da_slot(
@@ -571,6 +565,5 @@
     /// Sets l1 height of l1 hash
     pub fn set_l1_height_of_l1_hash(&self, hash: [u8; 32], height: u64) -> anyhow::Result<()> {
         self.db.put::<SlotByHash>(&hash, &SlotNumber(height))
->>>>>>> 4ed87bb3
     }
 }