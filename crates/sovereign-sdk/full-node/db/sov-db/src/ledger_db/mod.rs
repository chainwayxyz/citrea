--- conflicted
+++ resolved
@@ -12,19 +12,11 @@
 
 use crate::rocks_db_config::gen_rocksdb_options;
 use crate::schema::tables::{
-<<<<<<< HEAD
-    BatchByHash, BatchByNumber, CommitmentsByNumber, EventByKey, EventByNumber, L2RangeByL1Height,
-    L2StateRoot, L2Witness, LastSequencerCommitmentSent, LastStateDiff, LastVerifiedSlot,
-    ProofBySlotNumber, ProverLastScannedSlot, SlotByHash, SlotByNumber, SoftBatchByHash,
-    SoftBatchByNumber, SoftConfirmationStatus, TxByHash, TxByNumber, VerifiedProofsBySlotNumber,
-    LEDGER_TABLES,
-=======
     BatchByHash, BatchByNumber, CommitmentsByNumber, EventByKey, EventByNumber, L2GenesisStateRoot,
-    L2RangeByL1Height, L2Witness, LastSequencerCommitmentSent, LastStateDiff,
+    L2RangeByL1Height, L2Witness, LastSequencerCommitmentSent, LastStateDiff, LastVerifiedSlot,
     PendingSequencerCommitmentL2Range, ProofBySlotNumber, ProverLastScannedSlot, SlotByHash,
     SlotByNumber, SoftBatchByHash, SoftBatchByNumber, SoftConfirmationStatus, TxByHash, TxByNumber,
     VerifiedProofsBySlotNumber, LEDGER_TABLES,
->>>>>>> b9eccab4
 };
 use crate::schema::types::{
     split_tx_for_storage, BatchNumber, EventNumber, L2HeightRange, SlotNumber, StoredBatch,
