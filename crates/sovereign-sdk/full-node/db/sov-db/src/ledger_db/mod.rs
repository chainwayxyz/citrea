--- conflicted
+++ resolved
@@ -128,36 +128,6 @@
         })
     }
 
-<<<<<<< HEAD
-    /// Get the next slot, block, transaction, and event numbers
-    #[instrument(level = "trace", skip(self), ret)]
-    pub fn get_next_items_numbers(&self) -> ItemNumbers {
-        self.next_item_numbers.lock().unwrap().clone()
-    }
-
-    /// Gets all soft confirmations by numbers
-    #[instrument(level = "trace", skip(self), err)]
-    pub fn get_soft_confirmation_by_number(
-        &self,
-        number: &BatchNumber,
-    ) -> Result<Option<StoredSoftConfirmation>, anyhow::Error> {
-        self.db.get::<SoftConfirmationByNumber>(number)
-    }
-
-    /// Gets all soft confirmations with numbers `range.start` to `range.end`. If `range.end` is outside
-    /// the range of the database, the result will smaller than the requested range.
-    /// Note that this method blindly preallocates for the requested range, so it should not be exposed
-    /// directly via rpc.
-    #[instrument(level = "trace", skip(self), err)]
-    pub fn get_soft_confirmation_range(
-        &self,
-        range: &std::ops::Range<BatchNumber>,
-    ) -> Result<Vec<StoredSoftConfirmation>, anyhow::Error> {
-        self.get_data_range::<SoftConfirmationByNumber, _, _>(range)
-    }
-
-=======
->>>>>>> 49d2f47f
     /// Gets all data with identifier in `range.start` to `range.end`. If `range.end` is outside
     /// the range of the database, the result will smaller than the requested range.
     /// Note that this method blindly preallocates for the requested range, so it should not be exposed
@@ -180,10 +150,6 @@
         Ok(out)
     }
 
-<<<<<<< HEAD
-    #[instrument(level = "trace", skip(self, schema_batch), err, ret)]
-    fn put_soft_confirmation(
-=======
     fn last_version_written<T: Schema<Key = U>, U: Into<u64>>(
         db: &DB,
         _schema: T,
@@ -202,9 +168,8 @@
 impl SharedLedgerOps for LedgerDB {
     #[instrument(level = "trace", skip(self, schema_batch), err, ret)]
     fn put_soft_batch(
->>>>>>> 49d2f47f
-        &self,
-        batch: &StoredSoftConfirmation,
+        &self,
+        batch: &StoredSoftBatch,
         batch_number: &BatchNumber,
         schema_batch: &mut SchemaBatch,
     ) -> Result<(), anyhow::Error> {
@@ -235,13 +200,8 @@
         schema_batch.put::<EventByKey>(&(event.key().clone(), tx_number, *event_number), &())
     }
 
-<<<<<<< HEAD
-    /// Commits a soft confirmation to the database by inserting its transactions and batches before
-    pub fn commit_soft_confirmation<B: Serialize, T: Serialize, DS: DaSpec>(
-=======
     /// Commits a soft batch to the database by inserting its transactions and batches before
     fn commit_soft_batch<B: Serialize, T: Serialize, DS: DaSpec>(
->>>>>>> 49d2f47f
         &self,
         mut soft_confirmation_receipt: SoftConfirmationReceipt<B, T, DS>,
         include_tx_body: bool,
@@ -307,7 +267,6 @@
             prev_hash: soft_confirmation_receipt.prev_hash,
             tx_range: TxNumber(first_tx_number)..TxNumber(last_tx_number),
             txs,
-<<<<<<< HEAD
             state_root: soft_confirmation_receipt.state_root,
             soft_confirmation_signature: soft_confirmation_receipt.soft_confirmation_signature,
             pub_key: soft_confirmation_receipt.pub_key,
@@ -321,21 +280,6 @@
             &mut schema_batch,
         )?;
         current_item_numbers.soft_confirmation_number += 1;
-=======
-            state_root: batch_receipt.state_root,
-            soft_confirmation_signature: batch_receipt.soft_confirmation_signature,
-            pub_key: batch_receipt.pub_key,
-            deposit_data: batch_receipt.deposit_data,
-            l1_fee_rate: batch_receipt.l1_fee_rate,
-            timestamp: batch_receipt.timestamp,
-        };
-        self.put_soft_batch(
-            &batch_to_store,
-            &BatchNumber(current_item_numbers.soft_batch_number),
-            &mut schema_batch,
-        )?;
-        current_item_numbers.soft_batch_number += 1;
->>>>>>> 49d2f47f
 
         self.db.write_schemas(schema_batch)?;
 
@@ -448,14 +392,6 @@
         }
     }
 
-<<<<<<< HEAD
-    /// Get the most recent committed soft confirmation, if any
-    #[instrument(level = "trace", skip(self), err)]
-    pub fn get_head_soft_confirmation(
-        &self,
-    ) -> anyhow::Result<Option<(BatchNumber, StoredSoftConfirmation)>> {
-        let mut iter = self.db.iter::<SoftConfirmationByNumber>()?;
-=======
     /// Set the genesis state root
     #[instrument(level = "trace", skip_all, err, ret)]
     fn set_l2_genesis_state_root<StateRoot: Serialize>(
@@ -475,7 +411,6 @@
     #[instrument(level = "trace", skip(self), err)]
     fn get_head_soft_batch(&self) -> anyhow::Result<Option<(BatchNumber, StoredSoftBatch)>> {
         let mut iter = self.db.iter::<SoftBatchByNumber>()?;
->>>>>>> 49d2f47f
         iter.seek_to_last();
 
         match iter.next() {
@@ -696,23 +631,6 @@
     #[instrument(level = "trace", skip(self), err, ret)]
     fn set_last_sequencer_commitment_l2_height(
         &self,
-<<<<<<< HEAD
-        l2_height: u64,
-    ) -> anyhow::Result<Option<StateRoot>> {
-        if l2_height == 0 {
-            self.db
-                .get::<L2GenesisStateRoot>(&())?
-                .map(|state_root| bincode::deserialize(&state_root).map_err(Into::into))
-                .transpose()
-        } else {
-            self.db
-                .get::<SoftConfirmationByNumber>(&BatchNumber(l2_height))?
-                .map(|soft_confirmation| {
-                    bincode::deserialize(&soft_confirmation.state_root).map_err(Into::into)
-                })
-                .transpose()
-        }
-=======
         l2_height: BatchNumber,
     ) -> Result<(), anyhow::Error> {
         let mut schema_batch = SchemaBatch::new();
@@ -721,7 +639,6 @@
         self.db.write_schemas(schema_batch)?;
 
         Ok(())
->>>>>>> 49d2f47f
     }
 
     /// Gets all pending commitments' l2 ranges.
