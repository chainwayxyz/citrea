use std::path::Path;
use std::sync::{Arc, Mutex};

use citrea_primitives::fork::ForkMigration;
use serde::de::DeserializeOwned;
use serde::Serialize;
use sov_rollup_interface::da::{DaSpec, SequencerCommitment};
use sov_rollup_interface::services::da::SlotData;
<<<<<<< HEAD
use sov_rollup_interface::stf::{BatchReceipt, Event, SoftConfirmationReceipt, StateDiff};
=======
use sov_rollup_interface::spec::SpecId;
use sov_rollup_interface::stf::{BatchReceipt, Event, SoftBatchReceipt, StateDiff};
>>>>>>> 39a901d3
use sov_rollup_interface::zk::Proof;
use sov_schema_db::{Schema, SchemaBatch, SeekKeyEncoder, DB};
use tracing::instrument;

use crate::rocks_db_config::gen_rocksdb_options;
use crate::schema::tables::{
<<<<<<< HEAD
    BatchByNumber, CommitmentsByNumber, EventByKey, EventByNumber, L2GenesisStateRoot,
    L2RangeByL1Height, L2Witness, LastSequencerCommitmentSent, LastStateDiff,
    PendingSequencerCommitmentL2Range, ProofBySlotNumber, ProverLastScannedSlot, SlotByHash,
    SlotByNumber, SoftConfirmationByHash, SoftConfirmationByNumber, SoftConfirmationStatus,
    TxByHash, TxByNumber, VerifiedProofsBySlotNumber, LEDGER_TABLES,
=======
    ActiveFork, BatchByHash, BatchByNumber, CommitmentsByNumber, EventByKey, EventByNumber,
    L2GenesisStateRoot, L2RangeByL1Height, L2Witness, LastSequencerCommitmentSent, LastStateDiff,
    MempoolTxs, PendingSequencerCommitmentL2Range, ProofBySlotNumber, ProverLastScannedSlot,
    SlotByHash, SlotByNumber, SoftBatchByHash, SoftBatchByNumber, SoftConfirmationStatus, TxByHash,
    TxByNumber, VerifiedProofsBySlotNumber, LEDGER_TABLES,
>>>>>>> 39a901d3
};
use crate::schema::types::{
    split_tx_for_storage, BatchNumber, EventNumber, L2HeightRange, SlotNumber, StoredProof,
    StoredSlot, StoredSoftConfirmation, StoredStateTransition, StoredTransaction,
    StoredVerifiedProof, TxNumber,
};

mod rpc;
mod traits;

pub use traits::*;

const LEDGER_DB_PATH_SUFFIX: &str = "ledger";

#[derive(Clone, Debug)]
/// A database which stores the ledger history (slots, transactions, events, etc).
/// Ledger data is first ingested into an in-memory map before being fed to the state-transition function.
/// Once the state-transition function has been executed and finalized, the results are committed to the final db
pub struct LedgerDB {
    /// The database which stores the committed ledger. Uses an optimized layout which
    /// requires transactions to be executed before being committed.
    db: Arc<DB>,
    next_item_numbers: Arc<Mutex<ItemNumbers>>,
}

/// A SlotNumber, BatchNumber, TxNumber, and EventNumber which are grouped together, typically representing
/// the respective heights at the start or end of slot processing.
#[derive(Default, Clone, Debug)]
#[cfg_attr(feature = "arbitrary", derive(proptest_derive::Arbitrary))]
pub struct ItemNumbers {
    /// The slot number
    pub slot_number: u64,
    /// The soft confirmation number
    pub soft_confirmation_number: u64,
    /// The batch number
    pub batch_number: u64,
    /// The transaction number
    pub tx_number: u64,
    /// The event number
    pub event_number: u64,
}

/// All of the data to be committed to the ledger db for a single slot.
#[derive(Debug)]
pub struct SlotCommit<S: SlotData, B, T> {
    slot_data: S,
    batch_receipts: Vec<BatchReceipt<B, T>>,
    num_txs: usize,
    num_events: usize,
}

impl<S: SlotData, B, T> SlotCommit<S, B, T> {
    /// Returns a reference to the commit's slot_data
    pub fn slot_data(&self) -> &S {
        &self.slot_data
    }

    /// Returns a reference to the commit's batch_receipts
    pub fn batch_receipts(&self) -> &[BatchReceipt<B, T>] {
        &self.batch_receipts
    }

    /// Create a new SlotCommit from the given slot data
    pub fn new(slot_data: S) -> Self {
        Self {
            slot_data,
            batch_receipts: vec![],
            num_txs: 0,
            num_events: 0,
        }
    }
    /// Add a `batch` (of transactions) to the commit
    pub fn add_batch(&mut self, batch: BatchReceipt<B, T>) {
        self.num_txs += batch.tx_receipts.len();
        let events_this_batch: usize = batch.tx_receipts.iter().map(|r| r.events.len()).sum();
        self.batch_receipts.push(batch);
        self.num_events += events_this_batch;
    }
}

impl LedgerDB {
    /// Open a [`LedgerDB`] (backed by RocksDB) at the specified path.
    /// The returned instance will be at the path `{path}/ledger-db`.
    #[instrument(level = "trace", skip_all, err)]
    pub fn with_path(path: impl AsRef<Path>) -> Result<Self, anyhow::Error> {
        let path = path.as_ref().join(LEDGER_DB_PATH_SUFFIX);
        let inner = DB::open(
            path,
            "ledger-db",
            LEDGER_TABLES.iter().copied(),
            &gen_rocksdb_options(&Default::default(), false),
        )?;

        let next_item_numbers = ItemNumbers {
            slot_number: Self::last_version_written(&inner, SlotByNumber)?.unwrap_or_default() + 1,
            soft_confirmation_number: Self::last_version_written(&inner, SoftConfirmationByNumber)?
                .unwrap_or_default()
                + 1,
            batch_number: Self::last_version_written(&inner, BatchByNumber)?.unwrap_or_default()
                + 1,
            tx_number: Self::last_version_written(&inner, TxByNumber)?.unwrap_or_default() + 1,
            event_number: Self::last_version_written(&inner, EventByNumber)?.unwrap_or_default()
                + 1,
        };

        Ok(Self {
            db: Arc::new(inner),
            next_item_numbers: Arc::new(Mutex::new(next_item_numbers)),
        })
    }

    /// Gets all data with identifier in `range.start` to `range.end`. If `range.end` is outside
    /// the range of the database, the result will smaller than the requested range.
    /// Note that this method blindly preallocates for the requested range, so it should not be exposed
    /// directly via rpc.
    #[instrument(level = "trace", skip_all, err)]
    fn get_data_range<T, K, V>(&self, range: &std::ops::Range<K>) -> Result<Vec<V>, anyhow::Error>
    where
        T: Schema<Key = K, Value = V>,
        K: Into<u64> + Copy + SeekKeyEncoder<T>,
    {
        let mut raw_iter = self.db.iter()?;
        let max_items = (range.end.into() - range.start.into()) as usize;
        raw_iter.seek(&range.start)?;
        let iter = raw_iter.take(max_items);
        let mut out = Vec::with_capacity(max_items);
        for res in iter {
            let batch = res?.value;
            out.push(batch)
        }
        Ok(out)
    }

    fn last_version_written<T: Schema<Key = U>, U: Into<u64>>(
        db: &DB,
        _schema: T,
    ) -> anyhow::Result<Option<u64>> {
        let mut iter = db.iter::<T>()?;
        iter.seek_to_last();

        match iter.next() {
            Some(Ok(item)) => Ok(Some(item.key.into())),
            Some(Err(e)) => Err(e),
            _ => Ok(None),
        }
    }
}

impl SharedLedgerOps for LedgerDB {
    #[instrument(level = "trace", skip(self, schema_batch), err, ret)]
    fn put_soft_confirmation(
        &self,
        batch: &StoredSoftConfirmation,
        batch_number: &BatchNumber,
        schema_batch: &mut SchemaBatch,
    ) -> Result<(), anyhow::Error> {
        schema_batch.put::<SoftConfirmationByNumber>(batch_number, batch)?;
        schema_batch.put::<SoftConfirmationByHash>(&batch.hash, batch_number)
    }

    #[instrument(level = "trace", skip(self, tx, schema_batch), err, ret)]
    fn put_transaction(
        &self,
        tx: &StoredTransaction,
        tx_number: &TxNumber,
        schema_batch: &mut SchemaBatch,
    ) -> Result<(), anyhow::Error> {
        schema_batch.put::<TxByNumber>(tx_number, tx)?;
        schema_batch.put::<TxByHash>(&tx.hash, tx_number)
    }

    #[instrument(level = "trace", skip_all, fields(event_number, tx_number), err, ret)]
    fn put_event(
        &self,
        event: &Event,
        event_number: &EventNumber,
        tx_number: TxNumber,
        schema_batch: &mut SchemaBatch,
    ) -> Result<(), anyhow::Error> {
        schema_batch.put::<EventByNumber>(event_number, event)?;
        schema_batch.put::<EventByKey>(&(event.key().clone(), tx_number, *event_number), &())
    }

    /// Commits a soft confirmation to the database by inserting its transactions and batches before
    fn commit_soft_confirmation<B: Serialize, T: Serialize, DS: DaSpec>(
        &self,
        mut soft_confirmation_receipt: SoftConfirmationReceipt<B, T, DS>,
        include_tx_body: bool,
    ) -> Result<(), anyhow::Error> {
        // Create a scope to ensure that the lock is released before we commit to the db
        let mut current_item_numbers = {
            let mut next_item_numbers = self.next_item_numbers.lock().unwrap();
            let item_numbers = next_item_numbers.clone();
            next_item_numbers.tx_number += soft_confirmation_receipt.tx_receipts.len() as u64;
            next_item_numbers.soft_confirmation_number += 1;
            next_item_numbers.event_number += soft_confirmation_receipt
                .tx_receipts
                .iter()
                .map(|r| r.events.len() as u64)
                .sum::<u64>();
            item_numbers
            // The lock is released here
        };

        let mut schema_batch = SchemaBatch::new();

        let mut txs = Vec::with_capacity(soft_confirmation_receipt.tx_receipts.len());

        let first_tx_number = current_item_numbers.tx_number;
        let last_tx_number = first_tx_number + soft_confirmation_receipt.tx_receipts.len() as u64;
        // Insert transactions and events from each soft confirmation before inserting the soft confirmation
        for tx in soft_confirmation_receipt.tx_receipts.into_iter() {
            let (mut tx_to_store, events) =
                split_tx_for_storage(tx, current_item_numbers.event_number);
            for event in events.into_iter() {
                self.put_event(
                    &event,
                    &EventNumber(current_item_numbers.event_number),
                    TxNumber(current_item_numbers.tx_number),
                    &mut schema_batch,
                )?;
                current_item_numbers.event_number += 1;
            }

            // Rollup full nodes don't need to store the tx body as they already store evm body
            // Sequencer full nodes need to store the tx body as they are the only ones that have it
            if !include_tx_body {
                tx_to_store.body = None;
                soft_confirmation_receipt.deposit_data = vec![];
            }

            self.put_transaction(
                &tx_to_store,
                &TxNumber(current_item_numbers.tx_number),
                &mut schema_batch,
            )?;
            current_item_numbers.tx_number += 1;
            txs.push(tx_to_store);
        }

        // Insert soft confirmation
        let soft_confirmation_to_store = StoredSoftConfirmation {
            da_slot_height: soft_confirmation_receipt.da_slot_height,
            l2_height: current_item_numbers.soft_confirmation_number,
            da_slot_hash: soft_confirmation_receipt.da_slot_hash.into(),
            da_slot_txs_commitment: soft_confirmation_receipt.da_slot_txs_commitment.into(),
            hash: soft_confirmation_receipt.hash,
            prev_hash: soft_confirmation_receipt.prev_hash,
            tx_range: TxNumber(first_tx_number)..TxNumber(last_tx_number),
            txs,
            state_root: soft_confirmation_receipt.state_root,
            soft_confirmation_signature: soft_confirmation_receipt.soft_confirmation_signature,
            pub_key: soft_confirmation_receipt.pub_key,
            deposit_data: soft_confirmation_receipt.deposit_data,
            l1_fee_rate: soft_confirmation_receipt.l1_fee_rate,
            timestamp: soft_confirmation_receipt.timestamp,
        };
        self.put_soft_confirmation(
            &soft_confirmation_to_store,
            &BatchNumber(current_item_numbers.soft_confirmation_number),
            &mut schema_batch,
        )?;
        current_item_numbers.soft_confirmation_number += 1;

        self.db.write_schemas(schema_batch)?;

        Ok(())
    }

    /// Records the L2 height that was created as a soft confirmaiton of an L1 height
    #[instrument(level = "trace", skip(self), err, ret)]
    fn extend_l2_range_of_l1_slot(
        &self,
        l1_height: SlotNumber,
        l2_height: BatchNumber,
    ) -> Result<(), anyhow::Error> {
        let current_range = self.db.get::<L2RangeByL1Height>(&l1_height)?;

        let new_range = match current_range {
            Some(existing) => (existing.0, l2_height),
            None => (l2_height, l2_height),
        };

        let mut schema_batch = SchemaBatch::new();

        schema_batch.put::<L2RangeByL1Height>(&l1_height, &new_range)?;
        self.db.write_schemas(schema_batch)?;

        Ok(())
    }

    /// Get the next slot, block, transaction, and event numbers
    #[instrument(level = "trace", skip(self), ret)]
    fn get_next_items_numbers(&self) -> ItemNumbers {
        self.next_item_numbers.lock().unwrap().clone()
    }

    /// Gets all slots with numbers `range.start` to `range.end`. If `range.end` is outside
    /// the range of the database, the result will smaller than the requested range.
    /// Note that this method blindly preallocates for the requested range, so it should not be exposed
    /// directly via rpc.
    #[instrument(level = "trace", skip(self), err)]
    fn _get_slot_range(
        &self,
        range: &std::ops::Range<SlotNumber>,
    ) -> Result<Vec<StoredSlot>, anyhow::Error> {
        self.get_data_range::<SlotByNumber, _, _>(range)
    }

    /// Gets l1 height of l1 hash
    #[instrument(level = "trace", skip(self), err, ret)]
    fn get_state_diff(&self) -> Result<StateDiff, anyhow::Error> {
        self.db
            .get::<LastStateDiff>(&())
            .map(|diff| diff.unwrap_or_default())
    }

    /// Sets l1 height of l1 hash
    #[instrument(level = "trace", skip(self), err, ret)]
    fn set_l1_height_of_l1_hash(&self, hash: [u8; 32], height: u64) -> anyhow::Result<()> {
        self.db.put::<SlotByHash>(&hash, &SlotNumber(height))
    }

    /// Saves a soft confirmation status for a given L1 height
    #[instrument(level = "trace", skip(self), err, ret)]
    fn put_soft_confirmation_status(
        &self,
        height: BatchNumber,
        status: sov_rollup_interface::rpc::SoftConfirmationStatus,
    ) -> Result<(), anyhow::Error> {
        let mut schema_batch = SchemaBatch::new();

        schema_batch.put::<SoftConfirmationStatus>(&height, &status)?;
        self.db.write_schemas(schema_batch)?;

        Ok(())
    }

    /// Gets the commitments in the da slot with given height if any
    /// Adds the new coming commitment info
    #[instrument(level = "trace", skip(self, commitment), err, ret)]
    fn update_commitments_on_da_slot(
        &self,
        height: u64,
        commitment: SequencerCommitment,
    ) -> anyhow::Result<()> {
        // get commitments
        let commitments = self.db.get::<CommitmentsByNumber>(&SlotNumber(height))?;

        match commitments {
            // If there were other commitments, upsert
            Some(mut commitments) => {
                commitments.push(commitment);
                self.db
                    .put::<CommitmentsByNumber>(&SlotNumber(height), &commitments)
            }
            // Else insert
            None => self
                .db
                .put::<CommitmentsByNumber>(&SlotNumber(height), &vec![commitment]),
        }
    }

    /// Set the genesis state root
    #[instrument(level = "trace", skip_all, err, ret)]
    fn set_l2_genesis_state_root<StateRoot: Serialize>(
        &self,
        state_root: &StateRoot,
    ) -> anyhow::Result<()> {
        let buf = bincode::serialize(state_root)?;
        let mut schema_batch = SchemaBatch::new();
        schema_batch.put::<L2GenesisStateRoot>(&(), &buf)?;

        self.db.write_schemas(schema_batch)?;

        Ok(())
    }

    /// Get the most recent committed soft confirmation, if any
    #[instrument(level = "trace", skip(self), err)]
    fn get_head_soft_confirmation(
        &self,
    ) -> anyhow::Result<Option<(BatchNumber, StoredSoftConfirmation)>> {
        let mut iter = self.db.iter::<SoftConfirmationByNumber>()?;
        iter.seek_to_last();

        match iter.next() {
            Some(Ok(item)) => Ok(Some(item.into_tuple())),
            Some(Err(e)) => Err(e),
            _ => Ok(None),
        }
    }

    /// Gets all soft confirmations with numbers `range.start` to `range.end`. If `range.end` is outside
    /// the range of the database, the result will smaller than the requested range.
    /// Note that this method blindly preallocates for the requested range, so it should not be exposed
    /// directly via rpc.
    #[instrument(level = "trace", skip(self), err)]
    fn get_soft_confirmation_range(
        &self,
        range: &std::ops::Range<BatchNumber>,
    ) -> Result<Vec<StoredSoftConfirmation>, anyhow::Error> {
        self.get_data_range::<SoftConfirmationByNumber, _, _>(range)
    }

    /// Gets all soft confirmations by numbers
    #[instrument(level = "trace", skip(self), err)]
    fn get_soft_confirmation_by_number(
        &self,
        number: &BatchNumber,
    ) -> Result<Option<StoredSoftConfirmation>, anyhow::Error> {
        self.db.get::<SoftConfirmationByNumber>(number)
    }

    /// Gets the currently active fork
    #[instrument(level = "trace", skip(self), err, ret)]
    fn get_active_fork(&self) -> Result<SpecId, anyhow::Error> {
        self.db
            .get::<ActiveFork>(&())
            .map(|fork| fork.unwrap_or_default())
    }

    /// Get the most recent committed batch
    /// Returns L2 height.
    #[instrument(level = "trace", skip(self), err, ret)]
    fn get_last_commitment_l2_height(&self) -> anyhow::Result<Option<BatchNumber>> {
        self.db.get::<LastSequencerCommitmentSent>(&())
    }

    /// Used by the nodes to record that it has committed a soft confirmations on a given L2 height.
    /// For a sequencer, the last commitment height is set when the block is produced.
    /// For a full node the last commitment is set when a commitment is read from a finalized DA layer block.
    #[instrument(level = "trace", skip(self), err, ret)]
    fn set_last_commitment_l2_height(&self, l2_height: BatchNumber) -> Result<(), anyhow::Error> {
        let mut schema_batch = SchemaBatch::new();

        schema_batch.put::<LastSequencerCommitmentSent>(&(), &l2_height)?;
        self.db.write_schemas(schema_batch)?;

        Ok(())
    }
}

impl ProverLedgerOps for LedgerDB {
    /// Get the state root by L2 height
    #[instrument(level = "trace", skip_all, err)]
    fn get_l2_state_root<StateRoot: DeserializeOwned>(
        &self,
        l2_height: u64,
    ) -> anyhow::Result<Option<StateRoot>> {
        if l2_height == 0 {
            self.db
                .get::<L2GenesisStateRoot>(&())?
                .map(|state_root| bincode::deserialize(&state_root).map_err(Into::into))
                .transpose()
        } else {
            self.db
                .get::<SoftConfirmationByNumber>(&BatchNumber(l2_height))?
                .map(|soft_confirmation| {
                    bincode::deserialize(&soft_confirmation.state_root).map_err(Into::into)
                })
                .transpose()
        }
    }

    /// Get the last scanned slot by the prover
    #[instrument(level = "trace", skip(self), err, ret)]
    fn get_prover_last_scanned_l1_height(&self) -> anyhow::Result<Option<SlotNumber>> {
        self.db.get::<ProverLastScannedSlot>(&())
    }

    /// Set the last scanned slot by the prover
    /// Called by the prover.
    #[instrument(level = "trace", skip(self), err, ret)]
    fn set_prover_last_scanned_l1_height(&self, l1_height: SlotNumber) -> anyhow::Result<()> {
        let mut schema_batch = SchemaBatch::new();

        schema_batch.put::<ProverLastScannedSlot>(&(), &l1_height)?;
        self.db.write_schemas(schema_batch)?;

        Ok(())
    }

    /// Get the witness by L2 height
    #[instrument(level = "trace", skip_all, err)]
    fn get_l2_witness<Witness: DeserializeOwned>(
        &self,
        l2_height: u64,
    ) -> anyhow::Result<Option<Witness>> {
        let buf = self.db.get::<L2Witness>(&BatchNumber(l2_height))?;
        if let Some(buf) = buf {
            let witness = bincode::deserialize(&buf)?;
            Ok(Some(witness))
        } else {
            Ok(None)
        }
    }

    /// Stores proof related data on disk, accessible via l1 slot height
    #[instrument(level = "trace", skip(self, proof, state_transition), err, ret)]
    fn put_proof_data(
        &self,
        l1_height: u64,
        l1_tx_id: [u8; 32],
        proof: Proof,
        state_transition: StoredStateTransition,
    ) -> anyhow::Result<()> {
        let data_to_store = StoredProof {
            l1_tx_id,
            proof,
            state_transition,
        };
        self.db
            .put::<ProofBySlotNumber>(&SlotNumber(l1_height), &data_to_store)
    }

    /// Set the witness by L2 height
    #[instrument(level = "trace", skip_all, err, ret)]
    fn set_l2_witness<Witness: Serialize>(
        &self,
        l2_height: u64,
        witness: &Witness,
    ) -> anyhow::Result<()> {
        let buf = bincode::serialize(witness)?;
        let mut schema_batch = SchemaBatch::new();
        schema_batch.put::<L2Witness>(&BatchNumber(l2_height), &buf)?;

        self.db.write_schemas(schema_batch)?;

        Ok(())
    }
}

impl SequencerLedgerOps for LedgerDB {
    /// Put slots
    #[instrument(level = "trace", skip(self, schema_batch), err, ret)]
    fn put_slot(
        &self,
        slot: &StoredSlot,
        slot_number: &SlotNumber,
        schema_batch: &mut SchemaBatch,
    ) -> Result<(), anyhow::Error> {
        schema_batch.put::<SlotByNumber>(slot_number, slot)?;
        schema_batch.put::<SlotByHash>(&slot.hash, slot_number)
    }

<<<<<<< HEAD
    /// Used by the sequencer to record that it has committed to soft confirmations on a given L2 height
    #[instrument(level = "trace", skip(self), err, ret)]
    fn set_last_sequencer_commitment_l2_height(
        &self,
        l2_height: BatchNumber,
    ) -> Result<(), anyhow::Error> {
        let mut schema_batch = SchemaBatch::new();

        schema_batch.put::<LastSequencerCommitmentSent>(&(), &l2_height)?;
        self.db.write_schemas(schema_batch)?;

=======
    /// Commits a slot to the database by inserting its events, transactions, and batches before
    /// inserting the slot metadata.
    #[instrument(level = "trace", skip_all, err, ret)]
    fn commit_slot<S: SlotData, B: Serialize, T: Serialize>(
        &self,
        data_to_commit: SlotCommit<S, B, T>,
    ) -> Result<(), anyhow::Error> {
        // Create a scope to ensure that the lock is released before we commit to the db
        let mut current_item_numbers = {
            let mut next_item_numbers = self.next_item_numbers.lock().unwrap();
            let item_numbers = next_item_numbers.clone();
            next_item_numbers.slot_number += 1;
            next_item_numbers.batch_number += data_to_commit.batch_receipts.len() as u64;
            next_item_numbers.tx_number += data_to_commit.num_txs as u64;
            next_item_numbers.event_number += data_to_commit.num_events as u64;
            item_numbers
            // The lock is released here
        };

        let mut schema_batch = SchemaBatch::new();

        let first_batch_number = current_item_numbers.batch_number;
        let last_batch_number = first_batch_number + data_to_commit.batch_receipts.len() as u64;
        // Insert data from "bottom up" to ensure consistency if the application crashes during insertion
        for batch_receipt in data_to_commit.batch_receipts.into_iter() {
            let first_tx_number = current_item_numbers.tx_number;
            let last_tx_number = first_tx_number + batch_receipt.tx_receipts.len() as u64;
            // Insert transactions and events from each batch before inserting the batch
            for tx in batch_receipt.tx_receipts.into_iter() {
                let (tx_to_store, events) =
                    split_tx_for_storage(tx, current_item_numbers.event_number);
                for event in events.into_iter() {
                    self.put_event(
                        &event,
                        &EventNumber(current_item_numbers.event_number),
                        TxNumber(current_item_numbers.tx_number),
                        &mut schema_batch,
                    )?;
                    current_item_numbers.event_number += 1;
                }
                self.put_transaction(
                    &tx_to_store,
                    &TxNumber(current_item_numbers.tx_number),
                    &mut schema_batch,
                )?;
                current_item_numbers.tx_number += 1;
            }

            // Insert batch
            let batch_to_store = StoredBatch {
                hash: batch_receipt.hash,
                txs: TxNumber(first_tx_number)..TxNumber(last_tx_number),
            };
            self.put_batch(
                &batch_to_store,
                &BatchNumber(current_item_numbers.batch_number),
                &mut schema_batch,
            )?;
            current_item_numbers.batch_number += 1;
        }

        // Once all batches are inserted, Insert slot
        let slot_to_store = StoredSlot {
            hash: data_to_commit.slot_data.hash(),
            // TODO: Add a method to the slot data trait allowing additional data to be stored
            extra_data: vec![].into(),
            batches: BatchNumber(first_batch_number)..BatchNumber(last_batch_number),
        };
        self.put_slot(
            &slot_to_store,
            &SlotNumber(current_item_numbers.slot_number),
            &mut schema_batch,
        )?;

        self.db.write_schemas(schema_batch)?;

        // Notify subscribers. This call returns an error IFF there are no subscribers, so we don't need to check the result
        let _ = self
            .slot_subscriptions
            .send(current_item_numbers.slot_number);

>>>>>>> 39a901d3
        Ok(())
    }

    /// Gets all pending commitments' l2 ranges.
    /// Returns start-end L2 heights.
    #[instrument(level = "trace", skip(self), err)]
    fn get_pending_commitments_l2_range(&self) -> anyhow::Result<Vec<L2HeightRange>> {
        let mut iter = self.db.iter::<PendingSequencerCommitmentL2Range>()?;
        iter.seek_to_first();

        let mut l2_ranges = iter
            .map(|item| item.map(|item| item.key))
            .collect::<Result<Vec<_>, _>>()?;
        // Sort ascending
        l2_ranges.sort();

        Ok(l2_ranges)
    }

    /// Put a pending commitment l2 range
    #[instrument(level = "trace", skip(self), err)]
    fn put_pending_commitment_l2_range(&self, l2_range: &L2HeightRange) -> anyhow::Result<()> {
        self.db
            .put::<PendingSequencerCommitmentL2Range>(l2_range, &())
    }

    /// Delete a pending commitment l2 range
    #[instrument(level = "trace", skip(self), err)]
    fn delete_pending_commitment_l2_range(&self, l2_range: &L2HeightRange) -> anyhow::Result<()> {
        self.db
            .delete::<PendingSequencerCommitmentL2Range>(l2_range)
    }

    /// Sets the latest state diff
    #[instrument(level = "trace", skip(self), err, ret)]
    fn set_state_diff(&self, state_diff: StateDiff) -> anyhow::Result<()> {
        let mut schema_batch = SchemaBatch::new();
        schema_batch.put::<LastStateDiff>(&(), &state_diff)?;

        self.db.write_schemas(schema_batch)?;

        Ok(())
    }

    /// Get the most recent commitment's l1 height
    #[instrument(level = "trace", skip(self), err, ret)]
    fn get_l1_height_of_last_commitment(&self) -> anyhow::Result<Option<SlotNumber>> {
        let l2_height = self.get_last_commitment_l2_height()?;
        match l2_height {
            Some(l2_height) => {
                let soft_confirmation = self
                    .get_soft_batch_by_number(&l2_height)?
                    .expect("Expected soft confirmation to exist");
                Ok(Some(SlotNumber(soft_confirmation.da_slot_height)))
            }
            None => Ok(None),
        }
    }

    fn insert_mempool_tx(&self, tx_hash: Vec<u8>, tx: Vec<u8>) -> anyhow::Result<()> {
        let mut schema_batch = SchemaBatch::new();
        schema_batch.put::<MempoolTxs>(&tx_hash, &tx)?;

        self.db.write_schemas(schema_batch)?;

        Ok(())
    }

    fn get_mempool_txs(&self) -> anyhow::Result<Vec<(Vec<u8>, Vec<u8>)>> {
        let mut iter = self.db.iter::<MempoolTxs>()?;
        iter.seek_to_first();

        let txs = iter
            .map(|item| item.map(|item| (item.key, item.value)))
            .collect::<Result<Vec<(Vec<u8>, Vec<u8>)>, _>>()?;

        Ok(txs)
    }

    fn remove_mempool_txs(&self, tx_hashes: Vec<Vec<u8>>) -> anyhow::Result<()> {
        let mut schema_batch = SchemaBatch::new();
        for tx_hash in tx_hashes {
            schema_batch.delete::<MempoolTxs>(&tx_hash)?;
        }
        self.db.write_schemas(schema_batch)?;
        Ok(())
    }
}

impl NodeLedgerOps for LedgerDB {
    /// Stores proof related data on disk, accessible via l1 slot height
    #[instrument(level = "trace", skip(self, proof, state_transition), err, ret)]
    fn update_verified_proof_data(
        &self,
        l1_height: u64,
        proof: Proof,
        state_transition: StoredStateTransition,
    ) -> anyhow::Result<()> {
        let verified_proofs = self
            .db
            .get::<VerifiedProofsBySlotNumber>(&SlotNumber(l1_height))?;

        match verified_proofs {
            Some(mut verified_proofs) => {
                let stored_verified_proof = StoredVerifiedProof {
                    proof,
                    state_transition,
                };
                verified_proofs.push(stored_verified_proof);
                self.db
                    .put::<VerifiedProofsBySlotNumber>(&SlotNumber(l1_height), &verified_proofs)
            }
            None => self.db.put(
                &SlotNumber(l1_height),
                &vec![StoredVerifiedProof {
                    proof,
                    state_transition,
                }],
            ),
        }
    }

    /// Get the most recent committed slot, if any
    #[instrument(level = "trace", skip(self), err)]
    fn get_head_slot(&self) -> anyhow::Result<Option<(SlotNumber, StoredSlot)>> {
        let mut iter = self.db.iter::<SlotByNumber>()?;
        iter.seek_to_last();

        match iter.next() {
            Some(Ok(item)) => Ok(Some(item.into_tuple())),
            Some(Err(e)) => Err(e),
            _ => Ok(None),
        }
    }

    /// Gets all transactions with numbers `range.start` to `range.end`. If `range.end` is outside
    /// the range of the database, the result will smaller than the requested range.
    /// Note that this method blindly preallocates for the requested range, so it should not be exposed
    /// directly via rpc.
    #[instrument(level = "trace", skip(self), err)]
    fn get_tx_range(
        &self,
        range: &std::ops::Range<TxNumber>,
    ) -> Result<Vec<StoredTransaction>, anyhow::Error> {
        self.get_data_range::<TxByNumber, _, _>(range)
    }

    /// Gets the commitments in the da slot with given height if any
    #[instrument(level = "trace", skip(self), err)]
    fn get_commitments_on_da_slot(
        &self,
        height: u64,
    ) -> anyhow::Result<Option<Vec<SequencerCommitment>>> {
        self.db.get::<CommitmentsByNumber>(&SlotNumber(height))
    }

    /// Gets l1 height of l1 hash
    #[instrument(level = "trace", skip(self), err, ret)]
    fn get_l1_height_of_l1_hash(&self, hash: [u8; 32]) -> Result<Option<u64>, anyhow::Error> {
        self.db.get::<SlotByHash>(&hash).map(|v| v.map(|a| a.0))
    }
}

impl ForkMigration for LedgerDB {
    fn spec_activated(&self, _spec_id: SpecId) -> anyhow::Result<()> {
        // TODO: Implement later
        Ok(())
    }
}<|MERGE_RESOLUTION|>--- conflicted
+++ resolved
@@ -6,31 +6,19 @@
 use serde::Serialize;
 use sov_rollup_interface::da::{DaSpec, SequencerCommitment};
 use sov_rollup_interface::services::da::SlotData;
-<<<<<<< HEAD
+use sov_rollup_interface::spec::SpecId;
 use sov_rollup_interface::stf::{BatchReceipt, Event, SoftConfirmationReceipt, StateDiff};
-=======
-use sov_rollup_interface::spec::SpecId;
-use sov_rollup_interface::stf::{BatchReceipt, Event, SoftBatchReceipt, StateDiff};
->>>>>>> 39a901d3
 use sov_rollup_interface::zk::Proof;
 use sov_schema_db::{Schema, SchemaBatch, SeekKeyEncoder, DB};
 use tracing::instrument;
 
 use crate::rocks_db_config::gen_rocksdb_options;
 use crate::schema::tables::{
-<<<<<<< HEAD
-    BatchByNumber, CommitmentsByNumber, EventByKey, EventByNumber, L2GenesisStateRoot,
-    L2RangeByL1Height, L2Witness, LastSequencerCommitmentSent, LastStateDiff,
+    ActiveFork, BatchByNumber, CommitmentsByNumber, EventByKey, EventByNumber, L2GenesisStateRoot,
+    L2RangeByL1Height, L2Witness, LastSequencerCommitmentSent, LastStateDiff, MempoolTxs,
     PendingSequencerCommitmentL2Range, ProofBySlotNumber, ProverLastScannedSlot, SlotByHash,
     SlotByNumber, SoftConfirmationByHash, SoftConfirmationByNumber, SoftConfirmationStatus,
     TxByHash, TxByNumber, VerifiedProofsBySlotNumber, LEDGER_TABLES,
-=======
-    ActiveFork, BatchByHash, BatchByNumber, CommitmentsByNumber, EventByKey, EventByNumber,
-    L2GenesisStateRoot, L2RangeByL1Height, L2Witness, LastSequencerCommitmentSent, LastStateDiff,
-    MempoolTxs, PendingSequencerCommitmentL2Range, ProofBySlotNumber, ProverLastScannedSlot,
-    SlotByHash, SlotByNumber, SoftBatchByHash, SoftBatchByNumber, SoftConfirmationStatus, TxByHash,
-    TxByNumber, VerifiedProofsBySlotNumber, LEDGER_TABLES,
->>>>>>> 39a901d3
 };
 use crate::schema::types::{
     split_tx_for_storage, BatchNumber, EventNumber, L2HeightRange, SlotNumber, StoredProof,
@@ -577,7 +565,6 @@
         schema_batch.put::<SlotByHash>(&slot.hash, slot_number)
     }
 
-<<<<<<< HEAD
     /// Used by the sequencer to record that it has committed to soft confirmations on a given L2 height
     #[instrument(level = "trace", skip(self), err, ret)]
     fn set_last_sequencer_commitment_l2_height(
@@ -589,89 +576,6 @@
         schema_batch.put::<LastSequencerCommitmentSent>(&(), &l2_height)?;
         self.db.write_schemas(schema_batch)?;
 
-=======
-    /// Commits a slot to the database by inserting its events, transactions, and batches before
-    /// inserting the slot metadata.
-    #[instrument(level = "trace", skip_all, err, ret)]
-    fn commit_slot<S: SlotData, B: Serialize, T: Serialize>(
-        &self,
-        data_to_commit: SlotCommit<S, B, T>,
-    ) -> Result<(), anyhow::Error> {
-        // Create a scope to ensure that the lock is released before we commit to the db
-        let mut current_item_numbers = {
-            let mut next_item_numbers = self.next_item_numbers.lock().unwrap();
-            let item_numbers = next_item_numbers.clone();
-            next_item_numbers.slot_number += 1;
-            next_item_numbers.batch_number += data_to_commit.batch_receipts.len() as u64;
-            next_item_numbers.tx_number += data_to_commit.num_txs as u64;
-            next_item_numbers.event_number += data_to_commit.num_events as u64;
-            item_numbers
-            // The lock is released here
-        };
-
-        let mut schema_batch = SchemaBatch::new();
-
-        let first_batch_number = current_item_numbers.batch_number;
-        let last_batch_number = first_batch_number + data_to_commit.batch_receipts.len() as u64;
-        // Insert data from "bottom up" to ensure consistency if the application crashes during insertion
-        for batch_receipt in data_to_commit.batch_receipts.into_iter() {
-            let first_tx_number = current_item_numbers.tx_number;
-            let last_tx_number = first_tx_number + batch_receipt.tx_receipts.len() as u64;
-            // Insert transactions and events from each batch before inserting the batch
-            for tx in batch_receipt.tx_receipts.into_iter() {
-                let (tx_to_store, events) =
-                    split_tx_for_storage(tx, current_item_numbers.event_number);
-                for event in events.into_iter() {
-                    self.put_event(
-                        &event,
-                        &EventNumber(current_item_numbers.event_number),
-                        TxNumber(current_item_numbers.tx_number),
-                        &mut schema_batch,
-                    )?;
-                    current_item_numbers.event_number += 1;
-                }
-                self.put_transaction(
-                    &tx_to_store,
-                    &TxNumber(current_item_numbers.tx_number),
-                    &mut schema_batch,
-                )?;
-                current_item_numbers.tx_number += 1;
-            }
-
-            // Insert batch
-            let batch_to_store = StoredBatch {
-                hash: batch_receipt.hash,
-                txs: TxNumber(first_tx_number)..TxNumber(last_tx_number),
-            };
-            self.put_batch(
-                &batch_to_store,
-                &BatchNumber(current_item_numbers.batch_number),
-                &mut schema_batch,
-            )?;
-            current_item_numbers.batch_number += 1;
-        }
-
-        // Once all batches are inserted, Insert slot
-        let slot_to_store = StoredSlot {
-            hash: data_to_commit.slot_data.hash(),
-            // TODO: Add a method to the slot data trait allowing additional data to be stored
-            extra_data: vec![].into(),
-            batches: BatchNumber(first_batch_number)..BatchNumber(last_batch_number),
-        };
-        self.put_slot(
-            &slot_to_store,
-            &SlotNumber(current_item_numbers.slot_number),
-            &mut schema_batch,
-        )?;
-
-        self.db.write_schemas(schema_batch)?;
-
-        // Notify subscribers. This call returns an error IFF there are no subscribers, so we don't need to check the result
-        let _ = self
-            .slot_subscriptions
-            .send(current_item_numbers.slot_number);
-
->>>>>>> 39a901d3
         Ok(())
     }
 
@@ -723,7 +627,7 @@
         match l2_height {
             Some(l2_height) => {
                 let soft_confirmation = self
-                    .get_soft_batch_by_number(&l2_height)?
+                    .get_soft_confirmation_by_number(&l2_height)?
                     .expect("Expected soft confirmation to exist");
                 Ok(Some(SlotNumber(soft_confirmation.da_slot_height)))
             }
