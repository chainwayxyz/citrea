--- conflicted
+++ resolved
@@ -2,13 +2,9 @@
 use serde::de::DeserializeOwned;
 use serde::Serialize;
 use sov_rollup_interface::da::{DaSpec, SequencerCommitment};
-<<<<<<< HEAD
-use sov_rollup_interface::stf::{Event, SoftConfirmationReceipt, StateDiff};
-=======
 use sov_rollup_interface::services::da::SlotData;
 use sov_rollup_interface::spec::SpecId;
-use sov_rollup_interface::stf::{Event, SoftBatchReceipt, StateDiff};
->>>>>>> 39a901d3
+use sov_rollup_interface::stf::{Event, SoftConfirmationReceipt, StateDiff};
 use sov_rollup_interface::zk::Proof;
 use sov_schema_db::SchemaBatch;
 
@@ -108,13 +104,11 @@
     ) -> Result<Vec<StoredSoftConfirmation>>;
 
     /// Gets all soft confirmations by numbers
-<<<<<<< HEAD
+
     fn get_soft_confirmation_by_number(
         &self,
         number: &BatchNumber,
     ) -> Result<Option<StoredSoftConfirmation>>;
-=======
-    fn get_soft_batch_by_number(&self, number: &BatchNumber) -> Result<Option<StoredSoftBatch>>;
 
     /// Gets the currently active fork
     fn get_active_fork(&self) -> Result<SpecId, anyhow::Error>;
@@ -125,7 +119,6 @@
     /// Get the most recent committed batch
     /// Returns L2 height.
     fn get_last_commitment_l2_height(&self) -> anyhow::Result<Option<BatchNumber>>;
->>>>>>> 39a901d3
 }
 
 /// Node ledger operations
@@ -195,17 +188,8 @@
         schema_batch: &mut SchemaBatch,
     ) -> Result<()>;
 
-<<<<<<< HEAD
     /// Used by the sequencer to record that it has committed to soft confirmations on a given L2 height
     fn set_last_sequencer_commitment_l2_height(&self, l2_height: BatchNumber) -> Result<()>;
-=======
-    /// Commits a slot to the database by inserting its events, transactions, and batches before
-    /// inserting the slot metadata.
-    fn commit_slot<S: SlotData, B: Serialize, T: Serialize>(
-        &self,
-        data_to_commit: SlotCommit<S, B, T>,
-    ) -> Result<()>;
->>>>>>> 39a901d3
 
     /// Gets all pending commitments' l2 ranges.
     /// Returns start-end L2 heights.
