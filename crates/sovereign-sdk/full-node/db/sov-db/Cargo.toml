--- conflicted
+++ resolved
@@ -16,7 +16,9 @@
 [dependencies]
 # Maintained by sovereign labs
 jmt = { workspace = true }
-sov-rollup-interface = { path = "../../../rollup-interface", features = ["native"] }
+sov-rollup-interface = { path = "../../../rollup-interface", features = [
+  "native",
+] }
 sov-schema-db = { path = "../sov-schema-db" }
 
 citrea-primitives = { path = "../../../../primitives" }
@@ -25,7 +27,10 @@
 anyhow = { workspace = true, default-features = true }
 arbitrary = { workspace = true, optional = true }
 bincode = { workspace = true }
-borsh = { workspace = true, default-features = true, features = ["bytes", "rc"] }
+borsh = { workspace = true, default-features = true, features = [
+  "bytes",
+  "rc",
+] }
 byteorder = { workspace = true, default-features = true }
 hex = { workspace = true }
 proptest = { workspace = true, optional = true, default-features = true }
@@ -37,10 +42,6 @@
 tracing = { workspace = true }
 
 [dev-dependencies]
-<<<<<<< HEAD
-tempfile = { workspace = true }
-=======
->>>>>>> 39a901d3
 criterion = "0.5.1"
 rand = { workspace = true }
 sha2 = { workspace = true }
