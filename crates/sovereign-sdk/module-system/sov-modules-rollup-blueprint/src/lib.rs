--- conflicted
+++ resolved
@@ -181,25 +181,6 @@
             },
         };
 
-<<<<<<< HEAD
-        let seq =
-            CitreaSequencer::new(
-                da_service,
-                <<<Self as RollupBlueprint>::NativeContext as Spec>::PrivateKey as TryFrom<
-                    &[u8],
-                >>::try_from(hex::decode(TEST_PRIVATE_KEY).unwrap().as_slice())
-                .unwrap(),
-                prover_storage,
-                sequencer_config,
-                native_stf,
-                storage_manager,
-                init_variant,
-                rollup_config.public_keys.sequencer_public_key,
-                ledger_db,
-                rollup_config.rpc,
-            )
-            .unwrap();
-=======
         let seq = CitreaSequencer::new(
             da_service,
             prover_storage,
@@ -207,12 +188,11 @@
             native_stf,
             storage_manager,
             init_variant,
-            rollup_config.sequencer_public_key,
+            rollup_config.public_keys.sequencer_public_key,
             ledger_db,
-            rollup_config.runner,
+            rollup_config.rpc,
         )
         .unwrap();
->>>>>>> 4ed87bb3
 
         Ok(Sequencer {
             runner: seq,
