[package]
name = "sov-prover-incentives"
description = "A Sovereign SDK module for incentivizing provers"
authors = { workspace = true }
edition = { workspace = true }
homepage = { workspace = true }
license = { workspace = true }
repository = { workspace = true }

version = { workspace = true }
readme = "README.md"
resolver = "2"

[dev-dependencies]
tempfile = { workspace = true }
sov-mock-da = { path = "../../../adapters/mock-da", features = ["native"] }
sov-mock-zkvm = { path = "../../../adapters/mock-zkvm" }
<<<<<<< HEAD
sov-modules-api = { path = "../../sov-modules-api", version = "0.3", features = ["native"] }
sov-prover-storage-manager = { path = "../../../full-node/sov-prover-storage-manager", features = ["test-utils"] }
sov-prover-incentives = { path = ".", features = ["native"] }
=======
sov-modules-api = { path = "../../sov-modules-api", features = ["native"] }
sov-prover-storage-manager = { path = "../../../full-node/sov-prover-storage-manager", features = [
    "test-utils",
] }
>>>>>>> f99f7919


[dependencies]
anyhow = { workspace = true }
borsh = { workspace = true, features = ["rc"] }
bincode = { workspace = true }
schemars = { workspace = true, optional = true }
serde = { workspace = true }
serde_json = { workspace = true, optional = true }

sov-bank = { path = "../sov-bank" }
sov-modules-api = { path = "../../sov-modules-api" }
sov-state = { path = "../../sov-state" }


[features]
default = ["native"]
<<<<<<< HEAD
native = ["serde_json", "schemars", "sov-state/native", "sov-modules-api/native"]

[package.metadata.cargo-udeps.ignore]
development = ["sov-prover-incentives"]
=======
native = [
    "serde_json",
    "schemars",
    "sov-state/native",
    "sov-modules-api/native",
]
>>>>>>> f99f7919
<|MERGE_RESOLUTION|>--- conflicted
+++ resolved
@@ -15,16 +15,8 @@
 tempfile = { workspace = true }
 sov-mock-da = { path = "../../../adapters/mock-da", features = ["native"] }
 sov-mock-zkvm = { path = "../../../adapters/mock-zkvm" }
-<<<<<<< HEAD
-sov-modules-api = { path = "../../sov-modules-api", version = "0.3", features = ["native"] }
+sov-modules-api = { path = "../../sov-modules-api", features = ["native"] }
 sov-prover-storage-manager = { path = "../../../full-node/sov-prover-storage-manager", features = ["test-utils"] }
-sov-prover-incentives = { path = ".", features = ["native"] }
-=======
-sov-modules-api = { path = "../../sov-modules-api", features = ["native"] }
-sov-prover-storage-manager = { path = "../../../full-node/sov-prover-storage-manager", features = [
-    "test-utils",
-] }
->>>>>>> f99f7919
 
 
 [dependencies]
@@ -42,16 +34,9 @@
 
 [features]
 default = ["native"]
-<<<<<<< HEAD
-native = ["serde_json", "schemars", "sov-state/native", "sov-modules-api/native"]
-
-[package.metadata.cargo-udeps.ignore]
-development = ["sov-prover-incentives"]
-=======
 native = [
     "serde_json",
     "schemars",
     "sov-state/native",
     "sov-modules-api/native",
-]
->>>>>>> f99f7919
+]