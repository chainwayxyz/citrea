[package]
name = "sov-accounts"
description = "A Sovereign SDK module for managing rollup state using accounts"
authors = { workspace = true }
edition = { workspace = true }
homepage = { workspace = true }
license = { workspace = true }
repository = { workspace = true }

version = { workspace = true }
readme = "README.md"
resolver = "2"

[dependencies]
anyhow = { workspace = true }
arbitrary = { workspace = true, optional = true }
borsh = { workspace = true, features = ["rc"] }
proptest = { workspace = true, optional = true }
proptest-derive = { workspace = true, optional = true }
schemars = { workspace = true, optional = true }
serde = { workspace = true }
serde_json = { workspace = true, optional = true }
thiserror = { workspace = true }
clap = { workspace = true, optional = true }
<<<<<<< HEAD
jsonrpsee = { workspace = true, features = ["macros", "client-core", "server"], optional = true }
tokio = { workspace = true, default-features = false, optional = true }
=======
jsonrpsee = { workspace = true, features = [
    "macros",
    "client-core",
    "server",
], optional = true }
>>>>>>> 822a5b3e

sov-modules-api = { path = "../../sov-modules-api", version = "0.3", default-features = false, features = [
    "macros",
] }
sov-state = { path = "../../sov-state", version = "0.3" }


[dev-dependencies]
tempfile = { workspace = true }
sov-prover-storage-manager = { path = "../../../full-node/sov-prover-storage-manager", features = [
    "test-utils",
] }

[features]
default = ["native"]
arbitrary = [
    "dep:arbitrary",
    "dep:proptest",
    "dep:proptest-derive",
    "sov-state/arbitrary",
    "sov-modules-api/arbitrary",
    "sov-state/arbitrary",
]
native = [
    "serde",
    "serde_json",
    "jsonrpsee",
    "schemars",
    "clap",
    "sov-state/native",
    "sov-modules-api/native",
]
<<<<<<< HEAD
native = ["serde", "serde_json", "jsonrpsee", "schemars", "clap", "sov-state/native", "sov-modules-api/native", "tokio"]
=======
>>>>>>> 822a5b3e
serde = []<|MERGE_RESOLUTION|>--- conflicted
+++ resolved
@@ -22,16 +22,12 @@
 serde_json = { workspace = true, optional = true }
 thiserror = { workspace = true }
 clap = { workspace = true, optional = true }
-<<<<<<< HEAD
-jsonrpsee = { workspace = true, features = ["macros", "client-core", "server"], optional = true }
-tokio = { workspace = true, default-features = false, optional = true }
-=======
 jsonrpsee = { workspace = true, features = [
     "macros",
     "client-core",
     "server",
 ], optional = true }
->>>>>>> 822a5b3e
+tokio = { workspace = true, default-features = false, optional = true }
 
 sov-modules-api = { path = "../../sov-modules-api", version = "0.3", default-features = false, features = [
     "macros",
@@ -55,6 +51,7 @@
     "sov-modules-api/arbitrary",
     "sov-state/arbitrary",
 ]
+
 native = [
     "serde",
     "serde_json",
@@ -63,9 +60,6 @@
     "clap",
     "sov-state/native",
     "sov-modules-api/native",
+    "tokio",
 ]
-<<<<<<< HEAD
-native = ["serde", "serde_json", "jsonrpsee", "schemars", "clap", "sov-state/native", "sov-modules-api/native", "tokio"]
-=======
->>>>>>> 822a5b3e
 serde = []