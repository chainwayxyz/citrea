--- conflicted
+++ resolved
@@ -21,15 +21,9 @@
     "mocks",
 ] }
 sov-rollup-interface = { path = "../../../rollup-interface", version = "0.3" }
-<<<<<<< HEAD
+sov-attester-incentives = { path = ".", features = ["native"] }
 sov-prover-storage-manager = { path = "../../../full-node/sov-prover-storage-manager", features = ["test-utils"] }
-sov-attester-incentives = { path = ".", features = ["native"] }
-=======
-sov-prover-storage-manager = { path = "../../../full-node/sov-prover-storage-manager", features = [
-    "test-utils",
-] }
 bincode = { workspace = true }
->>>>>>> 7255696f
 
 
 [dependencies]
