//! The rpc module defines types and traits for querying chain history
//! via an RPC interface.
use core::marker::PhantomData;

use borsh::{BorshDeserialize, BorshSerialize};
#[cfg(feature = "native")]
use serde::de::DeserializeOwned;
use serde::{Deserialize, Serialize};

use crate::da::SequencerCommitment;
use crate::maybestd::vec::Vec;
#[cfg(feature = "native")]
use crate::stf::Event;
use crate::stf::EventKey;

/// A struct containing enough information to uniquely specify single batch.
#[derive(Debug, PartialEq, Serialize, Deserialize)]
pub struct SlotIdAndOffset {
    /// The [`SlotIdentifier`] of the slot containing this batch.
    pub slot_id: SlotIdentifier,
    /// The offset into the slot at which this tx is located.
    /// Index 0 is the first batch in the slot.
    pub offset: u64,
}

/// A struct containing enough information to uniquely specify single transaction.
#[derive(Debug, PartialEq, Serialize, Deserialize)]
pub struct BatchIdAndOffset {
    /// The [`BatchIdentifier`] of the batch containing this transaction.
    pub batch_id: BatchIdentifier,
    /// The offset into the batch at which this tx is located.
    /// Index 0 is the first transaction in the batch.
    pub offset: u64,
}

/// A struct containing enough information to uniquely specify single event.
#[derive(Debug, PartialEq, Serialize, Deserialize)]
pub struct TxIdAndOffset {
    /// The [`TxIdentifier`] of the transaction containing this event.
    pub tx_id: TxIdentifier,
    /// The offset into the tx's events at which this event is located.
    /// Index 0 is the first event from this tx.
    pub offset: u64,
}

/// A struct containing enough information to uniquely specify single event.
#[derive(Debug, PartialEq, Serialize, Deserialize)]
pub struct TxIdAndKey {
    /// The [`TxIdentifier`] of the transaction containing this event.
    pub tx_id: TxIdentifier,
    /// The key of the event.
    pub key: EventKey,
}

/// An identifier that specifies a single soft batch
#[derive(Debug, PartialEq, Serialize, Deserialize)]
#[serde(untagged)]
pub enum SoftBatchIdentifier {
    /// The monotonically increasing number of the soft batch
    Number(u64),
    /// The hex-encoded hash of the soft batch
    Hash(#[serde(with = "utils::rpc_hex")] [u8; 32]),
}

/// An identifier that specifies a single batch
#[derive(Debug, PartialEq, Serialize, Deserialize)]
#[serde(untagged)]
pub enum BatchIdentifier {
    /// The hex-encoded hash of the batch, as computed by the DA layer.
    Hash(#[serde(with = "utils::rpc_hex")] [u8; 32]),
    /// An offset into a particular slot (i.e. the 3rd batch in slot 5).
    SlotIdAndOffset(SlotIdAndOffset),
    /// The monotonically increasing number of the batch, ordered by the DA layer For example, if the genesis slot
    /// contains 0 batches, slot 1 contains 2 txs, and slot 3 contains 3 txs,
    /// the last batch in block 3 would have number 5. The counter never resets.
    Number(u64),
}

/// An identifier that specifies a single transaction.
#[derive(Debug, PartialEq, Serialize, Deserialize)]
#[serde(untagged)]
pub enum TxIdentifier {
    /// The hex encoded hash of the transaction.
    Hash(#[serde(with = "utils::rpc_hex")] [u8; 32]),
    /// An offset into a particular batch (i.e. the 3rd transaction in batch 5).
    BatchIdAndOffset(BatchIdAndOffset),
    /// The monotonically increasing number of the tx, ordered by the DA layer For example, if genesis
    /// contains 0 txs, batch 1 contains 8 txs, and batch 3 contains 7 txs,
    /// the last tx in batch 3 would have number 15. The counter never resets.
    Number(u64),
}

/// An identifier that specifies a single event.
#[derive(Debug, PartialEq, Serialize, Deserialize)]
#[serde(untagged)]
pub enum EventIdentifier {
    /// An offset into a particular transaction (i.e. the 3rd event in transaction number 5).
    TxIdAndOffset(TxIdAndOffset),
    /// A particular event key from a particular transaction.
    TxIdAndKey(TxIdAndKey),
    /// The monotonically increasing number of the event, ordered by the DA layer For example, if the first tx
    /// contains 7 events, tx 2 contains 11 events, and tx 3 contains 7 txs,
    /// the last event in tx 3 would have number 25. The counter never resets.
    Number(u64),
}

/// An identifier for a group of related events
#[derive(Debug, PartialEq, Serialize, Deserialize)]
#[serde(untagged)]
pub enum EventGroupIdentifier {
    /// Fetch all events from a particular transaction.
    TxId(TxIdentifier),
    /// Fetch all events (i.e. from all transactions) with a particular key.
    Key(Vec<u8>),
}

/// An identifier that specifies a single slot.
#[derive(Debug, PartialEq, Serialize, Deserialize)]
#[serde(untagged)]
pub enum SlotIdentifier {
    /// The hex encoded hash of the slot (i.e. the da layer's block hash).
    Hash(#[serde(with = "utils::rpc_hex")] [u8; 32]),
    /// The monotonically increasing number of the slot, ordered by the DA layer but starting from 0
    /// at the *rollup's* genesis.
    Number(u64),
}

/// A QueryMode specifies how much information to return in response to an RPC query
#[derive(Debug, Copy, Clone, PartialEq, Eq, Serialize, Deserialize)]
pub enum QueryMode {
    /// Returns the parent struct but no details about its children.
    /// For example, a `Compact` "get_slots" response would simply state the range of batch
    /// numbers which occurred in the slot, but not the hashes of the batches themselves.
    Compact,
    /// Returns the parent struct and the hashes of all its children.
    Standard,
    /// Returns the parent struct and all its children, recursively fetching its children
    /// in `Full` mode. For example, a `Full` "get_batch" response would include the `Full`
    /// details of all the transactions in the batch, and those would in turn return the event bodies
    /// which had occurred in those transactions.
    Full,
}

impl Default for QueryMode {
    fn default() -> Self {
        Self::Standard
    }
}

/// The body of a response to a JSON-RPC request for a particular slot.
#[derive(Debug, PartialEq, Eq, Clone, Serialize, Deserialize)]
pub struct SlotResponse<B, Tx> {
    /// The slot number.
    pub number: u64,
    /// The hex encoded slot hash.
    #[serde(with = "utils::rpc_hex")]
    pub hash: [u8; 32],
    /// The range of batches in this slot.
    pub batch_range: core::ops::Range<u64>,
    /// The batches in this slot, if the [`QueryMode`] of the request is not `Compact`
    #[serde(skip_serializing_if = "Option::is_none")]
    pub batches: Option<Vec<ItemOrHash<BatchResponse<B, Tx>>>>,
}

/// A type that represents a transaction hash bytes.
#[derive(Debug, PartialEq, Eq, Clone, Serialize, Deserialize)]
#[serde(transparent)]
pub struct HexTx {
    /// Transaction hash bytes
    #[serde(with = "hex::serde")]
    pub tx: Vec<u8>,
}

impl From<Vec<u8>> for HexTx {
    fn from(tx: Vec<u8>) -> Self {
        Self { tx }
    }
}

/// The response to a JSON-RPC request for a particular soft batch.
#[derive(Debug, PartialEq, Eq, Clone, Serialize, Deserialize)]
pub struct SoftBatchResponse {
    /// The DA height of the soft batch.
    pub da_slot_height: u64,
    /// The DA slothash of the soft batch.
    // TODO: find a way to hex serialize this and then
    // deserialize in `SequencerClient`
    #[serde(with = "hex::serde")]
    pub da_slot_hash: [u8; 32],
    #[serde(with = "hex::serde")]
    /// The DA slot transactions commitment of the soft batch.
    pub da_slot_txs_commitment: [u8; 32],
    /// The hash of the soft batch.
    #[serde(with = "hex::serde")]
    pub hash: [u8; 32],
    /// The transactions in this batch.
    #[serde(skip_serializing_if = "Option::is_none")]
    pub txs: Option<Vec<HexTx>>,
    /// Pre-state root of the soft batch.
    #[serde(with = "hex::serde")]
    pub pre_state_root: Vec<u8>,
    /// Post-state root of the soft batch.
    #[serde(with = "hex::serde")]
    pub post_state_root: Vec<u8>,
    /// Signature of the batch
    #[serde(with = "hex::serde")]
    pub soft_confirmation_signature: Vec<u8>,
    /// Public key of the signer
    #[serde(with = "hex::serde")]
    pub pub_key: Vec<u8>,
    /// Deposit data from the L1 chain
    pub deposit_data: Vec<HexTx>, // Vec<u8> wrapper around deposit data
    /// Base layer fee rate sats/wei etc. per byte.
    pub l1_fee_rate: u64,
    /// Sequencer's block timestamp.
    pub timestamp: u64,
}

/// The response to a JSON-RPC request for sequencer commitments on a DA Slot.
#[derive(Debug, PartialEq, Eq, Clone, Serialize, Deserialize)]
pub struct SequencerCommitmentResponse {
    /// L1 block hash the commitment was on
    pub found_in_l1: u64,
    /// Hex encoded Merkle root of soft confirmation hashes
    #[serde(with = "hex::serde")]
    pub merkle_root: [u8; 32],
    /// Hex encoded Start L1 block's hash
    #[serde(with = "hex::serde")]
    pub l1_start_block_hash: [u8; 32],
    /// Hex encoded End L1 block's hash
    #[serde(with = "hex::serde")]
    pub l1_end_block_hash: [u8; 32],
}

/// Converts `SequencerCommitment` to `SequencerCommitmentResponse`
pub fn sequencer_commitment_to_response(
    commitment: SequencerCommitment,
    l1_height: u64,
) -> SequencerCommitmentResponse {
    SequencerCommitmentResponse {
        found_in_l1: l1_height,
        merkle_root: commitment.merkle_root,
        l1_start_block_hash: commitment.l1_start_block_hash,
        l1_end_block_hash: commitment.l1_end_block_hash,
    }
}

/// The response to a JSON-RPC request for a particular batch.
#[derive(Debug, PartialEq, Eq, Clone, Serialize, Deserialize)]
pub struct BatchResponse<B, Tx> {
    /// The hex encoded batch hash.
    #[serde(with = "utils::rpc_hex")]
    pub hash: [u8; 32],
    /// The range of transactions in this batch.
    pub tx_range: core::ops::Range<u64>,
    /// The transactions in this batch, if the [`QueryMode`] of the request is not `Compact`.
    #[serde(skip_serializing_if = "Option::is_none")]
    pub txs: Option<Vec<ItemOrHash<TxResponse<Tx>>>>,
    /// The custom receipt specified by the rollup. This typically contains
    /// information about the outcome of the batch.
    #[serde(skip_serializing)]
    pub phantom_data: PhantomData<B>,
}

/// The response to a JSON-RPC request for a particular transaction.
#[derive(Debug, PartialEq, Eq, Clone, Serialize, Deserialize)]
pub struct TxResponse<Tx> {
    /// The hex encoded transaction hash.
    #[serde(with = "utils::rpc_hex")]
    pub hash: [u8; 32],
    /// The range of events occurring in this transaction.
    pub event_range: core::ops::Range<u64>,
    /// The transaction body, if stored by the rollup.
    #[serde(skip_serializing_if = "Option::is_none")]
    pub body: Option<Vec<u8>>,
    /// The custom receipt specified by the rollup. This typically contains
    /// information about the outcome of the transaction.
    #[serde(skip_serializing)]
    pub phantom_data: PhantomData<Tx>,
}

/// An RPC response which might contain a full item or just its hash.
#[derive(Debug, PartialEq, Eq, Clone, Serialize, Deserialize)]
#[serde(untagged)]
pub enum ItemOrHash<T> {
    /// The hex encoded hash of the requested item.
    Hash(#[serde(with = "hex::serde")] [u8; 32]),
    /// The full item body.
    Full(T),
}

/// Statuses for soft confirmation
#[derive(Debug, PartialEq, Eq, Clone, Serialize, Deserialize, BorshSerialize, BorshDeserialize)]
pub enum SoftConfirmationStatus {
    /// No confirmation yet, rely on the sequencer
    Trusted,
    /// The soft confirmation has been finalized with a sequencer commitment
    Finalized,
    /// The soft batch has been ZK-proven
    Proven,
}

/// A LedgerRpcProvider provides a way to query the ledger for information about slots, batches, transactions, and events.
#[cfg(feature = "native")]
pub trait LedgerRpcProvider {
    /// Get the latest slot in the ledger.
    fn get_head<B: DeserializeOwned + Clone, T: DeserializeOwned>(
        &self,
        query_mode: QueryMode,
    ) -> Result<Option<SlotResponse<B, T>>, anyhow::Error>;

    /// Get a list of slots by id. The IDs need not be ordered.
    fn get_slots<B: DeserializeOwned, T: DeserializeOwned>(
        &self,
        slot_ids: &[SlotIdentifier],
        query_mode: QueryMode,
    ) -> Result<Vec<Option<SlotResponse<B, T>>>, anyhow::Error>;

    /// Get a list of batches by id. The IDs need not be ordered.
    fn get_batches<B: DeserializeOwned, T: DeserializeOwned>(
        &self,
        batch_ids: &[BatchIdentifier],
        query_mode: QueryMode,
    ) -> Result<Vec<Option<BatchResponse<B, T>>>, anyhow::Error>;

    /// Get a list of soft batches by id. The IDs need not be ordered.
    fn get_soft_batches(
        &self,
        batch_ids: &[SoftBatchIdentifier],
    ) -> Result<Vec<Option<SoftBatchResponse>>, anyhow::Error>;

    /// Get soft batch
    fn get_soft_batch(
        &self,
        batch_id: &SoftBatchIdentifier,
    ) -> Result<Option<SoftBatchResponse>, anyhow::Error>;

    /// Get a list of transactions by id. The IDs need not be ordered.
    fn get_transactions<T: DeserializeOwned>(
        &self,
        tx_ids: &[TxIdentifier],
        query_mode: QueryMode,
    ) -> Result<Vec<Option<TxResponse<T>>>, anyhow::Error>;

    /// Get events by id. The IDs need not be ordered.
    fn get_events(
        &self,
        event_ids: &[EventIdentifier],
    ) -> Result<Vec<Option<Event>>, anyhow::Error>;

    /// Get a single slot by hash.
    fn get_slot_by_hash<B: DeserializeOwned, T: DeserializeOwned>(
        &self,
        hash: &[u8; 32],
        query_mode: QueryMode,
    ) -> Result<Option<SlotResponse<B, T>>, anyhow::Error>;

    /// Get a single soft batch by hash.
    fn get_soft_batch_by_hash<T: DeserializeOwned>(
        &self,
        hash: &[u8; 32],
    ) -> Result<Option<SoftBatchResponse>, anyhow::Error>;

    /// Get a single batch by hash.
    fn get_batch_by_hash<B: DeserializeOwned, T: DeserializeOwned>(
        &self,
        hash: &[u8; 32],
        query_mode: QueryMode,
    ) -> Result<Option<BatchResponse<B, T>>, anyhow::Error>;

    /// Get a single transaction by hash.
    fn get_tx_by_hash<T: DeserializeOwned>(
        &self,
        hash: &[u8; 32],
        query_mode: QueryMode,
    ) -> Result<Option<TxResponse<T>>, anyhow::Error>;

    /// Get a single slot by number.
    fn get_slot_by_number<B: DeserializeOwned, T: DeserializeOwned>(
        &self,
        number: u64,
        query_mode: QueryMode,
    ) -> Result<Option<SlotResponse<B, T>>, anyhow::Error>;

    /// Get a single soft batch by number.
    fn get_soft_batch_by_number<T: DeserializeOwned>(
        &self,
        number: u64,
    ) -> Result<Option<SoftBatchResponse>, anyhow::Error>;

    /// Get a single batch by number.
    fn get_batch_by_number<B: DeserializeOwned, T: DeserializeOwned>(
        &self,
        number: u64,
        query_mode: QueryMode,
    ) -> Result<Option<BatchResponse<B, T>>, anyhow::Error>;

    /// Get a single event by number.
    fn get_event_by_number(&self, number: u64) -> Result<Option<Event>, anyhow::Error>;

    /// Get a single tx by number.
    fn get_tx_by_number<T: DeserializeOwned>(
        &self,
        number: u64,
        query_mode: QueryMode,
    ) -> Result<Option<TxResponse<T>>, anyhow::Error>;

    /// Get a range of slots. This query is the most efficient way to
    /// fetch large numbers of slots, since it allows for easy batching of
    /// db queries for adjacent items.
    fn get_slots_range<B: DeserializeOwned, T: DeserializeOwned>(
        &self,
        start: u64,
        end: u64,
        query_mode: QueryMode,
    ) -> Result<Vec<Option<SlotResponse<B, T>>>, anyhow::Error>;

    /// Get a range of batches. This query is the most efficient way to
    /// fetch large numbers of batches, since it allows for easy batching of
    /// db queries for adjacent items.
    fn get_batches_range<B: DeserializeOwned, T: DeserializeOwned>(
        &self,
        start: u64,
        end: u64,
        query_mode: QueryMode,
    ) -> Result<Vec<Option<BatchResponse<B, T>>>, anyhow::Error>;

    /// Get a range of soft batches.
    fn get_soft_batches_range(
        &self,
        start: u64,
        end: u64,
    ) -> Result<Vec<Option<SoftBatchResponse>>, anyhow::Error>;

    /// Get a range of batches. This query is the most efficient way to
    /// fetch large numbers of transactions, since it allows for easy batching of
    /// db queries for adjacent items.
    fn get_transactions_range<T: DeserializeOwned>(
        &self,
        start: u64,
        end: u64,
        query_mode: QueryMode,
    ) -> Result<Vec<Option<TxResponse<T>>>, anyhow::Error>;

    /// Takes an L2 Height and and returns the soft confirmation status of the soft batch
    fn get_soft_confirmation_status(
        &self,
        soft_batch_receipt: u64,
    ) -> Result<SoftConfirmationStatus, anyhow::Error>;

<<<<<<< HEAD
    /// (Prover) returns the last scanned L1 height (for sequencer commitments)
    fn get_prover_last_scanned_l1_height(&self) -> Result<u64, anyhow::Error>;
=======
    /// Returns the slot number of a given hash
    fn get_slot_number_by_hash(&self, hash: [u8; 32]) -> Result<Option<u64>, anyhow::Error>;

    /// Takes an L1 height and and returns all the sequencer commitments on the slot
    fn get_sequencer_commitments_on_slot_by_number(
        &self,
        height: u64,
    ) -> Result<Option<Vec<SequencerCommitmentResponse>>, anyhow::Error>;
>>>>>>> 4ed87bb3

    /// Get a notification each time a slot is processed
    fn subscribe_slots(&self) -> Result<tokio::sync::broadcast::Receiver<u64>, anyhow::Error>;
}

/// JSON-RPC -related utilities. Occasionally useful but unimportant for most
/// use cases.
pub mod utils {
    /// Serialization and deserialization logic for `0x`-prefixed hex strings.
    pub mod rpc_hex {
        use core::fmt;
        use core::marker::PhantomData;

        use hex::{FromHex, ToHex};
        use serde::de::{Error, Visitor};
        use serde::{Deserializer, Serializer};

        use crate::maybestd::format;
        use crate::maybestd::string::String;

        /// Serializes `data` as hex string using lowercase characters and prefixing with '0x'.
        ///
        /// Lowercase characters are used (e.g. `f9b4ca`). The resulting string's length
        /// is always even, each byte in data is always encoded using two hex digits.
        /// Thus, the resulting string contains exactly twice as many bytes as the input
        /// data.
        pub fn serialize<S, T>(data: T, serializer: S) -> Result<S::Ok, S::Error>
        where
            S: Serializer,
            T: ToHex,
        {
            let formatted_string = format!("0x{}", data.encode_hex::<String>());
            serializer.serialize_str(&formatted_string)
        }

        /// Deserializes a hex string into raw bytes.
        ///
        /// Both, upper and lower case characters are valid in the input string and can
        /// even be mixed (e.g. `f9b4ca`, `F9B4CA` and `f9B4Ca` are all valid strings).
        pub fn deserialize<'de, D, T>(deserializer: D) -> Result<T, D::Error>
        where
            D: Deserializer<'de>,
            T: FromHex,
            <T as FromHex>::Error: fmt::Display,
        {
            struct HexStrVisitor<T>(PhantomData<T>);

            impl<'de, T> Visitor<'de> for HexStrVisitor<T>
            where
                T: FromHex,
                <T as FromHex>::Error: fmt::Display,
            {
                type Value = T;

                fn expecting(&self, f: &mut fmt::Formatter) -> fmt::Result {
                    write!(f, "a hex encoded string")
                }

                fn visit_str<E>(self, data: &str) -> Result<Self::Value, E>
                where
                    E: Error,
                {
                    let data = data.trim_start_matches("0x");
                    FromHex::from_hex(data).map_err(Error::custom)
                }

                fn visit_borrowed_str<E>(self, data: &'de str) -> Result<Self::Value, E>
                where
                    E: Error,
                {
                    let data = data.trim_start_matches("0x");
                    FromHex::from_hex(data).map_err(Error::custom)
                }
            }

            deserializer.deserialize_str(HexStrVisitor(PhantomData))
        }
    }
}

#[cfg(test)]
mod rpc_hex_tests {
    use serde::{Deserialize, Serialize};

    use crate::maybestd::vec;
    use crate::maybestd::vec::Vec;

    #[derive(Serialize, Deserialize, PartialEq, Debug)]
    struct TestStruct {
        #[serde(with = "super::utils::rpc_hex")]
        data: Vec<u8>,
    }

    #[test]
    fn test_roundtrip() {
        let test_data = TestStruct {
            data: vec![0x01, 0x02, 0x03, 0x04],
        };

        let serialized = serde_json::to_string(&test_data).unwrap();
        assert!(serialized.contains("0x01020304"));
        let deserialized: TestStruct = serde_json::from_str(&serialized).unwrap();
        assert_eq!(deserialized, test_data)
    }

    #[test]
    fn test_accepts_hex_without_0x_prefix() {
        let test_data = TestStruct {
            data: vec![0x01, 0x02, 0x03, 0x04],
        };

        let deserialized: TestStruct = serde_json::from_str(r#"{"data": "01020304"}"#).unwrap();
        assert_eq!(deserialized, test_data)
    }
}<|MERGE_RESOLUTION|>--- conflicted
+++ resolved
@@ -448,10 +448,9 @@
         soft_batch_receipt: u64,
     ) -> Result<SoftConfirmationStatus, anyhow::Error>;
 
-<<<<<<< HEAD
     /// (Prover) returns the last scanned L1 height (for sequencer commitments)
     fn get_prover_last_scanned_l1_height(&self) -> Result<u64, anyhow::Error>;
-=======
+
     /// Returns the slot number of a given hash
     fn get_slot_number_by_hash(&self, hash: [u8; 32]) -> Result<Option<u64>, anyhow::Error>;
 
@@ -460,7 +459,6 @@
         &self,
         height: u64,
     ) -> Result<Option<Vec<SequencerCommitmentResponse>>, anyhow::Error>;
->>>>>>> 4ed87bb3
 
     /// Get a notification each time a slot is processed
     fn subscribe_slots(&self) -> Result<tokio::sync::broadcast::Receiver<u64>, anyhow::Error>;
