<<<<<<< HEAD
//! This module implements the [`ZkvmHost`] trait for the RISC0 VM.

use borsh::BorshDeserialize;
use risc0_zkvm::{ExecutorEnvBuilder, ExecutorImpl, InnerReceipt, Journal, Receipt, Session};
use sov_rollup_interface::zk::{Proof, Zkvm, ZkvmHost};

use crate::guest::Risc0Guest;
use crate::Risc0MethodId;

/// A [`Risc0Host`] stores a binary to execute in the Risc0 VM, and accumulates hints to be
/// provided to its execution.
#[derive(Clone)]
pub struct Risc0Host<'a> {
    env: Vec<u8>,
    elf: &'a [u8],
}
=======
//! RISC0 Host helpers
use risc0_zkvm::ExecutorEnvBuilder;
>>>>>>> 07729cc3

#[cfg(not(feature = "bench"))]
/// Add benchmarking callbacks to the executor environment.
pub fn add_benchmarking_callbacks(env: ExecutorEnvBuilder<'_>) -> ExecutorEnvBuilder<'_> {
    env
}

#[cfg(feature = "bench")]
/// Add benchmarking callbacks to the executor environment.
pub fn add_benchmarking_callbacks(mut env: ExecutorEnvBuilder<'_>) -> ExecutorEnvBuilder<'_> {
    use sov_zk_cycle_utils::{cycle_count_callback, get_syscall_name, get_syscall_name_cycles};

    use crate::metrics::metrics_callback;

    let metrics_syscall_name = get_syscall_name();
    env.io_callback(metrics_syscall_name, metrics_callback);

    let cycles_syscall_name = get_syscall_name_cycles();
    env.io_callback(cycles_syscall_name, cycle_count_callback);

    env
<<<<<<< HEAD
}

impl<'a> Risc0Host<'a> {
    /// Create a new Risc0Host to prove the given binary.
    pub fn new(elf: &'a [u8]) -> Self {
        Self {
            env: Default::default(),
            elf,
        }
    }

    /// Run a computation in the zkVM without generating a receipt.
    /// This creates the "Session" trace without invoking the heavy cryptographic machinery.
    pub fn run_without_proving(&mut self) -> anyhow::Result<Session> {
        let env = add_benchmarking_callbacks(ExecutorEnvBuilder::default())
            .write_slice(&self.env)
            .build()
            .unwrap();
        let mut executor = ExecutorImpl::from_elf(env, self.elf)?;
        executor.run()
    }
    /// Run a computation in the zkvm and generate a receipt.
    pub fn run(&mut self) -> anyhow::Result<Receipt> {
        let session = self.run_without_proving()?;
        let prove_info = session.prove()?;
        Ok(prove_info.receipt)
    }
}

impl<'a> ZkvmHost for Risc0Host<'a> {
    type Guest = Risc0Guest;

    fn add_hint(&mut self, item: Vec<u8>) {
        // write buf
        self.env.extend(item);
    }

    fn simulate_with_hints(&mut self) -> Self::Guest {
        Risc0Guest::with_hints(std::mem::take(&mut self.env))
    }

    fn run(&mut self, with_proof: bool) -> Result<Proof, anyhow::Error> {
        if with_proof {
            let receipt = self.run()?;
            let data = bincode::serialize(&receipt)?;
            Ok(Proof::Full(data))
        } else {
            let session = self.run_without_proving()?;
            let data = bincode::serialize(&session.journal.expect("Journal shouldn't be empty"))?;
            Ok(Proof::PublicInput(data))
        }
    }

    fn extract_output<Da: sov_rollup_interface::da::DaSpec, Root: BorshDeserialize>(
        proof: &Proof,
    ) -> Result<sov_rollup_interface::zk::StateTransition<Da, Root>, Self::Error> {
        let journal = match proof {
            Proof::PublicInput(journal) => {
                let journal: Journal = bincode::deserialize(journal)?;
                journal
            }
            Proof::Full(data) => {
                let receipt: Receipt = bincode::deserialize(data)?;
                receipt.journal
            }
        };
        Ok(BorshDeserialize::try_from_slice(&journal.bytes)?)
    }

    fn recover_proving_sessions(&self) -> Result<Vec<Proof>, anyhow::Error> {
        unimplemented!()
    }
}

impl<'host> Zkvm for Risc0Host<'host> {
    type CodeCommitment = Risc0MethodId;

    type Error = anyhow::Error;

    fn verify(
        serialized_proof: &[u8],
        code_commitment: &Self::CodeCommitment,
    ) -> Result<Vec<u8>, Self::Error> {
        verify_from_slice(serialized_proof, code_commitment)
    }

    fn verify_and_extract_output<Da: sov_rollup_interface::da::DaSpec, Root: BorshDeserialize>(
        serialized_proof: &[u8],
        code_commitment: &Self::CodeCommitment,
    ) -> Result<sov_rollup_interface::zk::StateTransition<Da, Root>, Self::Error> {
        let output = Self::verify(serialized_proof, code_commitment)?;
        Ok(BorshDeserialize::deserialize(&mut &*output)?)
    }
}

/// A verifier for Risc0 proofs.
pub struct Risc0Verifier;

impl Zkvm for Risc0Verifier {
    type CodeCommitment = Risc0MethodId;

    type Error = anyhow::Error;

    fn verify(
        serialized_proof: &[u8],
        code_commitment: &Self::CodeCommitment,
    ) -> Result<Vec<u8>, Self::Error> {
        verify_from_slice(serialized_proof, code_commitment)
    }

    fn verify_and_extract_output<Da: sov_rollup_interface::da::DaSpec, Root: BorshDeserialize>(
        serialized_proof: &[u8],
        code_commitment: &Self::CodeCommitment,
    ) -> Result<sov_rollup_interface::zk::StateTransition<Da, Root>, Self::Error> {
        let output = Self::verify(serialized_proof, code_commitment)?;
        Ok(BorshDeserialize::deserialize(&mut &*output)?)
    }
}

fn verify_from_slice(
    serialized_proof: &[u8],
    code_commitment: &Risc0MethodId,
) -> Result<Vec<u8>, anyhow::Error> {
    let Risc0Proof {
        receipt, journal, ..
    } = bincode::deserialize(serialized_proof)?;

    // after upgrade to risc0, verify is now in type Receipt
    // unless we change trait return types we have to clone here.
    let receipt: Receipt = Receipt::new(receipt, journal.to_vec());

    receipt.verify(code_commitment.0)?;

    Ok(journal.to_vec())
}

/// A convenience type which contains the same data a Risc0 [`Receipt`] but borrows the journal
/// data. This allows us to avoid one unnecessary copy during proof verification.
#[derive(serde::Serialize, serde::Deserialize)]
pub struct Risc0Proof<'a> {
    /// The cryptographic data certifying the execution of the program.
    pub receipt: InnerReceipt,
    /// The public outputs produced by the program execution.
    pub journal: &'a [u8],
=======
>>>>>>> 07729cc3
}<|MERGE_RESOLUTION|>--- conflicted
+++ resolved
@@ -1,24 +1,5 @@
-<<<<<<< HEAD
-//! This module implements the [`ZkvmHost`] trait for the RISC0 VM.
-
-use borsh::BorshDeserialize;
-use risc0_zkvm::{ExecutorEnvBuilder, ExecutorImpl, InnerReceipt, Journal, Receipt, Session};
-use sov_rollup_interface::zk::{Proof, Zkvm, ZkvmHost};
-
-use crate::guest::Risc0Guest;
-use crate::Risc0MethodId;
-
-/// A [`Risc0Host`] stores a binary to execute in the Risc0 VM, and accumulates hints to be
-/// provided to its execution.
-#[derive(Clone)]
-pub struct Risc0Host<'a> {
-    env: Vec<u8>,
-    elf: &'a [u8],
-}
-=======
 //! RISC0 Host helpers
 use risc0_zkvm::ExecutorEnvBuilder;
->>>>>>> 07729cc3
 
 #[cfg(not(feature = "bench"))]
 /// Add benchmarking callbacks to the executor environment.
@@ -40,151 +21,4 @@
     env.io_callback(cycles_syscall_name, cycle_count_callback);
 
     env
-<<<<<<< HEAD
-}
-
-impl<'a> Risc0Host<'a> {
-    /// Create a new Risc0Host to prove the given binary.
-    pub fn new(elf: &'a [u8]) -> Self {
-        Self {
-            env: Default::default(),
-            elf,
-        }
-    }
-
-    /// Run a computation in the zkVM without generating a receipt.
-    /// This creates the "Session" trace without invoking the heavy cryptographic machinery.
-    pub fn run_without_proving(&mut self) -> anyhow::Result<Session> {
-        let env = add_benchmarking_callbacks(ExecutorEnvBuilder::default())
-            .write_slice(&self.env)
-            .build()
-            .unwrap();
-        let mut executor = ExecutorImpl::from_elf(env, self.elf)?;
-        executor.run()
-    }
-    /// Run a computation in the zkvm and generate a receipt.
-    pub fn run(&mut self) -> anyhow::Result<Receipt> {
-        let session = self.run_without_proving()?;
-        let prove_info = session.prove()?;
-        Ok(prove_info.receipt)
-    }
-}
-
-impl<'a> ZkvmHost for Risc0Host<'a> {
-    type Guest = Risc0Guest;
-
-    fn add_hint(&mut self, item: Vec<u8>) {
-        // write buf
-        self.env.extend(item);
-    }
-
-    fn simulate_with_hints(&mut self) -> Self::Guest {
-        Risc0Guest::with_hints(std::mem::take(&mut self.env))
-    }
-
-    fn run(&mut self, with_proof: bool) -> Result<Proof, anyhow::Error> {
-        if with_proof {
-            let receipt = self.run()?;
-            let data = bincode::serialize(&receipt)?;
-            Ok(Proof::Full(data))
-        } else {
-            let session = self.run_without_proving()?;
-            let data = bincode::serialize(&session.journal.expect("Journal shouldn't be empty"))?;
-            Ok(Proof::PublicInput(data))
-        }
-    }
-
-    fn extract_output<Da: sov_rollup_interface::da::DaSpec, Root: BorshDeserialize>(
-        proof: &Proof,
-    ) -> Result<sov_rollup_interface::zk::StateTransition<Da, Root>, Self::Error> {
-        let journal = match proof {
-            Proof::PublicInput(journal) => {
-                let journal: Journal = bincode::deserialize(journal)?;
-                journal
-            }
-            Proof::Full(data) => {
-                let receipt: Receipt = bincode::deserialize(data)?;
-                receipt.journal
-            }
-        };
-        Ok(BorshDeserialize::try_from_slice(&journal.bytes)?)
-    }
-
-    fn recover_proving_sessions(&self) -> Result<Vec<Proof>, anyhow::Error> {
-        unimplemented!()
-    }
-}
-
-impl<'host> Zkvm for Risc0Host<'host> {
-    type CodeCommitment = Risc0MethodId;
-
-    type Error = anyhow::Error;
-
-    fn verify(
-        serialized_proof: &[u8],
-        code_commitment: &Self::CodeCommitment,
-    ) -> Result<Vec<u8>, Self::Error> {
-        verify_from_slice(serialized_proof, code_commitment)
-    }
-
-    fn verify_and_extract_output<Da: sov_rollup_interface::da::DaSpec, Root: BorshDeserialize>(
-        serialized_proof: &[u8],
-        code_commitment: &Self::CodeCommitment,
-    ) -> Result<sov_rollup_interface::zk::StateTransition<Da, Root>, Self::Error> {
-        let output = Self::verify(serialized_proof, code_commitment)?;
-        Ok(BorshDeserialize::deserialize(&mut &*output)?)
-    }
-}
-
-/// A verifier for Risc0 proofs.
-pub struct Risc0Verifier;
-
-impl Zkvm for Risc0Verifier {
-    type CodeCommitment = Risc0MethodId;
-
-    type Error = anyhow::Error;
-
-    fn verify(
-        serialized_proof: &[u8],
-        code_commitment: &Self::CodeCommitment,
-    ) -> Result<Vec<u8>, Self::Error> {
-        verify_from_slice(serialized_proof, code_commitment)
-    }
-
-    fn verify_and_extract_output<Da: sov_rollup_interface::da::DaSpec, Root: BorshDeserialize>(
-        serialized_proof: &[u8],
-        code_commitment: &Self::CodeCommitment,
-    ) -> Result<sov_rollup_interface::zk::StateTransition<Da, Root>, Self::Error> {
-        let output = Self::verify(serialized_proof, code_commitment)?;
-        Ok(BorshDeserialize::deserialize(&mut &*output)?)
-    }
-}
-
-fn verify_from_slice(
-    serialized_proof: &[u8],
-    code_commitment: &Risc0MethodId,
-) -> Result<Vec<u8>, anyhow::Error> {
-    let Risc0Proof {
-        receipt, journal, ..
-    } = bincode::deserialize(serialized_proof)?;
-
-    // after upgrade to risc0, verify is now in type Receipt
-    // unless we change trait return types we have to clone here.
-    let receipt: Receipt = Receipt::new(receipt, journal.to_vec());
-
-    receipt.verify(code_commitment.0)?;
-
-    Ok(journal.to_vec())
-}
-
-/// A convenience type which contains the same data a Risc0 [`Receipt`] but borrows the journal
-/// data. This allows us to avoid one unnecessary copy during proof verification.
-#[derive(serde::Serialize, serde::Deserialize)]
-pub struct Risc0Proof<'a> {
-    /// The cryptographic data certifying the execution of the program.
-    pub receipt: InnerReceipt,
-    /// The public outputs produced by the program execution.
-    pub journal: &'a [u8],
-=======
->>>>>>> 07729cc3
 }