--- conflicted
+++ resolved
@@ -1,9 +1,5 @@
 use std::ops::Range;
 
-<<<<<<< HEAD
-use ethers::types::{Bytes, H256};
-=======
->>>>>>> d1c81ce0
 use jsonrpsee::core::client::{ClientT, Error};
 use jsonrpsee::http_client::{HttpClient, HttpClientBuilder};
 use jsonrpsee::rpc_params;
@@ -50,11 +46,7 @@
         }
     }
 
-<<<<<<< HEAD
-    /// Gets l2 block given l2 height
-=======
     /// Gets l2 blocks given a range
->>>>>>> d1c81ce0
     #[instrument(level = "trace", skip(self), err, ret)]
     pub async fn get_soft_batch_range<DaSpec: sov_rollup_interface::da::DaSpec>(
         &self,
