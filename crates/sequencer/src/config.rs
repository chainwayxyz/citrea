use serde::Deserialize;

/// Rollup Configuration
#[derive(Debug, Clone, PartialEq, Deserialize)]
pub struct SequencerConfig {
    /// Min. soft confirmaitons for sequencer to commit
    pub min_soft_confirmations_per_commitment: u64,
<<<<<<< HEAD
    /// Whether or not the sequencer is running in test mode
    pub test_mode: bool,
=======
    /// Sequencer specific mempool config
    pub mempool_conf: SequencerMempoolConfig,
}

/// Mempool Config for the sequencer
/// Read: https://github.com/ledgerwatch/erigon/wiki/Transaction-Pool-Design
#[derive(Debug, Clone, PartialEq, Deserialize)]
pub struct SequencerMempoolConfig {
    /// Max number of transactions in the pending sub-pool
    pub pending_tx_limit: u64,
    /// Max megabytes of transactions in the pending sub-pool
    pub pending_tx_size: u64,
    /// Max number of transactions in the queued sub-pool
    pub queue_tx_limit: u64,
    /// Max megabytes of transactions in the queued sub-pool
    pub queue_tx_size: u64,
    /// Max number of transactions in the base-fee sub-pool
    pub base_fee_tx_limit: u64,
    /// Max megabytes of transactions in the base-fee sub-pool
    pub base_fee_tx_size: u64,
    /// Max number of executable transaction slots guaranteed per account
    pub max_account_slots: u64,
}

impl Default for SequencerMempoolConfig {
    fn default() -> Self {
        Self {
            pending_tx_limit: 100000,
            pending_tx_size: 200,
            queue_tx_limit: 100000,
            queue_tx_size: 200,
            base_fee_tx_limit: 100000,
            base_fee_tx_size: 200,
            max_account_slots: 16,
        }
    }
>>>>>>> d80045e1
}

#[cfg(test)]
mod tests {
    use std::io::Write;

    use sov_stf_runner::from_toml_path;
    use tempfile::NamedTempFile;

    use super::*;

    fn create_config_from(content: &str) -> NamedTempFile {
        let mut config_file = NamedTempFile::new().unwrap();
        config_file.write_all(content.as_bytes()).unwrap();
        config_file
    }

    #[test]
    fn test_correct_config_sequencer() {
        let config = r#"
            min_soft_confirmations_per_commitment = 123
<<<<<<< HEAD
            test_mode = false
=======
            [mempool_conf]
            pending_tx_limit = 100000
            pending_tx_size = 200
            queue_tx_limit = 100000
            queue_tx_size = 200
            base_fee_tx_limit = 100000
            base_fee_tx_size = 200
            max_account_slots = 16
>>>>>>> d80045e1
        "#;

        let config_file = create_config_from(config);

        let config: SequencerConfig = from_toml_path(config_file.path()).unwrap();

        let expected = SequencerConfig {
            min_soft_confirmations_per_commitment: 123,
<<<<<<< HEAD
            test_mode: false,
=======
            mempool_conf: SequencerMempoolConfig {
                pending_tx_limit: 100000,
                pending_tx_size: 200,
                queue_tx_limit: 100000,
                queue_tx_size: 200,
                base_fee_tx_limit: 100000,
                base_fee_tx_size: 200,
                max_account_slots: 16,
            },
>>>>>>> d80045e1
        };
        assert_eq!(config, expected);
    }
}<|MERGE_RESOLUTION|>--- conflicted
+++ resolved
@@ -5,10 +5,8 @@
 pub struct SequencerConfig {
     /// Min. soft confirmaitons for sequencer to commit
     pub min_soft_confirmations_per_commitment: u64,
-<<<<<<< HEAD
     /// Whether or not the sequencer is running in test mode
     pub test_mode: bool,
-=======
     /// Sequencer specific mempool config
     pub mempool_conf: SequencerMempoolConfig,
 }
@@ -45,7 +43,6 @@
             max_account_slots: 16,
         }
     }
->>>>>>> d80045e1
 }
 
 #[cfg(test)]
@@ -67,9 +64,7 @@
     fn test_correct_config_sequencer() {
         let config = r#"
             min_soft_confirmations_per_commitment = 123
-<<<<<<< HEAD
             test_mode = false
-=======
             [mempool_conf]
             pending_tx_limit = 100000
             pending_tx_size = 200
@@ -78,7 +73,6 @@
             base_fee_tx_limit = 100000
             base_fee_tx_size = 200
             max_account_slots = 16
->>>>>>> d80045e1
         "#;
 
         let config_file = create_config_from(config);
@@ -87,9 +81,7 @@
 
         let expected = SequencerConfig {
             min_soft_confirmations_per_commitment: 123,
-<<<<<<< HEAD
             test_mode: false,
-=======
             mempool_conf: SequencerMempoolConfig {
                 pending_tx_limit: 100000,
                 pending_tx_size: 200,
@@ -99,7 +91,6 @@
                 base_fee_tx_size: 200,
                 max_account_slots: 16,
             },
->>>>>>> d80045e1
         };
         assert_eq!(config, expected);
     }
