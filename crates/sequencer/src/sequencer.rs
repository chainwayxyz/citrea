--- conflicted
+++ resolved
@@ -507,12 +507,6 @@
                     )
                     .await;
 
-<<<<<<< HEAD
-                self.ledger_db
-                    .set_last_sequencer_commitment_l1_height(SlotNumber(
-                        commitment_info.l1_height_range.end().0,
-                    ))?;
-=======
                 let l1_start_height = commitment_info.l1_height_range.start().0;
                 let l1_end_height = commitment_info.l1_height_range.end().0;
 
@@ -528,7 +522,6 @@
                     commitment_info.clone(),
                 )
                 .await;
->>>>>>> 99ac3294
             }
 
             // TODO: this is where we would include forced transactions from the new L1 block
