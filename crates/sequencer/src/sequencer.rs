--- conflicted
+++ resolved
@@ -389,15 +389,10 @@
 
                 self.ledger_db.commit_soft_batch(soft_batch_receipt, true)?;
 
-<<<<<<< HEAD
-                let mut txs_to_remove = self.db_provider.last_block_tx_hashes();
+                let mut txs_to_remove = self.db_provider.last_block_tx_hashes()?;
                 txs_to_remove.extend(l1_fee_failed_txs);
 
                 self.mempool.remove_transactions(txs_to_remove);
-=======
-                self.mempool
-                    .remove_transactions(self.db_provider.last_block_tx_hashes()?);
->>>>>>> db2aa900
 
                 // connect L1 and L2 height
                 self.ledger_db.extend_l2_range_of_l1_slot(
