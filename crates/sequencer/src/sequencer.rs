use std::collections::{HashMap, HashSet};
use std::marker::PhantomData;
use std::net::SocketAddr;
use std::ops::RangeInclusive;
use std::sync::Arc;
use std::time::Duration;
use std::vec;

use anyhow::anyhow;
use borsh::BorshDeserialize;
use citrea_evm::{CallMessage, Evm, RlpEvmTransaction, MIN_TRANSACTION_GAS};
use citrea_primitives::types::SoftConfirmationHash;
use citrea_stf::runtime::Runtime;
use digest::Digest;
use futures::channel::mpsc::{unbounded, UnboundedReceiver, UnboundedSender};
use futures::StreamExt;
use hyper::Method;
use jsonrpsee::server::{BatchRequestConfig, ServerBuilder};
use jsonrpsee::RpcModule;
use reth_primitives::{Address, FromRecoveredPooledTransaction, IntoRecoveredTransaction, TxHash};
use reth_provider::{AccountReader, BlockReaderIdExt};
use reth_transaction_pool::{
    BestTransactions, BestTransactionsAttributes, ChangedAccount, EthPooledTransaction,
    ValidPoolTransaction,
};
use shared_backup_db::{CommitmentStatus, PostgresConnector};
use soft_confirmation_rule_enforcer::SoftConfirmationRuleEnforcer;
use sov_accounts::Accounts;
use sov_accounts::Response::{AccountEmpty, AccountExists};
use sov_db::ledger_db::{SequencerLedgerOps, SlotCommit};
use sov_db::schema::types::{BatchNumber, SlotNumber};
use sov_modules_api::hooks::HookSoftConfirmationInfo;
use sov_modules_api::transaction::Transaction;
use sov_modules_api::{
    BlobReaderTrait, Context, EncodeCall, PrivateKey, SignedSoftConfirmationBatch, SlotData,
    StateDiff, UnsignedSoftConfirmationBatch, WorkingSet,
};
use sov_modules_stf_blueprint::StfBlueprintTrait;
use sov_rollup_interface::da::{BlockHeaderTrait, DaData, DaSpec, SequencerCommitment};
use sov_rollup_interface::services::da::{BlobWithNotifier, DaService};
use sov_rollup_interface::stf::{SoftBatchReceipt, StateTransitionFunction};
use sov_rollup_interface::storage::HierarchicalStorageManager;
use sov_rollup_interface::zk::ZkvmHost;
use sov_stf_runner::{InitVariant, RollupPublicKeys, RpcConfig};
use tokio::sync::oneshot::channel as oneshot_channel;
use tokio::sync::{broadcast, mpsc, Mutex};
use tokio::time::{sleep, Instant};
use tower_http::cors::{Any, CorsLayer};
use tracing::{debug, error, info, instrument, trace, warn};

use crate::commitment_controller;
use crate::config::SequencerConfig;
use crate::db_provider::DbProvider;
use crate::deposit_data_mempool::DepositDataMempool;
use crate::mempool::CitreaMempool;
use crate::rpc::{create_rpc_module, RpcContext};
use crate::utils::recover_raw_transaction;

const MAX_STATEDIFF_SIZE_COMMITMENT_THRESHOLD: u64 = 300 * 1024;

type StateRoot<ST, Vm, Da> = <ST as StateTransitionFunction<Vm, Da>>::StateRoot;
/// Represents information about the current DA state.
///
/// Contains previous height, latest finalized block and fee rate.
type L1Data<Da> = (<Da as DaService>::FilteredBlock, u128);

pub struct CitreaSequencer<C, Da, Sm, Vm, Stf, DB>
where
    C: Context,
    Da: DaService,
    Sm: HierarchicalStorageManager<Da::Spec>,
    Vm: ZkvmHost,
    Stf: StateTransitionFunction<Vm, Da::Spec, Condition = <Da::Spec as DaSpec>::ValidityCondition>
        + StfBlueprintTrait<C, Da::Spec, Vm>,
    DB: SequencerLedgerOps + Send + Clone + 'static,
{
    da_service: Arc<Da>,
    mempool: Arc<CitreaMempool<C>>,
    sov_tx_signer_priv_key: C::PrivateKey,
    l2_force_block_tx: UnboundedSender<()>,
    l2_force_block_rx: UnboundedReceiver<()>,
    db_provider: DbProvider<C>,
    storage: C::Storage,
    ledger_db: DB,
    config: SequencerConfig,
    stf: Stf,
    deposit_mempool: Arc<Mutex<DepositDataMempool>>,
    storage_manager: Sm,
    state_root: StateRoot<Stf, Vm, Da::Spec>,
    batch_hash: SoftConfirmationHash,
    sequencer_pub_key: Vec<u8>,
    rpc_config: RpcConfig,
    soft_confirmation_rule_enforcer: SoftConfirmationRuleEnforcer<C, Da::Spec>,
    last_state_diff: StateDiff,
    soft_confirmation_tx: broadcast::Sender<u64>,
}

enum L2BlockMode {
    Empty,
    NotEmpty,
}

impl<C, Da, Sm, Vm, Stf, DB> CitreaSequencer<C, Da, Sm, Vm, Stf, DB>
where
    C: Context,
    Da: DaService,
    Sm: HierarchicalStorageManager<Da::Spec>,
    Vm: ZkvmHost,
    Stf: StateTransitionFunction<
            Vm,
            Da::Spec,
            Condition = <Da::Spec as DaSpec>::ValidityCondition,
            PreState = Sm::NativeStorage,
            ChangeSet = Sm::NativeChangeSet,
        > + StfBlueprintTrait<C, Da::Spec, Vm>,
    DB: SequencerLedgerOps + Send + Clone + 'static,
{
    #[allow(clippy::too_many_arguments)]
    pub fn new(
        da_service: Arc<Da>,
        storage: C::Storage,
        config: SequencerConfig,
        stf: Stf,
        mut storage_manager: Sm,
        init_variant: InitVariant<Stf, Vm, Da::Spec>,
        public_keys: RollupPublicKeys,
        ledger_db: DB,
        rpc_config: RpcConfig,
        soft_confirmation_tx: broadcast::Sender<u64>,
    ) -> anyhow::Result<Self> {
        let (l2_force_block_tx, l2_force_block_rx) = unbounded();

        let (prev_state_root, prev_batch_hash) = match init_variant {
            InitVariant::Initialized((state_root, batch_hash)) => {
                debug!("Chain is already initialized. Skipping initialization.");
                (state_root, batch_hash)
            }
            InitVariant::Genesis(params) => {
                info!("No history detected. Initializing chain...",);
                let storage = storage_manager.create_storage_on_l2_height(0)?;
                let (genesis_root, initialized_storage) = stf.init_chain(storage, params);
                storage_manager.save_change_set_l2(0, initialized_storage)?;
                storage_manager.finalize_l2(0)?;
                ledger_db.set_l2_genesis_state_root(&genesis_root)?;
                info!(
                    "Chain initialization is done. Genesis root: 0x{}",
                    hex::encode(genesis_root.as_ref()),
                );
                (genesis_root, [0; 32])
            }
        };

        // used as client of reth's mempool
        let db_provider = DbProvider::new(storage.clone());

        let pool = CitreaMempool::new(db_provider.clone(), config.mempool_conf.clone())?;

        let deposit_mempool = Arc::new(Mutex::new(DepositDataMempool::new()));

        let sov_tx_signer_priv_key = C::PrivateKey::try_from(&hex::decode(&config.private_key)?)?;

        let soft_confirmation_rule_enforcer =
            SoftConfirmationRuleEnforcer::<C, <Da as DaService>::Spec>::default();

        // Initialize the sequencer with the last state diff from DB.
        let last_state_diff = ledger_db.get_state_diff()?;

        Ok(Self {
            da_service,
            mempool: Arc::new(pool),
            sov_tx_signer_priv_key,
            l2_force_block_tx,
            l2_force_block_rx,
            db_provider,
            storage,
            ledger_db,
            config,
            stf,
            deposit_mempool,
            storage_manager,
            state_root: prev_state_root,
            batch_hash: prev_batch_hash,
            sequencer_pub_key: public_keys.sequencer_public_key,
            rpc_config,
            soft_confirmation_rule_enforcer,
            last_state_diff,
            soft_confirmation_tx,
        })
    }

    pub async fn start_rpc_server(
        &self,
        channel: Option<tokio::sync::oneshot::Sender<SocketAddr>>,
        methods: RpcModule<()>,
    ) -> anyhow::Result<()> {
        let methods = self.register_rpc_methods(methods).await?;

        let listen_address = SocketAddr::new(
            self.rpc_config
                .bind_host
                .parse()
                .map_err(|e| anyhow!("Failed to parse bind host: {}", e))?,
            self.rpc_config.bind_port,
        );

        let max_connections = self.rpc_config.max_connections;
        let max_subscriptions_per_connection = self.rpc_config.max_subscriptions_per_connection;
        let max_request_body_size = self.rpc_config.max_request_body_size;
        let max_response_body_size = self.rpc_config.max_response_body_size;
        let batch_requests_limit = self.rpc_config.batch_requests_limit;

        let cors = CorsLayer::new()
            .allow_methods([Method::POST, Method::OPTIONS])
            .allow_origin(Any)
            .allow_headers(Any);
        let middleware = tower::ServiceBuilder::new().layer(cors);

        let _handle = tokio::spawn(async move {
            let server = ServerBuilder::default()
                .max_connections(max_connections)
                .max_subscriptions_per_connection(max_subscriptions_per_connection)
                .max_request_body_size(max_request_body_size)
                .max_response_body_size(max_response_body_size)
                .set_batch_request_config(BatchRequestConfig::Limit(batch_requests_limit))
                .set_http_middleware(middleware)
                .build([listen_address].as_ref())
                .await;

            match server {
                Ok(server) => {
                    let bound_address = match server.local_addr() {
                        Ok(address) => address,
                        Err(e) => {
                            error!("{}", e);
                            return;
                        }
                    };
                    if let Some(channel) = channel {
                        if let Err(e) = channel.send(bound_address) {
                            error!("Could not send bound_address {}: {}", bound_address, e);
                            return;
                        }
                    }
                    info!("Starting RPC server at {} ", &bound_address);

                    let _server_handle = server.start(methods);
                    futures::future::pending::<()>().await;
                }
                Err(e) => {
                    error!("Could not start RPC server: {}", e);
                }
            }
        });
        Ok(())
    }

    #[allow(clippy::too_many_arguments)]
    async fn dry_run_transactions(
        &mut self,
        transactions: Box<
            dyn BestTransactions<Item = Arc<ValidPoolTransaction<EthPooledTransaction>>>,
        >,
        pub_key: &[u8],
        prestate: <Sm as HierarchicalStorageManager<<Da as DaService>::Spec>>::NativeStorage,
        da_block_header: <<Da as DaService>::Spec as DaSpec>::BlockHeader,
        mut signed_batch: SignedSoftConfirmationBatch,
        l2_block_mode: L2BlockMode,
    ) -> anyhow::Result<(Vec<RlpEvmTransaction>, Vec<TxHash>)> {
        match self.stf.begin_soft_batch(
            pub_key,
            &self.state_root,
            prestate.clone(),
            Default::default(),
            &da_block_header,
            &mut signed_batch,
        ) {
            (Ok(()), mut working_set_to_discard) => {
                let block_gas_limit = self.db_provider.cfg().block_gas_limit;

                let evm = Evm::<C>::default();

                match l2_block_mode {
                    L2BlockMode::NotEmpty => {
                        let mut all_txs = vec![];

                        for evm_tx in transactions {
                            let rlp_tx = RlpEvmTransaction {
                                rlp: evm_tx
                                    .to_recovered_transaction()
                                    .into_signed()
                                    .envelope_encoded()
                                    .to_vec(),
                            };

                            let call_txs = CallMessage {
                                txs: vec![rlp_tx.clone()],
                            };
                            let raw_message = <Runtime<C, Da::Spec> as EncodeCall<
                                citrea_evm::Evm<C>,
                            >>::encode_call(call_txs);
                            let signed_blob =
                                self.make_blob(raw_message, &mut working_set_to_discard)?;

                            let txs = vec![signed_blob.clone()];

                            let (batch_workspace, _) = self
                                .stf
                                .apply_soft_batch_txs(txs.clone(), working_set_to_discard);

                            working_set_to_discard = batch_workspace;

                            let last_tx =
                                evm.get_last_pending_transaction(&mut working_set_to_discard);

                            if let Some(last_tx) = last_tx {
                                if last_tx.hash() == *evm_tx.hash() {
                                    all_txs.push(rlp_tx);
                                }

                                if last_tx.cumulative_gas_used()
                                    >= block_gas_limit - MIN_TRANSACTION_GAS
                                {
                                    break;
                                }
                            }
                        }

                        // before finalize we can get tx hashes that failed due to L1 fees.
                        // nasty hack to access state
                        let l1_fee_failed_txs = evm
                            .get_l1_fee_failed_txs(&mut working_set_to_discard.accessory_state());

                        Ok((all_txs, l1_fee_failed_txs))
                    }
                    L2BlockMode::Empty => Ok((vec![], vec![])),
                }
            }
            (Err(err), batch_workspace) => {
                warn!(
                    "DryRun: Failed to apply soft confirmation hook: {:?} \n reverting batch workspace",
                    err
                );
                batch_workspace.revert();
                Err(anyhow!(
                    "DryRun: Failed to apply begin soft confirmation hook: {:?}",
                    err
                ))
            }
        }
    }

    async fn produce_l2_block(
        &mut self,
        da_block: <Da as DaService>::FilteredBlock,
        l1_fee_rate: u128,
        l2_block_mode: L2BlockMode,
        pg_pool: &Option<PostgresConnector>,
        last_used_l1_height: u64,
    ) -> anyhow::Result<(u64, bool)> {
        let da_height = da_block.header().height();
        let (l2_height, l1_height) = match self
            .ledger_db
            .get_head_soft_batch()
            .map_err(|e| anyhow!("Failed to get head soft batch: {}", e))?
        {
            Some((l2_height, sb)) => (l2_height.0 + 1, sb.da_slot_height),
            None => (0, da_height),
        };
        anyhow::ensure!(
            l1_height == da_height || l1_height + 1 == da_height,
            "Sequencer: L1 height mismatch, expected {da_height} (or {da_height}-1), got {l1_height}",
        );

        let timestamp = chrono::Local::now().timestamp() as u64;
        let pub_key = borsh::to_vec(&self.sov_tx_signer_priv_key.pub_key())
            .map_err(Into::<anyhow::Error>::into)?;

        let deposit_data = self
            .deposit_mempool
            .lock()
            .await
            .fetch_deposits(self.config.deposit_mempool_fetch_limit);

        let batch_info = HookSoftConfirmationInfo {
            da_slot_height: da_block.header().height(),
            da_slot_hash: da_block.header().hash().into(),
            da_slot_txs_commitment: da_block.header().txs_commitment().into(),
            pre_state_root: self.state_root.clone().as_ref().to_vec(),
            deposit_data: deposit_data.clone(),
            pub_key,
            l1_fee_rate,
            timestamp,
        };
        // initially create sc info and call begin soft confirmation hook with it
        let mut signed_batch: SignedSoftConfirmationBatch = batch_info.clone().into();

        let prestate = self
            .storage_manager
            .create_storage_on_l2_height(l2_height)
            .map_err(Into::<anyhow::Error>::into)?;
        debug!(
            "Applying soft batch on DA block: {}",
            hex::encode(da_block.header().hash().into())
        );

        let pub_key = signed_batch.pub_key().clone();

        let evm_txs = self.get_best_transactions()?;

        // Dry running transactions would basically allow for figuring out a list of
        // all transactions that would fit into the current block and the list of transactions
        // which do not have enough balance to pay for the L1 fee.
        let (txs_to_run, l1_fee_failed_txs) = self
            .dry_run_transactions(
                evm_txs,
                &pub_key,
                prestate.clone(),
                da_block.header().clone(),
                signed_batch.clone(),
                l2_block_mode,
            )
            .await?;

        let prestate = self
            .storage_manager
            .create_storage_on_l2_height(l2_height)
            .map_err(Into::<anyhow::Error>::into)?;

        // Execute the selected transactions
        match self.stf.begin_soft_batch(
            &pub_key,
            &self.state_root,
            prestate.clone(),
            Default::default(),
            da_block.header(),
            &mut signed_batch,
        ) {
            (Ok(()), mut batch_workspace) => {
                let evm_txs_count = txs_to_run.len();
                let call_txs = CallMessage { txs: txs_to_run };
                let raw_message =
                    <Runtime<C, Da::Spec> as EncodeCall<citrea_evm::Evm<C>>>::encode_call(call_txs);
                let signed_blob = self.make_blob(raw_message, &mut batch_workspace)?;
                let txs = vec![signed_blob.clone()];

                let (batch_workspace, tx_receipts) =
                    self.stf.apply_soft_batch_txs(txs.clone(), batch_workspace);

                // create the unsigned batch with the txs then sign th sc
                let unsigned_batch = UnsignedSoftConfirmationBatch::new(
                    da_block.header().height(),
                    da_block.header().hash().into(),
                    da_block.header().txs_commitment().into(),
                    txs,
                    deposit_data.clone(),
                    l1_fee_rate,
                    timestamp,
                );

                let mut signed_soft_batch =
                    self.sign_soft_confirmation_batch(unsigned_batch, self.batch_hash)?;

                let (batch_receipt, checkpoint) = self.stf.end_soft_batch(
                    self.sequencer_pub_key.as_ref(),
                    &mut signed_soft_batch,
                    tx_receipts,
                    batch_workspace,
                );

                // Finalize soft confirmation
                let slot_result = self.stf.finalize_soft_batch(
                    batch_receipt,
                    checkpoint,
                    prestate,
                    &mut signed_soft_batch,
                );

                if slot_result.state_root.as_ref() == self.state_root.as_ref() {
                    debug!("Max L2 blocks per L1 is reached for the current L1 block. State root is the same as before, skipping");
                    // TODO: Check if below is legit
                    self.storage_manager
                        .save_change_set_l2(l2_height, slot_result.change_set)?;

                    tracing::debug!("Finalizing l2 height: {:?}", l2_height);
                    self.storage_manager.finalize_l2(l2_height)?;
                    return Ok((last_used_l1_height, false));
                }

                trace!(
                    "State root after applying slot: {:?}",
                    slot_result.state_root
                );

                let mut data_to_commit = SlotCommit::new(da_block.clone());
                for receipt in slot_result.batch_receipts {
                    data_to_commit.add_batch(receipt);
                }

                // TODO: This will be a single receipt once we have apply_soft_batch.
                let batch_receipt = data_to_commit.batch_receipts()[0].clone();

                let next_state_root = slot_result.state_root;

                let soft_batch_receipt = SoftBatchReceipt::<_, _, Da::Spec> {
                    state_root: next_state_root.as_ref().to_vec(),
                    phantom_data: PhantomData::<u64>,
                    hash: signed_soft_batch.hash(),
                    prev_hash: signed_soft_batch.prev_hash(),
                    da_slot_hash: da_block.header().hash(),
                    da_slot_height: da_block.header().height(),
                    da_slot_txs_commitment: da_block.header().txs_commitment(),
                    tx_receipts: batch_receipt.tx_receipts,
                    soft_confirmation_signature: signed_soft_batch.signature().to_vec(),
                    pub_key: signed_soft_batch.pub_key().to_vec(),
                    deposit_data,
                    l1_fee_rate: signed_soft_batch.l1_fee_rate(),
                    timestamp: signed_soft_batch.timestamp(),
                };

                self.storage_manager
                    .save_change_set_l2(l2_height, slot_result.change_set)?;

                // TODO: this will only work for mock da
                // when https://github.com/Sovereign-Labs/sovereign-sdk/issues/1218
                // is merged, rpc will access up to date storage then we won't need to finalize rigth away.
                // however we need much better DA + finalization logic here
                self.storage_manager.finalize_l2(l2_height)?;

                self.ledger_db.commit_soft_batch(soft_batch_receipt, true)?;

                // connect L1 and L2 height
                self.ledger_db.extend_l2_range_of_l1_slot(
                    SlotNumber(da_block.header().height()),
                    BatchNumber(l2_height),
                )?;

                // Only errors when there are no receivers
                let _ = self.soft_confirmation_tx.send(l2_height);

                let l1_height = da_block.header().height();
                info!(
                    "New block #{}, DA #{}, Tx count: #{}",
                    l2_height, l1_height, evm_txs_count,
                );

                self.state_root = next_state_root;
                self.batch_hash = signed_soft_batch.hash();

                let mut txs_to_remove = self.db_provider.last_block_tx_hashes()?;
                txs_to_remove.extend(l1_fee_failed_txs);

                self.mempool.remove_transactions(txs_to_remove.clone());

                let account_updates = self.get_account_updates()?;

                self.mempool.update_accounts(account_updates);

                let merged_state_diff = self.merge_state_diffs(
                    self.last_state_diff.clone(),
                    slot_result.state_diff.clone(),
                );
                // Serialize the state diff to check size later.
                let serialized_state_diff = bincode::serialize(&merged_state_diff)?;
                let state_diff_threshold_reached =
                    serialized_state_diff.len() as u64 > MAX_STATEDIFF_SIZE_COMMITMENT_THRESHOLD;
                if state_diff_threshold_reached {
                    self.last_state_diff.clone_from(&slot_result.state_diff);
                    self.ledger_db
                        .set_state_diff(self.last_state_diff.clone())?;
                } else {
                    // Store state diff.
                    self.last_state_diff = merged_state_diff;
                    self.ledger_db
                        .set_state_diff(self.last_state_diff.clone())?;
                }

                if let Some(pg_pool) = pg_pool.clone() {
                    // TODO: Is this okay? I'm not sure because we have a loop in this and I can't do async in spawn_blocking
                    tokio::spawn(async move {
                        let txs = txs_to_remove
                            .iter()
                            .map(|tx_hash| tx_hash.to_vec())
                            .collect::<Vec<Vec<u8>>>();
                        if let Err(e) = pg_pool.delete_txs_by_tx_hashes(txs).await {
                            warn!("Failed to remove txs from mempool: {:?}", e);
                        }
                    });
                }

                Ok((da_block.header().height(), state_diff_threshold_reached))
            }
            (Err(err), batch_workspace) => {
                warn!(
                    "Failed to apply soft confirmation hook: {:?} \n reverting batch workspace",
                    err
                );
                batch_workspace.revert();
                Err(anyhow!(
                    "Failed to apply begin soft confirmation hook: {:?}",
                    err
                ))
            }
        }
    }

    async fn try_submit_commitment(
        &mut self,
        state_diff_threshold_reached: bool,
    ) -> anyhow::Result<()> {
        debug!("Sequencer: Checking if commitment should be submitted");

        let commitment_info = commitment_controller::get_commitment_info(
            &self.ledger_db,
            self.config.min_soft_confirmations_per_commitment,
            state_diff_threshold_reached,
        )?;
        if let Some(commitment_info) = commitment_info {
            self.submit_commitment(commitment_info, false).await?;
        }
        Ok(())
    }

    #[instrument(level = "trace", skip(self), err, ret)]
    pub async fn resubmit_pending_commitments(&mut self) -> anyhow::Result<()> {
        info!("Resubmitting pending commitments");

        let pending_db_commitments = self.ledger_db.get_pending_commitments_l2_range()?;
        debug!("Pending db commitments: {:?}", pending_db_commitments);

        let pending_mempool_commitments = self.get_pending_mempool_commitments().await;
        debug!(
            "Commitments that are already in DA mempool: {:?}",
            pending_mempool_commitments
        );

        let last_commitment_l1_height = self
            .ledger_db
            .get_l1_height_of_last_commitment()?
            .unwrap_or(SlotNumber(1));
        let mined_commitments = self
            .get_mined_commitments_from(last_commitment_l1_height)
            .await?;
        debug!(
            "Commitments that are already mined by DA: {:?}",
            mined_commitments
        );

        let mut pending_commitments_to_remove = vec![];
        pending_commitments_to_remove.extend(pending_mempool_commitments);
        pending_commitments_to_remove.extend(mined_commitments);

        // TODO: also take mined DA blocks into account
        for (l2_start, l2_end) in pending_db_commitments {
            if pending_commitments_to_remove.iter().any(|commitment| {
                commitment.l2_start_block_number == l2_start.0
                    && commitment.l2_end_block_number == l2_end.0
            }) {
                // Update last sequencer commitment l2 height
                match self.ledger_db.get_last_sequencer_commitment_l2_height()? {
                    Some(last_commitment_l2_height) if last_commitment_l2_height >= l2_end => {}
                    _ => {
                        self.ledger_db
                            .set_last_sequencer_commitment_l2_height(l2_end)?;
                    }
                };

                // Delete from pending db if it is already in DA mempool
                self.ledger_db
                    .delete_pending_commitment_l2_range(&(l2_start, l2_end))?;
            } else {
                // Submit commitment
                let commitment_info = commitment_controller::CommitmentInfo {
                    l2_height_range: l2_start..=l2_end,
                };
                self.submit_commitment(commitment_info, true).await?;
            }
        }

        Ok(())
    }

    async fn submit_commitment(
        &mut self,
        commitment_info: commitment_controller::CommitmentInfo,
        wait_for_da_response: bool,
    ) -> anyhow::Result<()> {
        let l2_start = *commitment_info.l2_height_range.start();
        let l2_end = *commitment_info.l2_height_range.end();

        // Clear state diff early
        self.ledger_db.set_state_diff(vec![])?;
        self.last_state_diff = vec![];

        // calculate exclusive range end
        let range_end = BatchNumber(l2_end.0 + 1); // cannnot add u64 to BatchNumber directly

        let soft_confirmation_hashes = self
            .ledger_db
            .get_soft_batch_range(&(l2_start..range_end))?
            .iter()
            .map(|sb| sb.hash)
            .collect::<Vec<[u8; 32]>>();

        let commitment =
            commitment_controller::get_commitment(commitment_info, soft_confirmation_hashes)?;

        debug!("Sequencer: submitting commitment: {:?}", commitment);

        let blob = borsh::to_vec(&DaData::SequencerCommitment(commitment.clone()))
            .map_err(|e| anyhow!(e))?;
        let (notify, rx) = oneshot_channel();
        let request = BlobWithNotifier { blob, notify };
        self.da_service
            .get_send_transaction_queue()
            .send(request)
            .map_err(|_| anyhow!("Bitcoin service already stopped!"))?;

        info!(
            "Sent commitment to DA queue. L2 range: #{}-{}",
            l2_start.0, l2_end.0,
        );

        let ledger_db = self.ledger_db.clone();
        let db_config = self.config.db_config.clone();
        let handle_da_response = async move {
            let result: anyhow::Result<()> = async move {
                let tx_id = rx
                    .await
                    .map_err(|_| anyhow!("DA service is dead!"))?
                    .map_err(|_| anyhow!("Send transaction cannot fail"))?;

                ledger_db
                    .set_last_sequencer_commitment_l2_height(l2_end)
                    .map_err(|_| {
                        anyhow!("Sequencer: Failed to set last sequencer commitment L2 height")
                    })?;

                if let Some(db_config) = db_config {
                    match PostgresConnector::new(db_config).await {
                        Ok(pg_connector) => {
                            pg_connector
                                .insert_sequencer_commitment(
                                    Into::<[u8; 32]>::into(tx_id).to_vec(),
                                    l2_start.0 as u32,
                                    l2_end.0 as u32,
                                    commitment.merkle_root.to_vec(),
                                    CommitmentStatus::Mempool,
                                )
                                .await
                                .map_err(|_| {
                                    anyhow!("Sequencer: Failed to insert sequencer commitment")
                                })?;
                        }
                        Err(e) => {
                            warn!("Failed to connect to postgres: {:?}", e);
                        }
                    }
                }

                ledger_db.delete_pending_commitment_l2_range(&(l2_start, l2_end))?;

                info!("New commitment. L2 range: #{}-{}", l2_start.0, l2_end.0);
                Ok(())
            }
            .await;

            if let Err(err) = result {
                error!(
                    "Error in spawned task for handling commitment result: {}",
                    err
                );
            }
        };

        if wait_for_da_response {
            // Handle DA response blocking
            handle_da_response.await;
        } else {
            // Add commitment to pending commitments
            self.ledger_db
                .put_pending_commitment_l2_range(&(l2_start, l2_end))?;

            // Handle DA response non-blocking
            tokio::spawn(handle_da_response);
        }
        Ok(())
    }

    async fn get_pending_mempool_commitments(&self) -> Vec<SequencerCommitment> {
        self.da_service
            .get_relevant_blobs_of_pending_transactions()
            .await
            .into_iter()
            .filter_map(|mut blob| match DaData::try_from_slice(blob.full_data()) {
                Ok(da_data) => match da_data {
                    DaData::SequencerCommitment(commitment) => Some(commitment),
                    _ => None,
                },
                Err(err) => {
                    warn!("Pending transaction blob failed to be parsed: {}", err);
                    None
                }
            })
            .collect()
    }

    async fn get_mined_commitments_from(
        &self,
        da_height: SlotNumber,
    ) -> anyhow::Result<Vec<SequencerCommitment>> {
        let head_da_height = self
            .da_service
            .get_head_block_header()
            .await
            .map_err(|e| anyhow!(e))?
            .height();
        let mut mined_commitments = vec![];
        for height in da_height.0..=head_da_height {
            let block = self
                .da_service
                .get_block_at(height)
                .await
                .map_err(|e| anyhow!(e))?;
            let blobs = self.da_service.extract_relevant_blobs(&block);
            let iter = blobs.into_iter().filter_map(|mut blob| {
                match DaData::try_from_slice(blob.full_data()) {
                    Ok(da_data) => match da_data {
                        DaData::SequencerCommitment(commitment) => Some(commitment),
                        _ => None,
                    },
                    Err(err) => {
                        warn!("Pending transaction blob failed to be parsed: {}", err);
                        None
                    }
                }
            });
            mined_commitments.extend(iter);
        }

        Ok(mined_commitments)
    }

    #[instrument(level = "trace", skip(self), err, ret)]
    pub async fn run(&mut self) -> Result<(), anyhow::Error> {
        if self.batch_hash != [0; 32] {
            // Resubmit if there were pending commitments on restart, skip it on first init
            self.resubmit_pending_commitments().await?;
        }

        // TODO: hotfix for mock da
        self.da_service
            .get_block_at(1)
            .await
            .map_err(|e| anyhow!(e))?;

        // If connected to offchain db first check if the commitments are in sync
        let mut pg_pool = None;
        if let Some(db_config) = self.config.db_config.clone() {
            pg_pool = match PostgresConnector::new(db_config).await {
                Ok(pg_connector) => {
                    match self.sync_commitments_from_db(pg_connector.clone()).await {
                        Ok(()) => debug!("Sequencer: Commitments are in sync"),
                        Err(e) => {
                            warn!("Sequencer: Offchain db error: {:?}", e);
                        }
                    }
                    match self.restore_mempool(pg_connector.clone()).await {
                        Ok(()) => debug!("Sequencer: Mempool restored"),
                        Err(e) => {
                            warn!("Sequencer: Mempool restore error: {:?}", e);
                        }
                    }
                    Some(pg_connector)
                }
                Err(e) => {
                    warn!("Failed to connect to postgres: {:?}", e);
                    None
                }
            };
        }

        // Initialize our knowledge of the state of the DA-layer
        let fee_rate_range = get_l1_fee_rate_range::<C, Da>(
            self.storage.clone(),
            self.soft_confirmation_rule_enforcer.clone(),
        )?;
        let (mut last_finalized_block, l1_fee_rate) =
            match get_da_block_data(self.da_service.clone()).await {
                Ok(l1_data) => l1_data,
                Err(e) => {
                    error!("{}", e);
                    return Err(e);
                }
            };
        let mut l1_fee_rate = l1_fee_rate.clamp(*fee_rate_range.start(), *fee_rate_range.end());
        let mut last_finalized_height = last_finalized_block.header().height();

        let mut last_used_l1_height = match self.ledger_db.get_head_soft_batch() {
            Ok(Some((_, sb))) => sb.da_slot_height,
            Ok(None) => last_finalized_height, // starting for the first time
            Err(e) => {
                return Err(anyhow!("previous L1 height: {}", e));
            }
        };

        debug!("Sequencer: Last used L1 height: {:?}", last_used_l1_height);

        // Setup required workers to update our knowledge of the DA layer every X seconds (configurable).
        let (da_height_update_tx, mut da_height_update_rx) = mpsc::channel(1);
        let (da_commitment_tx, mut da_commitment_rx) = unbounded::<bool>();
        let da_monitor = da_block_monitor(
            self.da_service.clone(),
            da_height_update_tx,
            self.config.da_update_interval_ms,
        );
        tokio::pin!(da_monitor);

        let target_block_time = Duration::from_millis(self.config.block_production_interval_ms);
        let mut parent_block_exec_time = Duration::from_secs(0);

        // In case the sequencer falls behind on DA blocks, we need to produce at least 1
        // empty block per DA block. Which means that we have to keep count of missed blocks
        // and only resume normal operations once the sequencer has caught up.
        let mut missed_da_blocks_count = 0;

        loop {
            let block_production_tick = tokio::time::sleep(
                target_block_time
<<<<<<< HEAD
                    .checked_sub(parent_block_exec_time)
=======
                    .checked_sub(
                        parent_block_exec_time
                            .checked_sub(target_block_time)
                            .unwrap_or_default(),
                    )
>>>>>>> 8b688af1
                    .unwrap_or_default(),
            );

            tokio::select! {
                // Run the DA monitor worker
                _ = &mut da_monitor => {},
                // Receive updates from DA layer worker.
                l1_data = da_height_update_rx.recv() => {
                    // Stop receiving updates from DA layer until we have caught up.
                    if missed_da_blocks_count > 0 {
                        continue;
                    }
                    if let Some(l1_data) = l1_data {
                        (last_finalized_block, l1_fee_rate) = l1_data;
                        last_finalized_height = last_finalized_block.header().height();

                        if last_finalized_block.header().height() > last_used_l1_height {
                            let skipped_blocks = last_finalized_height - last_used_l1_height - 1;
                            if skipped_blocks > 0 {
                                // This shouldn't happen. If it does, then we should produce at least 1 block for the blocks in between
                                warn!(
                                    "Sequencer is falling behind on L1 blocks by {:?} blocks",
                                    skipped_blocks
                                );

                                // Missed DA blocks means that we produce n - 1 empty blocks, 1 per missed DA block.
                                missed_da_blocks_count = skipped_blocks;
                            }
                        }
                    }
                },
                commitment_threshold_reached = da_commitment_rx.select_next_some() => {
                    if let Err(e) = self.try_submit_commitment(commitment_threshold_reached).await {
                        error!("Failed to submit commitment: {}", e);
                    }
                },
                // If sequencer is in test mode, it will build a block every time it receives a message
                // The RPC from which the sender can be called is only registered for test mode. This means
                // that evey though we check the receiver here, it'll never be "ready" to be consumed unless in test mode.
                _ = self.l2_force_block_rx.next(), if self.config.test_mode => {
                    if missed_da_blocks_count > 0 {
                        debug!("We have {} missed DA blocks", missed_da_blocks_count);
                        for i in 1..=missed_da_blocks_count {
                            let needed_da_block_height = last_used_l1_height + i;
                            let da_block = self
                                .da_service
                                .get_block_at(needed_da_block_height)
                                .await
                                .map_err(|e| anyhow!(e))?;

                            debug!("Created an empty L2 for L1={}", needed_da_block_height);
                            if let Err(e) = self.produce_l2_block(da_block, l1_fee_rate, L2BlockMode::Empty, &pg_pool, last_used_l1_height).await {
                                error!("Sequencer error: {}", e);
                            }
                        }
                        missed_da_blocks_count = 0;
                    }

                    let l1_fee_rate_range =
                        match get_l1_fee_rate_range::<C, Da>(self.storage.clone(), self.soft_confirmation_rule_enforcer.clone()) {
                            Ok(fee_rate_range) => fee_rate_range,
                            Err(e) => {
                                error!("Could not fetch L1 fee rate range: {}", e);
                                continue;
                            }
                        };
                    let l1_fee_rate = l1_fee_rate.clamp(*l1_fee_rate_range.start(), *l1_fee_rate_range.end());
                    match self.produce_l2_block(last_finalized_block.clone(), l1_fee_rate, L2BlockMode::NotEmpty, &pg_pool, last_used_l1_height).await {
                        Ok((l1_block_number, state_diff_threshold_reached)) => {
                            last_used_l1_height = l1_block_number;

                            if da_commitment_tx.unbounded_send(state_diff_threshold_reached).is_err() {
                                error!("Commitment thread is dead!");
                            }
                        },
                        Err(e) => {
                            error!("Sequencer error: {}", e);
                        }
                    }
                },
                // If sequencer is in production mode, it will build a block every 2 seconds
                _ = block_production_tick, if !self.config.test_mode => {
                    // By default, we produce a non-empty block IFF we were caught up all the way to
                    // last_finalized_block. If there are missed DA blocks, we start producing
                    // empty blocks at ~2 second rate, 1 L2 block per respective missed DA block
                    // until we know we caught up with L1.
                    let da_block = last_finalized_block.clone();

                    if missed_da_blocks_count > 0 {
                        debug!("We have {} missed DA blocks", missed_da_blocks_count);
                        for i in 1..=missed_da_blocks_count {
                            let needed_da_block_height = last_used_l1_height + i;
                            let da_block = self
                                .da_service
                                .get_block_at(needed_da_block_height)
                                .await
                                .map_err(|e| anyhow!(e))?;

                            debug!("Created an empty L2 for L1={}", needed_da_block_height);
                            if let Err(e) = self.produce_l2_block(da_block, l1_fee_rate, L2BlockMode::Empty, &pg_pool, last_used_l1_height).await {
                                error!("Sequencer error: {}", e);
                            }
                        }
                        missed_da_blocks_count = 0;
                    }

                    let l1_fee_rate_range =
                        match get_l1_fee_rate_range::<C, Da>(self.storage.clone(), self.soft_confirmation_rule_enforcer.clone()) {
                            Ok(fee_rate_range) => fee_rate_range,
                            Err(e) => {
                                error!("Could not fetch L1 fee rate range: {}", e);
                                continue;
                            }
                        };
                    let l1_fee_rate = l1_fee_rate.clamp(*l1_fee_rate_range.start(), *l1_fee_rate_range.end());

                    let instant = Instant::now();
                    match self.produce_l2_block(da_block, l1_fee_rate, L2BlockMode::NotEmpty, &pg_pool, last_used_l1_height).await {
                        Ok((l1_block_number, state_diff_threshold_reached)) => {
                            // Set the next iteration's wait time to produce a block based on the
                            // previous block's execution time.
                            // This is mainly to make sure we account for the execution time to
                            // achieve consistent 2-second block production.
                            parent_block_exec_time = instant.elapsed();

                            last_used_l1_height = l1_block_number;

                            if da_commitment_tx.unbounded_send(state_diff_threshold_reached).is_err() {
                                error!("Commitment thread is dead!");
                            }
                        },
                        Err(e) => {
                            error!("Sequencer error: {}", e);
                        }
                    };
                }
            }
        }
    }

    fn get_best_transactions(
        &self,
    ) -> anyhow::Result<
        Box<dyn BestTransactions<Item = Arc<ValidPoolTransaction<EthPooledTransaction>>>>,
    > {
        let cfg = self.db_provider.cfg();
        let latest_header = self
            .db_provider
            .latest_header()
            .map_err(|e| anyhow!("Failed to get latest header: {}", e))?
            .ok_or(anyhow!("Latest header must always exist"))?
            .unseal();

        let base_fee = latest_header
            .next_block_base_fee(cfg.base_fee_params)
            .ok_or(anyhow!("Failed to get next block base fee"))?;

        let best_txs_with_base_fee = self
            .mempool
            .best_transactions_with_attributes(BestTransactionsAttributes::base_fee(base_fee));

        Ok(best_txs_with_base_fee)
    }

    /// Signs batch of messages with sovereign priv key turns them into a sov blob
    /// Returns a single sovereign transaction made up of multiple ethereum transactions
    fn make_blob(
        &mut self,
        raw_message: Vec<u8>,
        working_set: &mut WorkingSet<C>,
    ) -> anyhow::Result<Vec<u8>> {
        // if a batch failed need to refetch nonce
        // so sticking to fetching from state makes sense
        let nonce = self.get_nonce(working_set)?;
        // TODO: figure out what to do with sov-tx fields
        // chain id gas tip and gas limit

        let transaction =
            Transaction::<C>::new_signed_tx(&self.sov_tx_signer_priv_key, raw_message, 0, nonce);
        borsh::to_vec(&transaction).map_err(|e| anyhow!(e))
    }

    /// Signs necessary info and returns a BlockTemplate
    fn sign_soft_confirmation_batch(
        &mut self,
        soft_confirmation: UnsignedSoftConfirmationBatch,
        prev_soft_confirmation_hash: [u8; 32],
    ) -> anyhow::Result<SignedSoftConfirmationBatch> {
        let raw = borsh::to_vec(&soft_confirmation).map_err(|e| anyhow!(e))?;

        let hash = <C as sov_modules_api::Spec>::Hasher::digest(raw.as_slice()).into();

        let signature = self.sov_tx_signer_priv_key.sign(&raw);
        let pub_key = self.sov_tx_signer_priv_key.pub_key();
        Ok(SignedSoftConfirmationBatch::new(
            hash,
            prev_soft_confirmation_hash,
            soft_confirmation.da_slot_height(),
            soft_confirmation.da_slot_hash(),
            soft_confirmation.da_slot_txs_commitment(),
            soft_confirmation.l1_fee_rate(),
            soft_confirmation.txs(),
            soft_confirmation.deposit_data(),
            borsh::to_vec(&signature).map_err(|e| anyhow!(e))?,
            borsh::to_vec(&pub_key).map_err(|e| anyhow!(e))?,
            soft_confirmation.timestamp(),
        ))
    }

    /// Fetches nonce from state
    fn get_nonce(&self, working_set: &mut WorkingSet<C>) -> anyhow::Result<u64> {
        let accounts = Accounts::<C>::default();

        match accounts
            .get_account(self.sov_tx_signer_priv_key.pub_key(), working_set)
            .map_err(|e| anyhow!("Sequencer: Failed to get sov-account: {}", e))?
        {
            AccountExists { addr: _, nonce } => Ok(nonce),
            AccountEmpty => Ok(0),
        }
    }

    /// Creates a shared RpcContext with all required data.
    async fn create_rpc_context(&self) -> RpcContext<C> {
        let l2_force_block_tx = self.l2_force_block_tx.clone();
        let mut pg_pool = None;
        if let Some(pg_config) = self.config.db_config.clone() {
            pg_pool = match PostgresConnector::new(pg_config).await {
                Ok(pg_connector) => Some(Arc::new(pg_connector)),
                Err(e) => {
                    warn!("Failed to connect to postgres: {:?}", e);
                    None
                }
            };
        }
        RpcContext {
            mempool: self.mempool.clone(),
            deposit_mempool: self.deposit_mempool.clone(),
            l2_force_block_tx,
            storage: self.storage.clone(),
            test_mode: self.config.test_mode,
            pg_pool,
        }
    }

    /// Updates the given RpcModule with Sequencer methods.
    pub async fn register_rpc_methods(
        &self,
        mut rpc_methods: jsonrpsee::RpcModule<()>,
    ) -> Result<jsonrpsee::RpcModule<()>, jsonrpsee::core::RegisterMethodError> {
        let rpc_context = self.create_rpc_context().await;
        let rpc = create_rpc_module(rpc_context)?;
        rpc_methods.merge(rpc)?;
        Ok(rpc_methods)
    }

    pub async fn restore_mempool(
        &self,
        pg_connector: PostgresConnector,
    ) -> Result<(), anyhow::Error> {
        let mempool_txs = pg_connector.get_all_txs().await?;
        for tx in mempool_txs {
            let recovered =
                recover_raw_transaction(reth_primitives::Bytes::from(tx.tx.as_slice().to_vec()))?;
            let pooled_tx = EthPooledTransaction::from_recovered_pooled_transaction(recovered);

            let _ = self.mempool.add_external_transaction(pooled_tx).await?;
        }
        Ok(())
    }

    pub async fn sync_commitments_from_db(
        &self,
        pg_connector: PostgresConnector,
    ) -> Result<(), anyhow::Error> {
        let db_commitment = match pg_connector.get_last_commitment().await? {
            Some(comm) => comm,
            // ignore if postgres is out of sync
            None => return Ok(()),
        };
        let ledger_commitment_l2_height = self
            .ledger_db
            .get_last_sequencer_commitment_l2_height()?
            .unwrap_or_default();
        if ledger_commitment_l2_height.0 >= db_commitment.l2_end_height {
            return Ok(());
        }

        self.ledger_db
            .set_last_sequencer_commitment_l2_height(BatchNumber(db_commitment.l2_end_height))?;

        Ok(())
    }

    fn get_account_updates(&self) -> Result<Vec<ChangedAccount>, anyhow::Error> {
        let head = self
            .db_provider
            .last_block()?
            .expect("Unrecoverable: Head must exist");

        let addresses: HashSet<Address> = match head.transactions {
            reth_rpc_types::BlockTransactions::Full(ref txs) => {
                txs.iter().map(|tx| tx.from).collect()
            }
            _ => panic!("Block should have full transactions"),
        };

        let mut updates = vec![];

        for address in addresses {
            let account = self
                .db_provider
                .basic_account(address)?
                .expect("Account must exist");
            updates.push(ChangedAccount {
                address,
                nonce: account.nonce,
                balance: account.balance,
            });
        }

        Ok(updates)
    }

    fn merge_state_diffs(&self, old_diff: StateDiff, new_diff: StateDiff) -> StateDiff {
        let mut new_diff_map = HashMap::<Vec<u8>, Option<Vec<u8>>>::from_iter(old_diff);

        new_diff_map.extend(new_diff);
        new_diff_map.into_iter().collect()
    }
}

fn get_l1_fee_rate_range<C, Da>(
    storage: C::Storage,
    rule_enforcer: SoftConfirmationRuleEnforcer<C, Da::Spec>,
) -> Result<RangeInclusive<u128>, anyhow::Error>
where
    C: Context,
    Da: DaService,
{
    let mut working_set = WorkingSet::<C>::new(storage);

    rule_enforcer
        .get_next_min_max_l1_fee_rate(&mut working_set)
        .map_err(|e| anyhow::anyhow!("Error reading min max l1 fee rate: {}", e))
}

async fn da_block_monitor<Da>(
    da_service: Arc<Da>,
    sender: mpsc::Sender<L1Data<Da>>,
    loop_interval: u64,
) where
    Da: DaService,
{
    loop {
        let l1_data = match get_da_block_data(da_service.clone()).await {
            Ok(l1_data) => l1_data,
            Err(e) => {
                error!("Could not fetch L1 data, {}", e);
                continue;
            }
        };

        let _ = sender.send(l1_data).await;

        sleep(Duration::from_millis(loop_interval)).await;
    }
}

async fn get_da_block_data<Da>(da_service: Arc<Da>) -> anyhow::Result<L1Data<Da>>
where
    Da: DaService,
{
    let last_finalized_height = match da_service.get_last_finalized_block_header().await {
        Ok(header) => header.height(),
        Err(e) => {
            return Err(anyhow!("Finalized L1 height: {}", e));
        }
    };

    let last_finalized_block = match da_service.get_block_at(last_finalized_height).await {
        Ok(block) => block,
        Err(e) => {
            return Err(anyhow!("Finalized L1 block: {}", e));
        }
    };

    debug!(
        "Sequencer: last finalized L1 height: {:?}",
        last_finalized_height
    );

    let l1_fee_rate = match da_service.get_fee_rate().await {
        Ok(fee_rate) => fee_rate,
        Err(e) => {
            return Err(anyhow!("L1 fee rate: {}", e));
        }
    };

    Ok((last_finalized_block, l1_fee_rate))
}<|MERGE_RESOLUTION|>--- conflicted
+++ resolved
@@ -926,15 +926,7 @@
         loop {
             let block_production_tick = tokio::time::sleep(
                 target_block_time
-<<<<<<< HEAD
                     .checked_sub(parent_block_exec_time)
-=======
-                    .checked_sub(
-                        parent_block_exec_time
-                            .checked_sub(target_block_time)
-                            .unwrap_or_default(),
-                    )
->>>>>>> 8b688af1
                     .unwrap_or_default(),
             );
 
