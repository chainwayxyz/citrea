use std::cmp::Ordering;
use std::marker::PhantomData;
use std::net::SocketAddr;
use std::ops::RangeInclusive;
use std::sync::Arc;
use std::time::Duration;
use std::vec;

use anyhow::anyhow;
use borsh::ser::BorshSerialize;
use citrea_evm::{CallMessage, Evm, RlpEvmTransaction};
use citrea_stf::runtime::Runtime;
use digest::Digest;
use futures::channel::mpsc::{unbounded, UnboundedReceiver, UnboundedSender};
use futures::StreamExt;
use jsonrpsee::RpcModule;
use reth_primitives::{FromRecoveredPooledTransaction, IntoRecoveredTransaction};
use reth_provider::BlockReaderIdExt;
use reth_transaction_pool::{BestTransactionsAttributes, EthPooledTransaction, PoolTransaction};
use shared_backup_db::{CommitmentStatus, PostgresConnector};
use soft_confirmation_rule_enforcer::SoftConfirmationRuleEnforcer;
use sov_accounts::Accounts;
use sov_accounts::Response::{AccountEmpty, AccountExists};
use sov_db::ledger_db::{LedgerDB, SlotCommit};
use sov_db::schema::types::{BatchNumber, SlotNumber};
use sov_modules_api::hooks::HookSoftConfirmationInfo;
use sov_modules_api::transaction::Transaction;
use sov_modules_api::{
    Context, EncodeCall, PrivateKey, SignedSoftConfirmationBatch, SlotData,
    UnsignedSoftConfirmationBatch, WorkingSet,
};
use sov_modules_stf_blueprint::StfBlueprintTrait;
use sov_rollup_interface::da::{BlockHeaderTrait, DaData, DaSpec};
use sov_rollup_interface::services::da::{BlobWithNotifier, DaService};
use sov_rollup_interface::stf::{SoftBatchReceipt, StateTransitionFunction};
use sov_rollup_interface::storage::HierarchicalStorageManager;
use sov_rollup_interface::zk::ZkvmHost;
<<<<<<< HEAD
use sov_stf_runner::{InitVariant, RpcConfig, RunnerConfig};
use tokio::sync::oneshot::Receiver as OneshotReceiver;
use tokio::sync::{mpsc, Mutex};
use tokio::time::{sleep, Instant};
use tracing::{debug, error, info, warn};
=======
use sov_stf_runner::{InitVariant, RollupPublicKeys, RpcConfig};
use tokio::sync::oneshot::channel as oneshot_channel;
use tokio::sync::Mutex;
use tokio::time::sleep;
use tracing::{debug, error, info, instrument, warn};
>>>>>>> f99f7919

use crate::commitment_controller;
use crate::config::SequencerConfig;
use crate::db_provider::DbProvider;
use crate::deposit_data_mempool::DepositDataMempool;
use crate::mempool::CitreaMempool;
use crate::rpc::{create_rpc_module, RpcContext};
use crate::utils::recover_raw_transaction;

type StateRoot<ST, Vm, Da> = <ST as StateTransitionFunction<Vm, Da>>::StateRoot;
/// Represents information about the current DA state.
///
/// Contains previous height, latest finalized block and fee rate.
type L1Data<Da> = (<Da as DaService>::FilteredBlock, u64);

pub struct CitreaSequencer<C, Da, Sm, Vm, Stf>
where
    C: Context,
    Da: DaService,
    Sm: HierarchicalStorageManager<Da::Spec>,
    Vm: ZkvmHost,
    Stf: StateTransitionFunction<Vm, Da::Spec, Condition = <Da::Spec as DaSpec>::ValidityCondition>
        + StfBlueprintTrait<C, Da::Spec, Vm>,
{
    da_service: Da,
    mempool: Arc<CitreaMempool<C>>,
    sov_tx_signer_priv_key: C::PrivateKey,
    l2_force_block_tx: UnboundedSender<()>,
    l2_force_block_rx: UnboundedReceiver<()>,
    db_provider: DbProvider<C>,
    storage: C::Storage,
    ledger_db: LedgerDB,
    config: SequencerConfig,
    stf: Stf,
    deposit_mempool: Arc<Mutex<DepositDataMempool>>,
    storage_manager: Sm,
    state_root: StateRoot<Stf, Vm, Da::Spec>,
    sequencer_pub_key: Vec<u8>,
    rpc_config: RpcConfig,
    soft_confirmation_rule_enforcer: SoftConfirmationRuleEnforcer<C, Da::Spec>,
}

enum L2BlockMode {
    Empty,
    NotEmpty,
}

impl<C, Da, Sm, Vm, Stf> CitreaSequencer<C, Da, Sm, Vm, Stf>
where
    C: Context,
    Da: DaService + Clone,
    Sm: HierarchicalStorageManager<Da::Spec>,
    Vm: ZkvmHost,
    Stf: StateTransitionFunction<
            Vm,
            Da::Spec,
            Condition = <Da::Spec as DaSpec>::ValidityCondition,
            PreState = Sm::NativeStorage,
            ChangeSet = Sm::NativeChangeSet,
        > + StfBlueprintTrait<C, Da::Spec, Vm>,
{
    #[allow(clippy::too_many_arguments)]
    pub fn new(
        da_service: Da,
        storage: C::Storage,
        config: SequencerConfig,
        stf: Stf,
        mut storage_manager: Sm,
        init_variant: InitVariant<Stf, Vm, Da::Spec>,
        public_keys: RollupPublicKeys,
        ledger_db: LedgerDB,
        rpc_config: RpcConfig,
    ) -> anyhow::Result<Self> {
        let (l2_force_block_tx, l2_force_block_rx) = unbounded();

        let prev_state_root = match init_variant {
            InitVariant::Initialized(state_root) => {
                debug!("Chain is already initialized. Skipping initialization.");
                state_root
            }
            InitVariant::Genesis(params) => {
                info!("No history detected. Initializing chain...",);
                let storage = storage_manager.create_storage_on_l2_height(0)?;
                let (genesis_root, initialized_storage) = stf.init_chain(storage, params);
                storage_manager.save_change_set_l2(0, initialized_storage)?;
                storage_manager.finalize_l2(0)?;
                info!(
                    "Chain initialization is done. Genesis root: 0x{}",
                    hex::encode(genesis_root.as_ref()),
                );
                genesis_root
            }
        };

        // used as client of reth's mempool
        let db_provider = DbProvider::new(storage.clone());

        let pool = CitreaMempool::new(db_provider.clone(), config.mempool_conf.clone())?;

        let deposit_mempool = Arc::new(Mutex::new(DepositDataMempool::new()));

        let sov_tx_signer_priv_key =
            C::PrivateKey::try_from(&hex::decode(&config.private_key).unwrap()).unwrap();

        let soft_confirmation_rule_enforcer =
            SoftConfirmationRuleEnforcer::<C, <Da as DaService>::Spec>::default();

        Ok(Self {
            da_service,
            mempool: Arc::new(pool),
            sov_tx_signer_priv_key,
            l2_force_block_tx,
            l2_force_block_rx,
            db_provider,
            storage,
            ledger_db,
            config,
            stf,
            deposit_mempool,
            storage_manager,
            state_root: prev_state_root,
            sequencer_pub_key: public_keys.sequencer_public_key,
            rpc_config,
            soft_confirmation_rule_enforcer,
        })
    }

    pub async fn start_rpc_server(
        &self,
        channel: Option<tokio::sync::oneshot::Sender<SocketAddr>>,
        methods: RpcModule<()>,
    ) -> anyhow::Result<()> {
        let methods = self.register_rpc_methods(methods).await?;

        let listen_address = SocketAddr::new(
            self.rpc_config
                .bind_host
                .parse()
                .map_err(|e| anyhow!("Failed to parse bind host: {}", e))?,
            self.rpc_config.bind_port,
        );

        let max_connections = self.rpc_config.max_connections;

        let _handle = tokio::spawn(async move {
            let server = jsonrpsee::server::ServerBuilder::default()
                .max_connections(max_connections)
                .build([listen_address].as_ref())
                .await;

            match server {
                Ok(server) => {
                    let bound_address = match server.local_addr() {
                        Ok(address) => address,
                        Err(e) => {
                            error!("{}", e);
                            return;
                        }
                    };
                    if let Some(channel) = channel {
                        if let Err(e) = channel.send(bound_address) {
                            error!("Could not send bound_address {}: {}", bound_address, e);
                            return;
                        }
                    }
                    info!("Starting RPC server at {} ", &bound_address);

                    let _server_handle = server.start(methods);
                    futures::future::pending::<()>().await;
                }
                Err(e) => {
                    error!("Could not start RPC server: {}", e);
                }
            }
        });
        Ok(())
    }

    #[instrument(level = "debug", skip_all, err, ret)]
    async fn produce_l2_block(
        &mut self,
        da_block: <Da as DaService>::FilteredBlock,
        l1_fee_rate: u128,
        l2_block_mode: L2BlockMode,
        pg_pool: &Option<PostgresConnector>,
        last_used_l1_height: &mut u64,
    ) -> anyhow::Result<()> {
        let da_height = da_block.header().height();
        let (l2_height, l1_height) = match self
            .ledger_db
            .get_head_soft_batch()
            .map_err(|e| anyhow!("Failed to get head soft batch: {}", e))?
        {
            Some((l2_height, sb)) => (l2_height.0 + 1, sb.da_slot_height),
            None => (0, da_height),
        };
        anyhow::ensure!(
            l1_height == da_height || l1_height + 1 == da_height,
            "Sequencer: L1 height mismatch, expected {da_height} (or {da_height}-1), got {l1_height}",
        );

        let timestamp = chrono::Local::now().timestamp() as u64;
        let pub_key = self
            .sov_tx_signer_priv_key
            .pub_key()
            .try_to_vec()
            .map_err(Into::<anyhow::Error>::into)?;

        let deposit_data = self
            .deposit_mempool
            .lock()
            .await
            .fetch_deposits(self.config.deposit_mempool_fetch_limit);

        let batch_info = HookSoftConfirmationInfo {
            da_slot_height: da_block.header().height(),
            da_slot_hash: da_block.header().hash().into(),
            da_slot_txs_commitment: da_block.header().txs_commitment().into(),
            pre_state_root: self.state_root.clone().as_ref().to_vec(),
            deposit_data: deposit_data.clone(),
            pub_key,
            l1_fee_rate,
            timestamp,
        };
        let mut signed_batch: SignedSoftConfirmationBatch = batch_info.clone().into();
        // initially create sc info and call begin soft confirmation hook with it

        let prestate = self
            .storage_manager
            .create_storage_on_l2_height(l2_height)
            .map_err(Into::<anyhow::Error>::into)?;
        info!(
            "Applying soft batch on DA block: {}",
            hex::encode(da_block.header().hash().into())
        );

        let pub_key = signed_batch.pub_key().clone();

        match self.stf.begin_soft_batch(
            &pub_key,
            &self.state_root,
            prestate.clone(),
            Default::default(),
            da_block.header(),
            &mut signed_batch,
        ) {
            (Ok(()), mut batch_workspace) => {
                // if there's going to be system txs somewhere other than the beginning of the block
                // TODO: Handle system txs gas usage in the middle and end of the block
                let system_tx_gas_usage = self
                    .db_provider
                    .evm
                    .get_pending_txs_cumulative_gas_used(&mut batch_workspace);

                let rlp_txs = match l2_block_mode {
                    L2BlockMode::Empty => vec![],
                    L2BlockMode::NotEmpty => self.get_best_transactions(system_tx_gas_usage)?,
                };

                debug!(
                    "Sequencer: publishing block with {} transactions",
                    rlp_txs.len()
                );
                let call_txs = CallMessage { txs: rlp_txs };
                let raw_message =
                    <Runtime<C, Da::Spec> as EncodeCall<citrea_evm::Evm<C>>>::encode_call(call_txs);
                let signed_blob = self.make_blob(raw_message)?;
                let txs = vec![signed_blob.clone()];

                let (batch_workspace, tx_receipts) =
                    self.stf.apply_soft_batch_txs(txs.clone(), batch_workspace);

                // create the unsigned batch with the txs then sign th sc
                let unsigned_batch = UnsignedSoftConfirmationBatch::new(
                    da_block.header().height(),
                    da_block.header().hash().into(),
                    da_block.header().txs_commitment().into(),
                    self.state_root.clone().as_ref().to_vec(),
                    txs,
                    deposit_data.clone(),
                    l1_fee_rate,
                    timestamp,
                );

                let mut signed_soft_batch = self.sign_soft_confirmation_batch(unsigned_batch)?;

                let (batch_receipt, checkpoint) = self.stf.end_soft_batch(
                    self.sequencer_pub_key.as_ref(),
                    &mut signed_soft_batch,
                    tx_receipts,
                    batch_workspace,
                );

                // before finalize we can get tx hashes that failed due to L1 fees.
                let evm = Evm::<C>::default();

                // nasty hack to access state
                let mut intermediary_working_set = checkpoint.to_revertable();

                let l1_fee_failed_txs =
                    evm.get_l1_fee_failed_txs(&mut intermediary_working_set.accessory_state());

                let checkpoint = intermediary_working_set.checkpoint();

                // Finalize soft confirmation
                let slot_result = self.stf.finalize_soft_batch(
                    batch_receipt,
                    checkpoint,
                    prestate,
                    &mut signed_soft_batch,
                );

                if slot_result.state_root.as_ref() == self.state_root.as_ref() {
                    debug!("Limiting number is reached for the current L1 block. State root is the same as before, skipping");
                    // TODO: Check if below is legit
                    self.storage_manager
                        .save_change_set_l2(l2_height, slot_result.change_set)?;

                    tracing::debug!("Finalizing l2 height: {:?}", l2_height);
                    self.storage_manager.finalize_l2(l2_height)?;
                    return Ok(());
                }

                info!(
                    "State root after applying slot: {:?}",
                    slot_result.state_root
                );

                let mut data_to_commit = SlotCommit::new(da_block.clone());
                for receipt in slot_result.batch_receipts {
                    data_to_commit.add_batch(receipt);
                }

                // TODO: This will be a single receipt once we have apply_soft_batch.
                let batch_receipt = data_to_commit.batch_receipts()[0].clone();

                let next_state_root = slot_result.state_root;

                let soft_batch_receipt = SoftBatchReceipt::<_, _, Da::Spec> {
                    pre_state_root: self.state_root.as_ref().to_vec(),
                    post_state_root: next_state_root.as_ref().to_vec(),
                    phantom_data: PhantomData::<u64>,
                    batch_hash: batch_receipt.batch_hash,
                    da_slot_hash: da_block.header().hash(),
                    da_slot_height: da_block.header().height(),
                    da_slot_txs_commitment: da_block.header().txs_commitment(),
                    tx_receipts: batch_receipt.tx_receipts,
                    soft_confirmation_signature: signed_soft_batch.signature().to_vec(),
                    pub_key: signed_soft_batch.pub_key().to_vec(),
                    deposit_data,
                    l1_fee_rate: signed_soft_batch.l1_fee_rate(),
                    timestamp: signed_soft_batch.timestamp(),
                };

                // TODO: this will only work for mock da
                // when https://github.com/Sovereign-Labs/sovereign-sdk/issues/1218
                // is merged, rpc will access up to date storage then we won't need to finalize rigth away.
                // however we need much better DA + finalization logic here
                self.storage_manager
                    .save_change_set_l2(l2_height, slot_result.change_set)?;

                tracing::debug!("Finalizing l2 height: {:?}", l2_height);
                self.storage_manager.finalize_l2(l2_height)?;

                self.state_root = next_state_root;

                self.ledger_db.commit_soft_batch(soft_batch_receipt, true)?;

                let mut txs_to_remove = self.db_provider.last_block_tx_hashes()?;
                txs_to_remove.extend(l1_fee_failed_txs);

                self.mempool.remove_transactions(txs_to_remove.clone());

                if let Some(pg_pool) = pg_pool.clone() {
                    // TODO: Is this okay? I'm not sure because we have a loop in this and I can't do async in spawn_blocking
                    tokio::spawn(async move {
                        let txs = txs_to_remove
                            .iter()
                            .map(|tx_hash| tx_hash.to_vec())
                            .collect::<Vec<Vec<u8>>>();
                        if let Err(e) = pg_pool.delete_txs_by_tx_hashes(txs).await {
                            warn!("Failed to remove txs from mempool: {:?}", e);
                        }
                    });
                }

                // connect L1 and L2 height
                self.ledger_db.extend_l2_range_of_l1_slot(
                    SlotNumber(da_block.header().height()),
                    BatchNumber(l2_height),
                )?;

                *last_used_l1_height = da_block.header().height();
            }
            (Err(err), batch_workspace) => {
                warn!(
                    "Failed to apply soft confirmation hook: {:?} \n reverting batch workspace",
                    err
                );
                batch_workspace.revert();
                return Err(anyhow!(
                    "Failed to apply begin soft confirmation hook: {:?}",
                    err
                ));
            }
        }
        Ok(())
    }

<<<<<<< HEAD
=======
    #[instrument(level = "trace", skip_all, err, ret)]
    pub async fn build_block(
        &mut self,
        pg_pool: &Option<PostgresConnector>,
        da_height_tx: UnboundedSender<u64>,
    ) -> anyhow::Result<()> {
        // best txs with base fee
        // get base fee from last blocks => header => next base fee() function

        let mut prev_l1_height = self
            .ledger_db
            .get_head_soft_batch()?
            .map(|(_, sb)| sb.da_slot_height);

        if prev_l1_height.is_none() {
            prev_l1_height = Some(
                self.da_service
                    .get_last_finalized_block_header()
                    .await
                    .map_err(|e| anyhow!(e))?
                    .height(),
            );
        }

        let prev_l1_height = prev_l1_height.expect("Should be set at this point");

        debug!("Sequencer: prev L1 height: {:?}", prev_l1_height);

        let last_finalized_height = self
            .da_service
            .get_last_finalized_block_header()
            .await
            .map_err(|e| anyhow!(e))?
            .height();

        debug!(
            "Sequencer: last finalized height: {:?}",
            last_finalized_height
        );

        let fee_rate_range = self.get_l1_fee_rate_range()?;

        let l1_fee_rate = self
            .da_service
            .get_fee_rate()
            .await
            .map_err(|e| anyhow!(e))?;

        let l1_fee_rate = l1_fee_rate.clamp(*fee_rate_range.start(), *fee_rate_range.end());

        let last_commitable_l1_height = match last_finalized_height.cmp(&prev_l1_height) {
            Ordering::Less => {
                panic!("DA L1 height is less than Ledger finalized height");
            }
            Ordering::Equal => None,
            Ordering::Greater => {
                // Compare if there is no skip
                if last_finalized_height - prev_l1_height > 1 {
                    // This shouldn't happen. If it does, then we should produce at least 1 block for the blocks in between
                    for skipped_height in (prev_l1_height + 1)..last_finalized_height {
                        debug!(
                            "Sequencer: publishing empty L2 for skipped L1 block: {:?}",
                            skipped_height
                        );
                        let da_block = self
                            .da_service
                            .get_block_at(skipped_height)
                            .await
                            .map_err(|e| anyhow!(e))?;
                        // pool does not need to be passed here as no tx is included
                        self.produce_l2_block(da_block, l1_fee_rate, L2BlockMode::Empty, &None)
                            .await?;
                    }
                }
                let last_commitable_l1_height = last_finalized_height - 1;
                Some(last_commitable_l1_height)
            }
        };

        if let Some(last_commitable_l1_height) = last_commitable_l1_height {
            da_height_tx
                .unbounded_send(last_commitable_l1_height)
                .expect("Commitment thread is dead");
            // TODO: this is where we would include forced transactions from the new L1 block
        }

        let last_finalized_block = self
            .da_service
            .get_block_at(last_finalized_height)
            .await
            .map_err(|e| anyhow!(e))?;

        self.produce_l2_block(
            last_finalized_block,
            l1_fee_rate,
            L2BlockMode::NotEmpty,
            pg_pool,
        )
        .await?;
        Ok(())
    }

    fn spawn_commitment_thread(&self) -> UnboundedSender<u64> {
        let (da_height_tx, mut da_height_rx) = unbounded::<u64>();
        let ledger_db = self.ledger_db.clone();
        let inscription_queue = self.da_service.get_send_transaction_queue();
        let min_soft_confirmations_per_commitment =
            self.config.min_soft_confirmations_per_commitment;
        let db_config = self.config.db_config.clone();
        tokio::spawn(async move {
            while let Some(prev_l1_height) = da_height_rx.next().await {
                debug!("Sequencer: new L1 block, checking if commitment should be submitted");

                let commitment_info = commitment_controller::get_commitment_info(
                    &ledger_db,
                    min_soft_confirmations_per_commitment,
                    prev_l1_height,
                )
                .unwrap(); // TODO unwrap()

                if let Some(commitment_info) = commitment_info {
                    debug!("Sequencer: enough soft confirmations to submit commitment");
                    let l2_range_to_submit = commitment_info.l2_height_range.clone();

                    // calculate exclusive range end
                    let range_end = BatchNumber(l2_range_to_submit.end().0 + 1); // cannnot add u64 to BatchNumber directly

                    let soft_confirmation_hashes = ledger_db
                        .get_soft_batch_range(&(*l2_range_to_submit.start()..range_end))
                        .unwrap() // TODO unwrap
                        .iter()
                        .map(|sb| sb.hash)
                        .collect::<Vec<[u8; 32]>>();

                    let commitment = commitment_controller::get_commitment(
                        commitment_info.clone(),
                        soft_confirmation_hashes,
                    )
                    .unwrap(); // TODO unwrap

                    info!("Sequencer: submitting commitment: {:?}", commitment);

                    let blob = DaData::SequencerCommitment(commitment.clone())
                        .try_to_vec()
                        .map_err(|e| anyhow!(e))
                        .unwrap(); // TODO unwrap
                    let (notify, rx) = oneshot_channel();
                    let request = BlobWithNotifier { blob, notify };
                    inscription_queue
                        .send(request)
                        .expect("Bitcoin service already stopped");
                    let tx_id = rx
                        .await
                        .expect("DA service is dead")
                        .expect("send_transaction cannot fail");

                    ledger_db
                        .set_last_sequencer_commitment_l1_height(SlotNumber(
                            commitment_info.l1_height_range.end().0,
                        ))
                        .expect("Sequencer: Failed to set last sequencer commitment L1 height");

                    warn!("Commitment info: {:?}", commitment_info);
                    let l1_start_height = commitment_info.l1_height_range.start().0;
                    let l1_end_height = commitment_info.l1_height_range.end().0;
                    let l2_start = l2_range_to_submit.start().0 as u32;
                    let l2_end = l2_range_to_submit.end().0 as u32;
                    if let Some(db_config) = db_config.clone() {
                        match PostgresConnector::new(db_config).await {
                            Ok(pg_connector) => {
                                pg_connector
                                    .insert_sequencer_commitment(
                                        l1_start_height as u32,
                                        l1_end_height as u32,
                                        Into::<[u8; 32]>::into(tx_id).to_vec(),
                                        commitment.l1_start_block_hash.to_vec(),
                                        commitment.l1_end_block_hash.to_vec(),
                                        l2_start,
                                        l2_end,
                                        commitment.merkle_root.to_vec(),
                                        CommitmentStatus::Mempool,
                                    )
                                    .await
                                    .expect("Sequencer: Failed to insert sequencer commitment");
                            }
                            Err(e) => {
                                warn!("Failed to connect to postgres: {:?}", e);
                            }
                        }
                    }
                }
            }
        });
        da_height_tx
    }

    #[instrument(level = "trace", skip(self), err, ret)]
>>>>>>> f99f7919
    pub async fn run(&mut self) -> Result<(), anyhow::Error> {
        // TODO: hotfix for mock da
        self.da_service
            .get_block_at(1)
            .await
            .map_err(|e| anyhow!(e))?;

        let da_height_tx = self.spawn_commitment_thread();

        // If connected to offchain db first check if the commitments are in sync
        let mut pg_pool = None;
        if let Some(db_config) = self.config.db_config.clone() {
            pg_pool = match PostgresConnector::new(db_config).await {
                Ok(pg_connector) => {
                    match self.compare_commitments_from_db(pg_connector.clone()).await {
                        Ok(()) => info!("Sequencer: Commitments are in sync"),
                        Err(e) => {
                            warn!("Sequencer: Offchain db error: {:?}", e);
                        }
                    }
                    match self.restore_mempool(pg_connector.clone()).await {
                        Ok(()) => info!("Sequencer: Mempool restored"),
                        Err(e) => {
                            warn!("Sequencer: Mempool restore error: {:?}", e);
                        }
                    }
                    Some(pg_connector)
                }
                Err(e) => {
                    warn!("Failed to connect to postgres: {:?}", e);
                    None
                }
            };
        }

<<<<<<< HEAD
        // Initialize our knowledge of the state of the DA-layer
        let (mut last_finalized_block, mut l1_fee_rate) =
            match get_da_block_data(self.da_service.clone(), self.ledger_db.clone()).await {
                Ok(l1_data) => l1_data,
                Err(e) => {
                    error!("{}", e);
                    return Err(e);
=======
        // If sequencer is in test mode, it will build a block every time it receives a message
        if self.config.test_mode {
            loop {
                if (self.l2_force_block_rx.next().await).is_some() {
                    if let Err(e) = self.build_block(&pg_pool, da_height_tx.clone()).await {
                        error!("Sequencer error: {}", e);
                    }
>>>>>>> f99f7919
                }
            };
        let mut last_finalized_height = last_finalized_block.header().height();

        let mut last_used_l1_height = match self.ledger_db.get_head_soft_batch() {
            Ok(Some((_, sb))) => sb.da_slot_height,
            Ok(None) => last_finalized_height, // starting for the first time
            Err(e) => {
                return Err(anyhow!("previous L1 height: {}", e));
            }
<<<<<<< HEAD
        };

        debug!("Sequencer: prev L1 height: {:?}", last_used_l1_height);

        // Based on the above initialization, decide whether we should submit a commitment to DA.
        // if let Err(e) = self
        //     .submit_commitment(last_finalized_height, last_used_l1_height)
        //     .await
        // {
        //     error!("Sequencer error: {}", e);
        // }

        // Setup required workers to update our knowledge of the DA layer every 2 seconds.
        let (da_tx, mut da_rx) = mpsc::channel(1);
        let da_monitor = da_block_monitor(
            self.da_service.clone(),
            self.ledger_db.clone(),
            da_tx,
            self.config.da_update_interval_ms,
        );
        tokio::pin!(da_monitor);

        let target_block_time = Duration::from_millis(self.config.block_production_interval_ms);
        let mut parent_block_exec_time = Duration::from_secs(0);

        // In case the sequencer falls behind on DA blocks, we need to produce at least 1
        // empty block per DA block. Which means that we have to keep count of missed blocks
        // and only resume normal operations once the sequencer has caught up.
        let mut missed_da_blocks_count = 0;

        loop {
            let mut interval = tokio::time::interval(target_block_time - parent_block_exec_time);
            // The first ticket completes immediately.
            // See: https://docs.rs/tokio/latest/tokio/time/struct.Interval.html#method.tick
            interval.tick().await;

            tokio::select! {
                // Run the DA monitor worker
                _ = &mut da_monitor => {},
                // Receive updates from DA layer worker.
                l1_data = da_rx.recv() => {
                    // Stop receiving updates from DA layer until we have caught up.
                    if missed_da_blocks_count > 0 {
                        continue;
                    }
                    if let Some(l1_data) = l1_data {
                        (last_finalized_block, l1_fee_rate) = l1_data;
                        last_finalized_height = last_finalized_block.header().height();

                        if last_finalized_block.header().height() > last_used_l1_height {
                            let skipped_blocks = last_finalized_height - last_used_l1_height - 1;
                            if skipped_blocks > 0 {
                                // This shouldn't happen. If it does, then we should produce at least 1 block for the blocks in between
                                warn!(
                                    "Sequencer is falling behind on L1 blocks by {:?} blocks",
                                    skipped_blocks
                                );

                                // Missed DA blocks means that we produce n - 1 empty blocks, 1 per missed DA block.
                                missed_da_blocks_count = skipped_blocks;
                            }
                        }

                        if let Err(e) = self.submit_commitment(last_finalized_height, last_used_l1_height).await {
                            error!("Sequencer error: {}", e);
                        }
                    }
                },
                // If sequencer is in test mode, it will build a block every time it receives a message
                // The RPC from which the sender can be called is only registered for test mode. This means
                // that evey though we check the receiver here, it'll never be "ready" to be consumed unless in test mode.
                _ = self.l2_force_block_rx.next(), if self.config.test_mode => {
                    if missed_da_blocks_count > 0 {
                        for i in 1..=missed_da_blocks_count {
                            let needed_da_block_height = last_used_l1_height + 1;
                            let da_block = self
                                .da_service
                                .get_block_at(needed_da_block_height)
                                .await
                                .map_err(|e| anyhow!(e))?;

                            if let Err(e) = self.produce_l2_block(da_block, l1_fee_rate, L2BlockMode::Empty, &pg_pool, &mut last_used_l1_height).await {
                                error!("Sequencer error: {}", e);
                            }
                        }
                        missed_da_blocks_count = 0;
                    }

                    if let Err(e) = self.produce_l2_block(last_finalized_block.clone(), l1_fee_rate, L2BlockMode::NotEmpty, &pg_pool, &mut last_used_l1_height).await {
                        error!("Sequencer error: {}", e);
                    }
                },
                // If sequencer is in production mode, it will build a block every 2 seconds
                _ = interval.tick(), if !self.config.test_mode => {
                    // By default, we produce a non-empty block IFF we were caught up all the way to
                    // last_finalized_block. If there are missed DA blocks, we start producing
                    // empty blocks at ~2 second rate, 1 L2 block per respective missed DA block
                    // until we know we caught up with L1.
                    let mut l2_block_mode = L2BlockMode::NotEmpty;
                    let mut da_block = last_finalized_block.clone();

                    if missed_da_blocks_count > 0 {
                        l2_block_mode = L2BlockMode::Empty;
                        for i in 1..=missed_da_blocks_count {
                            let needed_da_block_height = last_used_l1_height + 1;
                            let da_block = self
                                .da_service
                                .get_block_at(needed_da_block_height)
                                .await
                                .map_err(|e| anyhow!(e))?;

                            if let Err(e) = self.produce_l2_block(da_block, l1_fee_rate, L2BlockMode::Empty, &pg_pool, &mut last_used_l1_height).await {
                                error!("Sequencer error: {}", e);
                            }
                        }
                        missed_da_blocks_count = 0;
                    }

                    let instant = Instant::now();
                    match self.produce_l2_block(da_block, l1_fee_rate, l2_block_mode, &pg_pool, &mut last_used_l1_height).await {
                        Ok(_) => {
                            // Set the next iteration's wait time to produce a block based on the
                            // previous block's execution time.
                            // This is mainly to make sure we account for the execution time to
                            // achieve consistent 2-second block production.
                            parent_block_exec_time = instant.elapsed();
                        },
                        Err(e) => {
                            error!("Sequencer error: {}", e);
                        }
                    }
=======
        }
        // If sequencer is in production mode, it will build a block every 2 seconds
        else {
            loop {
                sleep(Duration::from_secs(2)).await;
                if let Err(e) = self.build_block(&pg_pool, da_height_tx.clone()).await {
                    error!("Sequencer error: {}", e);
>>>>>>> f99f7919
                }
            }
        }
    }

    fn get_best_transactions(
        &self,
        system_tx_gas_usage: u64,
    ) -> anyhow::Result<Vec<RlpEvmTransaction>> {
        let cfg = self.db_provider.cfg();
        let latest_header = self
            .db_provider
            .latest_header()
            .map_err(|e| anyhow!("Failed to get latest header: {}", e))?
            .ok_or(anyhow!("Latest header must always exist"))?
            .unseal();

        let base_fee = latest_header
            .next_block_base_fee(cfg.base_fee_params)
            .ok_or(anyhow!("Failed to get next block base fee"))?;

        let best_txs_with_base_fee = self
            .mempool
            .best_transactions_with_attributes(BestTransactionsAttributes::base_fee(base_fee));
        // TODO: implement block builder instead of just including every transaction in order
        let mut cumulative_gas_used = 0;

        // Add the system tx gas usage to the cumulative gas used
        cumulative_gas_used += system_tx_gas_usage;

        Ok(best_txs_with_base_fee
            .into_iter()
            .filter(|tx| {
                // Don't include transactions that exceed the block gas limit
                let tx_gas_limit = tx.transaction.gas_limit();
                let fits_into_block = cumulative_gas_used + tx_gas_limit <= cfg.block_gas_limit;
                if fits_into_block {
                    cumulative_gas_used += tx_gas_limit
                }
                fits_into_block
            })
            .map(|tx| {
                tx.to_recovered_transaction()
                    .into_signed()
                    .envelope_encoded()
                    .to_vec()
            })
            .map(|rlp| RlpEvmTransaction { rlp })
            .collect::<Vec<RlpEvmTransaction>>())
    }

    /// Signs batch of messages with sovereign priv key turns them into a sov blob
    /// Returns a single sovereign transaction made up of multiple ethereum transactions
    fn make_blob(&mut self, raw_message: Vec<u8>) -> anyhow::Result<Vec<u8>> {
        // if a batch failed need to refetch nonce
        // so sticking to fetching from state makes sense
        let nonce = self.get_nonce()?;

        // TODO: figure out what to do with sov-tx fields
        // chain id gas tip and gas limit

        Transaction::<C>::new_signed_tx(&self.sov_tx_signer_priv_key, raw_message, 0, nonce)
            .try_to_vec()
            .map_err(|e| anyhow!(e))
    }

    /// Signs necessary info and returns a BlockTemplate
    fn sign_soft_confirmation_batch(
        &mut self,
        soft_confirmation: UnsignedSoftConfirmationBatch,
    ) -> anyhow::Result<SignedSoftConfirmationBatch> {
        let raw = soft_confirmation.try_to_vec().map_err(|e| anyhow!(e))?;

        let hash = <C as sov_modules_api::Spec>::Hasher::digest(raw.as_slice()).into();

        let signature = self.sov_tx_signer_priv_key.sign(&raw);

        Ok(SignedSoftConfirmationBatch::new(
            hash,
            soft_confirmation.da_slot_height(),
            soft_confirmation.da_slot_hash(),
            soft_confirmation.da_slot_txs_commitment(),
            soft_confirmation.pre_state_root(),
            soft_confirmation.l1_fee_rate(),
            soft_confirmation.txs(),
            soft_confirmation.deposit_data(),
            signature.try_to_vec().map_err(|e| anyhow!(e))?,
            self.sov_tx_signer_priv_key
                .pub_key()
                .try_to_vec()
                .map_err(|e| anyhow!(e))?,
            soft_confirmation.timestamp(),
        ))
    }

    /// Fetches nonce from state
    fn get_nonce(&self) -> anyhow::Result<u64> {
        let accounts = Accounts::<C>::default();
        let mut working_set = WorkingSet::<C>::new(self.storage.clone());

        match accounts
            .get_account(self.sov_tx_signer_priv_key.pub_key(), &mut working_set)
            .map_err(|e| anyhow!("Sequencer: Failed to get sov-account: {}", e))?
        {
            AccountExists { addr: _, nonce } => Ok(nonce),
            AccountEmpty => Ok(0),
        }
    }

    /// Creates a shared RpcContext with all required data.
    async fn create_rpc_context(&self) -> RpcContext<C> {
        let l2_force_block_tx = self.l2_force_block_tx.clone();
        let mut pg_pool = None;
        if let Some(pg_config) = self.config.db_config.clone() {
            pg_pool = match PostgresConnector::new(pg_config).await {
                Ok(pg_connector) => Some(Arc::new(pg_connector)),
                Err(e) => {
                    warn!("Failed to connect to postgres: {:?}", e);
                    None
                }
            };
        }
        RpcContext {
            mempool: self.mempool.clone(),
            deposit_mempool: self.deposit_mempool.clone(),
            l2_force_block_tx,
            storage: self.storage.clone(),
            test_mode: self.config.test_mode,
            pg_pool,
        }
    }

    /// Updates the given RpcModule with Sequencer methods.
    pub async fn register_rpc_methods(
        &self,
        mut rpc_methods: jsonrpsee::RpcModule<()>,
    ) -> Result<jsonrpsee::RpcModule<()>, jsonrpsee::core::Error> {
        let rpc_context = self.create_rpc_context().await;
        let rpc = create_rpc_module(rpc_context)?;
        rpc_methods.merge(rpc)?;
        Ok(rpc_methods)
    }

    pub async fn restore_mempool(
        &self,
        pg_connector: PostgresConnector,
    ) -> Result<(), anyhow::Error> {
        let mempool_txs = pg_connector.get_all_txs().await?;
        for tx in mempool_txs {
            let recovered =
                recover_raw_transaction(reth_primitives::Bytes::from(tx.tx.as_slice().to_vec()))
                    .unwrap();
            let pooled_tx = EthPooledTransaction::from_recovered_pooled_transaction(recovered);

            let _ = self.mempool.add_external_transaction(pooled_tx).await?;
        }
        Ok(())
    }

    pub async fn compare_commitments_from_db(
        &self,
        pg_connector: PostgresConnector,
    ) -> Result<(), anyhow::Error> {
        let ledger_commitment_l1_height =
            self.ledger_db.get_last_sequencer_commitment_l1_height()?;

        let commitment = pg_connector.get_last_commitment().await?;
        // check if last commitment in db matches sequencer's last commitment
        match commitment {
            Some(db_commitment) => {
                // this means that the last commitment in the db is not the same as the sequencer's last commitment
                if db_commitment.l1_end_height as u64
                    > ledger_commitment_l1_height.unwrap_or(SlotNumber(0)).0
                {
                    self.ledger_db
                        .set_last_sequencer_commitment_l1_height(SlotNumber(
                            db_commitment.l1_end_height as u64,
                        ))?
                }
                Ok(())
            }
            None => Ok(()),
        }
    }

<<<<<<< HEAD
    async fn submit_commitment(
        &self,
        last_finalized_height: u64,
        last_used_l1_height: u64,
    ) -> anyhow::Result<()> {
        let commit_up_to = match last_finalized_height.cmp(&last_used_l1_height) {
            Ordering::Less => {
                panic!("DA L1 height is less than Ledger finalized height. DA L1 height: {}, Finalized height: {}", last_finalized_height, last_used_l1_height);
            }
            Ordering::Equal => None,
            Ordering::Greater => {
                let commit_up_to = last_finalized_height - 1;
                Some(commit_up_to)
            }
        };

        if let Some(commit_up_to) = commit_up_to {
            debug!("Sequencer: new L1 block, checking if commitment should be submitted");

            let commitment_info = commitment_controller::get_commitment_info(
                &self.ledger_db,
                self.config.min_soft_confirmations_per_commitment,
                commit_up_to,
            )?;

            if let Some(commitment_info) = commitment_info {
                debug!("Sequencer: enough soft confirmations to submit commitment");
                let l2_range_to_submit = commitment_info.l2_height_range.clone();

                // calculate exclusive range end
                let range_end = BatchNumber(l2_range_to_submit.end().0 + 1); // cannnot add u64 to BatchNumber directly

                let soft_confirmation_hashes = self
                    .ledger_db
                    .get_soft_batch_range(&(*l2_range_to_submit.start()..range_end))?
                    .iter()
                    .map(|sb| sb.hash)
                    .collect::<Vec<[u8; 32]>>();

                let commitment = commitment_controller::get_commitment(
                    commitment_info.clone(),
                    soft_confirmation_hashes,
                )?;

                info!("Sequencer: submitting commitment: {:?}", commitment);

                // submit commitment
                let tx_id = self
                    .da_service
                    .send_tx_no_wait(
                        DaData::SequencerCommitment(commitment.clone())
                            .try_to_vec()
                            .map_err(|e| anyhow!(e))?,
                    )
                    .await;

                let l1_start_height = commitment_info.l1_height_range.start().0;
                let l1_end_height = commitment_info.l1_height_range.end().0;

                // this function will save the commitment to the offchain db if db config is some
                // and will also update the last sequencer commitment L1 height if the l1 tx is successful
                self.await_commitment_tx_and_store(
                    tx_id,
                    self.config.db_config.clone(),
                    l1_start_height,
                    l1_end_height,
                    commitment,
                    l2_range_to_submit.clone(),
                    commitment_info.clone(),
                )
                .await;
            }

            // TODO: this is where we would include forced transactions from the new L1 block
        }
        Ok(())
    }
}

async fn da_block_monitor<Da>(
    da_service: Da,
    ledger_db: LedgerDB,
    sender: mpsc::Sender<L1Data<Da>>,
    loop_interval: u64,
) where
    Da: DaService + Clone,
{
    loop {
        let l1_data = match get_da_block_data(da_service.clone(), ledger_db.clone()).await {
            Ok(l1_data) => l1_data,
            Err(e) => {
                error!("Could not fetch L1 data, {}", e);
                continue;
            }
        };

        let _ = sender.send(l1_data).await;

        sleep(Duration::from_millis(loop_interval)).await;
    }
}

async fn get_da_block_data<Da>(da_service: Da, ledger_db: LedgerDB) -> anyhow::Result<L1Data<Da>>
where
    Da: DaService,
{
    let last_finalized_height = match da_service.get_last_finalized_block_header().await {
        Ok(header) => header.height(),
        Err(e) => {
            return Err(anyhow!("Finalized height: {}", e));
        }
    };

    let last_finalized_block = match da_service.get_block_at(last_finalized_height).await {
        Ok(block) => block,
        Err(e) => {
            return Err(anyhow!("Finalized block: {}", e));
        }
    };

    debug!(
        "Sequencer: last finalized height: {:?}",
        last_finalized_height
    );

    let l1_fee_rate = match da_service.get_fee_rate().await {
        Ok(fee_rate) => fee_rate,
        Err(e) => {
            return Err(anyhow!("L1 fee rate: {}", e));
        }
    };

    Ok((last_finalized_block, l1_fee_rate))
=======
    fn get_l1_fee_rate_range(&self) -> Result<RangeInclusive<u128>, anyhow::Error> {
        let mut working_set = WorkingSet::<C>::new(self.storage.clone());

        self.soft_confirmation_rule_enforcer
            .get_next_min_max_l1_fee_rate(&mut working_set)
            .map_err(|e| anyhow::anyhow!("Error reading min max l1 fee rate: {}", e))
    }
>>>>>>> f99f7919
}<|MERGE_RESOLUTION|>--- conflicted
+++ resolved
@@ -35,19 +35,11 @@
 use sov_rollup_interface::stf::{SoftBatchReceipt, StateTransitionFunction};
 use sov_rollup_interface::storage::HierarchicalStorageManager;
 use sov_rollup_interface::zk::ZkvmHost;
-<<<<<<< HEAD
-use sov_stf_runner::{InitVariant, RpcConfig, RunnerConfig};
-use tokio::sync::oneshot::Receiver as OneshotReceiver;
-use tokio::sync::{mpsc, Mutex};
-use tokio::time::{sleep, Instant};
-use tracing::{debug, error, info, warn};
-=======
 use sov_stf_runner::{InitVariant, RollupPublicKeys, RpcConfig};
 use tokio::sync::oneshot::channel as oneshot_channel;
 use tokio::sync::Mutex;
 use tokio::time::sleep;
 use tracing::{debug, error, info, instrument, warn};
->>>>>>> f99f7919
 
 use crate::commitment_controller;
 use crate::config::SequencerConfig;
@@ -454,110 +446,6 @@
                 ));
             }
         }
-        Ok(())
-    }
-
-<<<<<<< HEAD
-=======
-    #[instrument(level = "trace", skip_all, err, ret)]
-    pub async fn build_block(
-        &mut self,
-        pg_pool: &Option<PostgresConnector>,
-        da_height_tx: UnboundedSender<u64>,
-    ) -> anyhow::Result<()> {
-        // best txs with base fee
-        // get base fee from last blocks => header => next base fee() function
-
-        let mut prev_l1_height = self
-            .ledger_db
-            .get_head_soft_batch()?
-            .map(|(_, sb)| sb.da_slot_height);
-
-        if prev_l1_height.is_none() {
-            prev_l1_height = Some(
-                self.da_service
-                    .get_last_finalized_block_header()
-                    .await
-                    .map_err(|e| anyhow!(e))?
-                    .height(),
-            );
-        }
-
-        let prev_l1_height = prev_l1_height.expect("Should be set at this point");
-
-        debug!("Sequencer: prev L1 height: {:?}", prev_l1_height);
-
-        let last_finalized_height = self
-            .da_service
-            .get_last_finalized_block_header()
-            .await
-            .map_err(|e| anyhow!(e))?
-            .height();
-
-        debug!(
-            "Sequencer: last finalized height: {:?}",
-            last_finalized_height
-        );
-
-        let fee_rate_range = self.get_l1_fee_rate_range()?;
-
-        let l1_fee_rate = self
-            .da_service
-            .get_fee_rate()
-            .await
-            .map_err(|e| anyhow!(e))?;
-
-        let l1_fee_rate = l1_fee_rate.clamp(*fee_rate_range.start(), *fee_rate_range.end());
-
-        let last_commitable_l1_height = match last_finalized_height.cmp(&prev_l1_height) {
-            Ordering::Less => {
-                panic!("DA L1 height is less than Ledger finalized height");
-            }
-            Ordering::Equal => None,
-            Ordering::Greater => {
-                // Compare if there is no skip
-                if last_finalized_height - prev_l1_height > 1 {
-                    // This shouldn't happen. If it does, then we should produce at least 1 block for the blocks in between
-                    for skipped_height in (prev_l1_height + 1)..last_finalized_height {
-                        debug!(
-                            "Sequencer: publishing empty L2 for skipped L1 block: {:?}",
-                            skipped_height
-                        );
-                        let da_block = self
-                            .da_service
-                            .get_block_at(skipped_height)
-                            .await
-                            .map_err(|e| anyhow!(e))?;
-                        // pool does not need to be passed here as no tx is included
-                        self.produce_l2_block(da_block, l1_fee_rate, L2BlockMode::Empty, &None)
-                            .await?;
-                    }
-                }
-                let last_commitable_l1_height = last_finalized_height - 1;
-                Some(last_commitable_l1_height)
-            }
-        };
-
-        if let Some(last_commitable_l1_height) = last_commitable_l1_height {
-            da_height_tx
-                .unbounded_send(last_commitable_l1_height)
-                .expect("Commitment thread is dead");
-            // TODO: this is where we would include forced transactions from the new L1 block
-        }
-
-        let last_finalized_block = self
-            .da_service
-            .get_block_at(last_finalized_height)
-            .await
-            .map_err(|e| anyhow!(e))?;
-
-        self.produce_l2_block(
-            last_finalized_block,
-            l1_fee_rate,
-            L2BlockMode::NotEmpty,
-            pg_pool,
-        )
-        .await?;
         Ok(())
     }
 
@@ -656,7 +544,6 @@
     }
 
     #[instrument(level = "trace", skip(self), err, ret)]
->>>>>>> f99f7919
     pub async fn run(&mut self) -> Result<(), anyhow::Error> {
         // TODO: hotfix for mock da
         self.da_service
@@ -692,7 +579,6 @@
             };
         }
 
-<<<<<<< HEAD
         // Initialize our knowledge of the state of the DA-layer
         let (mut last_finalized_block, mut l1_fee_rate) =
             match get_da_block_data(self.da_service.clone(), self.ledger_db.clone()).await {
@@ -700,15 +586,6 @@
                 Err(e) => {
                     error!("{}", e);
                     return Err(e);
-=======
-        // If sequencer is in test mode, it will build a block every time it receives a message
-        if self.config.test_mode {
-            loop {
-                if (self.l2_force_block_rx.next().await).is_some() {
-                    if let Err(e) = self.build_block(&pg_pool, da_height_tx.clone()).await {
-                        error!("Sequencer error: {}", e);
-                    }
->>>>>>> f99f7919
                 }
             };
         let mut last_finalized_height = last_finalized_block.header().height();
@@ -719,7 +596,6 @@
             Err(e) => {
                 return Err(anyhow!("previous L1 height: {}", e));
             }
-<<<<<<< HEAD
         };
 
         debug!("Sequencer: prev L1 height: {:?}", last_used_l1_height);
@@ -851,15 +727,6 @@
                             error!("Sequencer error: {}", e);
                         }
                     }
-=======
-        }
-        // If sequencer is in production mode, it will build a block every 2 seconds
-        else {
-            loop {
-                sleep(Duration::from_secs(2)).await;
-                if let Err(e) = self.build_block(&pg_pool, da_height_tx.clone()).await {
-                    error!("Sequencer error: {}", e);
->>>>>>> f99f7919
                 }
             }
         }
@@ -1045,7 +912,6 @@
         }
     }
 
-<<<<<<< HEAD
     async fn submit_commitment(
         &self,
         last_finalized_height: u64,
@@ -1122,6 +988,14 @@
             // TODO: this is where we would include forced transactions from the new L1 block
         }
         Ok(())
+    }
+
+    fn get_l1_fee_rate_range(&self) -> Result<RangeInclusive<u128>, anyhow::Error> {
+        let mut working_set = WorkingSet::<C>::new(self.storage.clone());
+
+        self.soft_confirmation_rule_enforcer
+            .get_next_min_max_l1_fee_rate(&mut working_set)
+            .map_err(|e| anyhow::anyhow!("Error reading min max l1 fee rate: {}", e))
     }
 }
 
@@ -1179,13 +1053,4 @@
     };
 
     Ok((last_finalized_block, l1_fee_rate))
-=======
-    fn get_l1_fee_rate_range(&self) -> Result<RangeInclusive<u128>, anyhow::Error> {
-        let mut working_set = WorkingSet::<C>::new(self.storage.clone());
-
-        self.soft_confirmation_rule_enforcer
-            .get_next_min_max_l1_fee_rate(&mut working_set)
-            .map_err(|e| anyhow::anyhow!("Error reading min max l1 fee rate: {}", e))
-    }
->>>>>>> f99f7919
 }