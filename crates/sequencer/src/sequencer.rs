--- conflicted
+++ resolved
@@ -73,7 +73,7 @@
     ledger_db: LedgerDB,
     config: SequencerConfig,
     stf: Stf,
-    deposit_mempool: Arc<Mutex<DepositDataMempool>>,
+    deposit_mempool: DepositDataMempool,
     storage_manager: Sm,
     state_root: StateRoot<Stf, Vm, Da::Spec>,
     sequencer_pub_key: Vec<u8>,
@@ -138,7 +138,7 @@
 
         let pool = CitreaMempool::new(db_provider.clone(), config.mempool_conf.clone())?;
 
-        let deposit_mempool = Arc::new(Mutex::new(DepositDataMempool::new()));
+        let deposit_mempool = DepositDataMempool::new();
 
         Ok(Self {
             da_service,
@@ -240,8 +240,6 @@
 
         let deposit_data = self
             .deposit_mempool
-            .lock()
-            .await
             .fetch_deposits(self.config.deposit_mempool_fetch_limit);
 
         let batch_info = HookSoftConfirmationInfo {
@@ -249,7 +247,7 @@
             da_slot_hash: da_block.header().hash().into(),
             da_slot_txs_commitment: da_block.header().txs_commitment().into(),
             pre_state_root: self.state_root.clone().as_ref().to_vec(),
-            deposit_data: deposit_data.clone(),
+            deposit_data,
             pub_key,
             l1_fee_rate,
             timestamp,
@@ -309,7 +307,7 @@
                     da_block.header().txs_commitment().into(),
                     self.state_root.clone().as_ref().to_vec(),
                     txs,
-                    deposit_data.clone(),
+                    vec![],
                     l1_fee_rate,
                     timestamp,
                 );
@@ -379,7 +377,7 @@
                     tx_receipts: batch_receipt.tx_receipts,
                     soft_confirmation_signature: signed_soft_batch.signature().to_vec(),
                     pub_key: signed_soft_batch.pub_key().to_vec(),
-                    deposit_data,
+                    deposit_data: vec![],
                     l1_fee_rate: signed_soft_batch.l1_fee_rate(),
                     timestamp: signed_soft_batch.timestamp(),
                 };
@@ -415,6 +413,7 @@
                         }
                     });
                 }
+
                 // connect L1 and L2 height
                 self.ledger_db.extend_l2_range_of_l1_slot(
                     SlotNumber(da_block.header().height()),
@@ -432,155 +431,6 @@
         Ok(())
     }
 
-<<<<<<< HEAD
-=======
-    pub async fn build_block(&mut self, pg_pool: &Option<PostgresConnector>) -> anyhow::Result<()> {
-        // best txs with base fee
-        // get base fee from last blocks => header => next base fee() function
-
-        let mut prev_l1_height = self
-            .ledger_db
-            .get_head_soft_batch()?
-            .map(|(_, sb)| sb.da_slot_height);
-
-        if prev_l1_height.is_none() {
-            prev_l1_height = Some(
-                self.da_service
-                    .get_last_finalized_block_header()
-                    .await
-                    .map_err(|e| anyhow!(e))?
-                    .height(),
-            );
-        }
-
-        let prev_l1_height = prev_l1_height.expect("Should be set at this point");
-
-        debug!("Sequencer: prev L1 height: {:?}", prev_l1_height);
-
-        let last_finalized_height = self
-            .da_service
-            .get_last_finalized_block_header()
-            .await
-            .map_err(|e| anyhow!(e))?
-            .height();
-
-        debug!(
-            "Sequencer: last finalized height: {:?}",
-            last_finalized_height
-        );
-
-        let l1_fee_rate = self
-            .da_service
-            .get_fee_rate()
-            .await
-            .map_err(|e| anyhow!(e))?;
-
-        let new_da_block = match last_finalized_height.cmp(&prev_l1_height) {
-            Ordering::Less => {
-                panic!("DA L1 height is less than Ledger finalized height");
-            }
-            Ordering::Equal => None,
-            Ordering::Greater => {
-                // Compare if there is no skip
-                if last_finalized_height - prev_l1_height > 1 {
-                    // This shouldn't happen. If it does, then we should produce at least 1 block for the blocks in between
-                    for skipped_height in (prev_l1_height + 1)..last_finalized_height {
-                        debug!(
-                            "Sequencer: publishing empty L2 for skipped L1 block: {:?}",
-                            skipped_height
-                        );
-                        let da_block = self
-                            .da_service
-                            .get_block_at(skipped_height)
-                            .await
-                            .map_err(|e| anyhow!(e))?;
-                        // pool does not need to be passed here as no tx is included
-                        self.produce_l2_block(da_block, l1_fee_rate, L2BlockMode::Empty, &None)
-                            .await?;
-                    }
-                }
-                let prev_l1_height = last_finalized_height - 1;
-                Some(prev_l1_height)
-            }
-        };
-
-        if let Some(prev_l1_height) = new_da_block {
-            debug!("Sequencer: new L1 block, checking if commitment should be submitted");
-
-            let commitment_info = commitment_controller::get_commitment_info(
-                &self.ledger_db,
-                self.config.min_soft_confirmations_per_commitment,
-                prev_l1_height,
-            )?;
-
-            if let Some(commitment_info) = commitment_info {
-                debug!("Sequencer: enough soft confirmations to submit commitment");
-                let l2_range_to_submit = commitment_info.l2_height_range.clone();
-
-                // calculate exclusive range end
-                let range_end = BatchNumber(l2_range_to_submit.end().0 + 1); // cannnot add u64 to BatchNumber directly
-
-                let soft_confirmation_hashes = self
-                    .ledger_db
-                    .get_soft_batch_range(&(*l2_range_to_submit.start()..range_end))?
-                    .iter()
-                    .map(|sb| sb.hash)
-                    .collect::<Vec<[u8; 32]>>();
-
-                let commitment = commitment_controller::get_commitment(
-                    commitment_info.clone(),
-                    soft_confirmation_hashes,
-                )?;
-
-                info!("Sequencer: submitting commitment: {:?}", commitment);
-
-                // submit commitment
-                let tx_id = self
-                    .da_service
-                    .send_tx_no_wait(
-                        DaData::SequencerCommitment(commitment.clone())
-                            .try_to_vec()
-                            .map_err(|e| anyhow!(e))?,
-                    )
-                    .await;
-
-                let l1_start_height = commitment_info.l1_height_range.start().0;
-                let l1_end_height = commitment_info.l1_height_range.end().0;
-
-                // this function will save the commitment to the offchain db if db config is some
-                // and will also update the last sequencer commitment L1 height if the l1 tx is successful
-                self.await_commitment_tx_and_store(
-                    tx_id,
-                    self.config.db_config.clone(),
-                    l1_start_height,
-                    l1_end_height,
-                    commitment,
-                    l2_range_to_submit.clone(),
-                    commitment_info.clone(),
-                )
-                .await;
-            }
-
-            // TODO: this is where we would include forced transactions from the new L1 block
-        }
-
-        let last_finalized_block = self
-            .da_service
-            .get_block_at(last_finalized_height)
-            .await
-            .map_err(|e| anyhow!(e))?;
-
-        self.produce_l2_block(
-            last_finalized_block,
-            l1_fee_rate,
-            L2BlockMode::NotEmpty,
-            pg_pool,
-        )
-        .await?;
-        Ok(())
-    }
-
->>>>>>> 7255696f
     pub async fn run(&mut self) -> Result<(), anyhow::Error> {
         // TODO: hotfix for mock da
         self.da_service
@@ -608,18 +458,12 @@
                     Some(pg_connector)
                 }
                 Err(e) => {
-<<<<<<< HEAD
-                    warn!("Sequencer: Offchain db error: {:?}", e);
-                    return Err(e);
-=======
                     warn!("Failed to connect to postgres: {:?}", e);
                     None
->>>>>>> 7255696f
                 }
             };
         }
 
-<<<<<<< HEAD
         // Initialize our knowledge of the state of the DA-layer
         let (mut prev_l1_height, mut last_finalized_block, mut l1_fee_rate) =
             match get_da_block_data(self.da_service.clone(), self.ledger_db.clone()).await {
@@ -627,15 +471,6 @@
                 Err(e) => {
                     error!("{}", e);
                     return Err(e);
-=======
-        // If sequencer is in test mode, it will build a block every time it receives a message
-        if self.config.test_mode {
-            loop {
-                if (self.l2_force_block_rx.next().await).is_some() {
-                    if let Err(e) = self.build_block(&pg_pool).await {
-                        error!("Sequencer error: {}", e);
-                    }
->>>>>>> 7255696f
                 }
             };
 
@@ -646,7 +481,6 @@
         {
             error!("Sequencer error: {}", e);
         }
-<<<<<<< HEAD
 
         // Setup required workers to update our knowledge of the DA layer every 2 seconds.
         let (da_tx, mut da_rx) = mpsc::channel(1);
@@ -704,7 +538,7 @@
                 // that evey though we check the receiver here, it'll never be "ready" to be consumed unless in test mode.
                 _ = self.l2_force_block_rx.next() => {
                     if self.config.test_mode {
-                        if let Err(e) = self.produce_l2_block(last_finalized_block.clone(), l1_fee_rate, L2BlockMode::NotEmpty).await {
+                        if let Err(e) = self.produce_l2_block(last_finalized_block.clone(), l1_fee_rate, L2BlockMode::NotEmpty, &None).await {
                             error!("Sequencer error: {}", e);
                         }
                     }
@@ -729,7 +563,7 @@
                     }
 
                     let instant = Instant::now();
-                    match self.produce_l2_block(da_block, l1_fee_rate, l2_block_mode).await {
+                    match self.produce_l2_block(da_block, l1_fee_rate, l2_block_mode, &pg_pool).await {
                         Ok(_) => {
                             // Set the next iteration's wait time to produce a block based on the
                             // previous block's execution time.
@@ -742,14 +576,6 @@
                             error!("Sequencer error: {}", e);
                         }
                     }
-=======
-        // If sequencer is in production mode, it will build a block every 2 seconds
-        else {
-            loop {
-                sleep(Duration::from_secs(2)).await;
-                if let Err(e) = self.build_block(&pg_pool).await {
-                    error!("Sequencer error: {}", e);
->>>>>>> 7255696f
                 }
             }
         }
@@ -874,7 +700,7 @@
         }
         RpcContext {
             mempool: self.mempool.clone(),
-            deposit_mempool: self.deposit_mempool.clone(),
+            deposit_mempool: Arc::new(Mutex::new(self.deposit_mempool.clone())),
             l2_force_block_tx,
             storage: self.storage.clone(),
             test_mode: self.config.test_mode,
@@ -891,6 +717,22 @@
         let rpc = create_rpc_module(rpc_context)?;
         rpc_methods.merge(rpc)?;
         Ok(rpc_methods)
+    }
+
+    pub async fn restore_mempool(
+        &self,
+        pg_connector: PostgresConnector,
+    ) -> Result<(), anyhow::Error> {
+        let mempool_txs = pg_connector.get_all_txs().await?;
+        for tx in mempool_txs {
+            let recovered =
+                recover_raw_transaction(reth_primitives::Bytes::from(tx.tx.as_slice().to_vec()))
+                    .unwrap();
+            let pooled_tx = EthPooledTransaction::from_recovered_pooled_transaction(recovered);
+
+            let _ = self.mempool.add_external_transaction(pooled_tx).await?;
+        }
+        Ok(())
     }
 
     #[allow(clippy::too_many_arguments)]
@@ -946,22 +788,6 @@
         });
     }
 
-    pub async fn restore_mempool(
-        &self,
-        pg_connector: PostgresConnector,
-    ) -> Result<(), anyhow::Error> {
-        let mempool_txs = pg_connector.get_all_txs().await?;
-        for tx in mempool_txs {
-            let recovered =
-                recover_raw_transaction(reth_primitives::Bytes::from(tx.tx.as_slice().to_vec()))
-                    .unwrap();
-            let pooled_tx = EthPooledTransaction::from_recovered_pooled_transaction(recovered);
-
-            let _ = self.mempool.add_external_transaction(pooled_tx).await?;
-        }
-        Ok(())
-    }
-
     pub async fn compare_commitments_from_db(
         &self,
         pg_connector: PostgresConnector,
