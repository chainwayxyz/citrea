use std::collections::{HashMap, HashSet};
use std::marker::PhantomData;
use std::net::SocketAddr;
use std::ops::RangeInclusive;
use std::sync::Arc;
use std::time::Duration;
use std::vec;

use anyhow::anyhow;
use borsh::de::BorshDeserialize;
use citrea_evm::{CallMessage, Evm, RlpEvmTransaction, MIN_TRANSACTION_GAS};
use citrea_primitives::types::SoftConfirmationHash;
use citrea_stf::runtime::Runtime;
use digest::Digest;
use futures::channel::mpsc::{unbounded, UnboundedReceiver, UnboundedSender};
use futures::StreamExt;
use hyper::Method;
use jsonrpsee::server::{BatchRequestConfig, ServerBuilder};
use jsonrpsee::RpcModule;
use reth_primitives::{Address, FromRecoveredPooledTransaction, IntoRecoveredTransaction, TxHash};
use reth_provider::{AccountReader, BlockReaderIdExt};
use reth_transaction_pool::{
    BestTransactions, BestTransactionsAttributes, ChangedAccount, EthPooledTransaction,
    ValidPoolTransaction,
};
use shared_backup_db::{CommitmentStatus, PostgresConnector, SharedBackupDbConfig};
use soft_confirmation_rule_enforcer::SoftConfirmationRuleEnforcer;
use sov_accounts::Accounts;
use sov_accounts::Response::{AccountEmpty, AccountExists};
use sov_db::ledger_db::{LedgerDB, SlotCommit};
use sov_db::schema::types::{BatchNumber, SlotNumber};
use sov_modules_api::hooks::HookSoftConfirmationInfo;
use sov_modules_api::transaction::Transaction;
use sov_modules_api::{
    Context, EncodeCall, PrivateKey, SignedSoftConfirmationBatch, SlotData, StateDiff,
    UnsignedSoftConfirmationBatch, WorkingSet,
};
use sov_modules_stf_blueprint::StfBlueprintTrait;
use sov_rollup_interface::da::{
    BlobReaderTrait, BlockHeaderTrait, DaData, DaSpec, SequencerCommitment,
};
use sov_rollup_interface::services::da::{BlobWithNotifier, DaService};
use sov_rollup_interface::stf::{SoftBatchReceipt, StateTransitionFunction};
use sov_rollup_interface::storage::HierarchicalStorageManager;
use sov_rollup_interface::zk::ZkvmHost;
use sov_stf_runner::{InitVariant, RollupPublicKeys, RpcConfig};
use tokio::sync::oneshot::channel as oneshot_channel;
use tokio::sync::{mpsc, Mutex};
use tokio::time::{sleep, Instant};
use tower_http::cors::{Any, CorsLayer};
use tracing::{debug, error, info, instrument, trace, warn};

use crate::commitment_controller;
use crate::config::SequencerConfig;
use crate::db_provider::DbProvider;
use crate::deposit_data_mempool::DepositDataMempool;
use crate::mempool::CitreaMempool;
use crate::rpc::{create_rpc_module, RpcContext};
use crate::utils::recover_raw_transaction;

const MAX_STATEDIFF_SIZE_COMMITMENT_THRESHOLD: u64 = 300 * 1024;

type StateRoot<ST, Vm, Da> = <ST as StateTransitionFunction<Vm, Da>>::StateRoot;
/// Represents information about the current DA state.
///
/// Contains previous height, latest finalized block and fee rate.
type L1Data<Da> = (<Da as DaService>::FilteredBlock, u128);

pub struct CitreaSequencer<C, Da, Sm, Vm, Stf>
where
    C: Context,
    Da: DaService,
    Sm: HierarchicalStorageManager<Da::Spec>,
    Vm: ZkvmHost,
    Stf: StateTransitionFunction<Vm, Da::Spec, Condition = <Da::Spec as DaSpec>::ValidityCondition>
        + StfBlueprintTrait<C, Da::Spec, Vm>,
{
    da_service: Da,
    mempool: Arc<CitreaMempool<C>>,
    sov_tx_signer_priv_key: C::PrivateKey,
    l2_force_block_tx: UnboundedSender<()>,
    l2_force_block_rx: UnboundedReceiver<()>,
    db_provider: DbProvider<C>,
    storage: C::Storage,
    ledger_db: LedgerDB,
    config: SequencerConfig,
    stf: Stf,
    deposit_mempool: Arc<Mutex<DepositDataMempool>>,
    storage_manager: Sm,
    state_root: StateRoot<Stf, Vm, Da::Spec>,
    batch_hash: SoftConfirmationHash,
    sequencer_pub_key: Vec<u8>,
    rpc_config: RpcConfig,
    soft_confirmation_rule_enforcer: SoftConfirmationRuleEnforcer<C, Da::Spec>,
    last_state_diff: StateDiff,
}

enum L2BlockMode {
    Empty,
    NotEmpty,
}

impl<C, Da, Sm, Vm, Stf> CitreaSequencer<C, Da, Sm, Vm, Stf>
where
    C: Context,
    Da: DaService + Clone,
    Sm: HierarchicalStorageManager<Da::Spec>,
    Vm: ZkvmHost,
    Stf: StateTransitionFunction<
            Vm,
            Da::Spec,
            Condition = <Da::Spec as DaSpec>::ValidityCondition,
            PreState = Sm::NativeStorage,
            ChangeSet = Sm::NativeChangeSet,
        > + StfBlueprintTrait<C, Da::Spec, Vm>,
{
    #[allow(clippy::too_many_arguments)]
    pub fn new(
        da_service: Da,
        storage: C::Storage,
        config: SequencerConfig,
        stf: Stf,
        mut storage_manager: Sm,
        init_variant: InitVariant<Stf, Vm, Da::Spec>,
        public_keys: RollupPublicKeys,
        ledger_db: LedgerDB,
        rpc_config: RpcConfig,
    ) -> anyhow::Result<Self> {
        let (l2_force_block_tx, l2_force_block_rx) = unbounded();

        let (prev_state_root, prev_batch_hash) = match init_variant {
            InitVariant::Initialized((state_root, batch_hash)) => {
                debug!("Chain is already initialized. Skipping initialization.");
                (state_root, batch_hash)
            }
            InitVariant::Genesis(params) => {
                info!("No history detected. Initializing chain...",);
                let storage = storage_manager.create_storage_on_l2_height(0)?;
                let (genesis_root, initialized_storage) = stf.init_chain(storage, params);
                storage_manager.save_change_set_l2(0, initialized_storage)?;
                storage_manager.finalize_l2(0)?;
                info!(
                    "Chain initialization is done. Genesis root: 0x{}",
                    hex::encode(genesis_root.as_ref()),
                );
                (genesis_root, [0; 32])
            }
        };

        // used as client of reth's mempool
        let db_provider = DbProvider::new(storage.clone());

        let pool = CitreaMempool::new(db_provider.clone(), config.mempool_conf.clone())?;

        let deposit_mempool = Arc::new(Mutex::new(DepositDataMempool::new()));

        let sov_tx_signer_priv_key = C::PrivateKey::try_from(&hex::decode(&config.private_key)?)?;

        let soft_confirmation_rule_enforcer =
            SoftConfirmationRuleEnforcer::<C, <Da as DaService>::Spec>::default();

        // Initialize the sequencer with the last state diff from DB.
        let last_state_diff = ledger_db.get_state_diff()?;

        Ok(Self {
            da_service,
            mempool: Arc::new(pool),
            sov_tx_signer_priv_key,
            l2_force_block_tx,
            l2_force_block_rx,
            db_provider,
            storage,
            ledger_db,
            config,
            stf,
            deposit_mempool,
            storage_manager,
            state_root: prev_state_root,
            batch_hash: prev_batch_hash,
            sequencer_pub_key: public_keys.sequencer_public_key,
            rpc_config,
            soft_confirmation_rule_enforcer,
            last_state_diff,
        })
    }

    pub async fn start_rpc_server(
        &self,
        channel: Option<tokio::sync::oneshot::Sender<SocketAddr>>,
        methods: RpcModule<()>,
    ) -> anyhow::Result<()> {
        let methods = self.register_rpc_methods(methods).await?;

        let listen_address = SocketAddr::new(
            self.rpc_config
                .bind_host
                .parse()
                .map_err(|e| anyhow!("Failed to parse bind host: {}", e))?,
            self.rpc_config.bind_port,
        );

        let max_connections = self.rpc_config.max_connections;
        let max_request_body_size = self.rpc_config.max_request_body_size;
        let max_response_body_size = self.rpc_config.max_response_body_size;
        let batch_requests_limit = self.rpc_config.batch_requests_limit;

        let cors = CorsLayer::new()
            .allow_methods([Method::POST, Method::OPTIONS])
            .allow_origin(Any)
            .allow_headers(Any);
        let middleware = tower::ServiceBuilder::new().layer(cors);

        let _handle = tokio::spawn(async move {
            let server = ServerBuilder::default()
                .max_connections(max_connections)
                .max_request_body_size(max_request_body_size)
                .max_response_body_size(max_response_body_size)
                .set_batch_request_config(BatchRequestConfig::Limit(batch_requests_limit))
                .set_http_middleware(middleware)
                .build([listen_address].as_ref())
                .await;

            match server {
                Ok(server) => {
                    let bound_address = match server.local_addr() {
                        Ok(address) => address,
                        Err(e) => {
                            error!("{}", e);
                            return;
                        }
                    };
                    if let Some(channel) = channel {
                        if let Err(e) = channel.send(bound_address) {
                            error!("Could not send bound_address {}: {}", bound_address, e);
                            return;
                        }
                    }
                    info!("Starting RPC server at {} ", &bound_address);

                    let _server_handle = server.start(methods);
                    futures::future::pending::<()>().await;
                }
                Err(e) => {
                    error!("Could not start RPC server: {}", e);
                }
            }
        });
        Ok(())
    }

    #[allow(clippy::too_many_arguments)]
    async fn dry_run_transactions(
        &mut self,
        transactions: Box<
            dyn BestTransactions<Item = Arc<ValidPoolTransaction<EthPooledTransaction>>>,
        >,
        pub_key: &[u8],
        prestate: <Sm as HierarchicalStorageManager<<Da as DaService>::Spec>>::NativeStorage,
        da_block_header: <<Da as DaService>::Spec as DaSpec>::BlockHeader,
        mut signed_batch: SignedSoftConfirmationBatch,
        l2_block_mode: L2BlockMode,
    ) -> anyhow::Result<(Vec<RlpEvmTransaction>, Vec<TxHash>)> {
        match self.stf.begin_soft_batch(
            pub_key,
            &self.state_root,
            prestate.clone(),
            Default::default(),
            &da_block_header,
            &mut signed_batch,
        ) {
            (Ok(()), mut working_set_to_discard) => {
                let block_gas_limit = self.db_provider.cfg().block_gas_limit;

                let evm = Evm::<C>::default();

                match l2_block_mode {
                    L2BlockMode::NotEmpty => {
                        let mut all_txs = vec![];

                        for evm_tx in transactions {
                            let rlp_tx = RlpEvmTransaction {
                                rlp: evm_tx
                                    .to_recovered_transaction()
                                    .into_signed()
                                    .envelope_encoded()
                                    .to_vec(),
                            };

                            let call_txs = CallMessage {
                                txs: vec![rlp_tx.clone()],
                            };
                            let raw_message = <Runtime<C, Da::Spec> as EncodeCall<
                                citrea_evm::Evm<C>,
                            >>::encode_call(call_txs);
                            let signed_blob =
                                self.make_blob(raw_message, &mut working_set_to_discard)?;

                            let txs = vec![signed_blob.clone()];

                            let (batch_workspace, _) = self
                                .stf
                                .apply_soft_batch_txs(txs.clone(), working_set_to_discard);

                            working_set_to_discard = batch_workspace;

                            let last_tx =
                                evm.get_last_pending_transaction(&mut working_set_to_discard);

                            if let Some(last_tx) = last_tx {
                                if last_tx.hash() == *evm_tx.hash() {
                                    all_txs.push(rlp_tx);
                                }

                                if last_tx.cumulative_gas_used()
                                    >= block_gas_limit - MIN_TRANSACTION_GAS
                                {
                                    break;
                                }
                            }
                        }

                        // before finalize we can get tx hashes that failed due to L1 fees.
                        // nasty hack to access state
                        let l1_fee_failed_txs = evm
                            .get_l1_fee_failed_txs(&mut working_set_to_discard.accessory_state());

                        Ok((all_txs, l1_fee_failed_txs))
                    }
                    L2BlockMode::Empty => Ok((vec![], vec![])),
                }
            }
            (Err(err), batch_workspace) => {
                warn!(
                    "DryRun: Failed to apply soft confirmation hook: {:?} \n reverting batch workspace",
                    err
                );
                batch_workspace.revert();
                Err(anyhow!(
                    "DryRun: Failed to apply begin soft confirmation hook: {:?}",
                    err
                ))
            }
        }
    }

    async fn produce_l2_block(
        &mut self,
        da_block: <Da as DaService>::FilteredBlock,
        l1_fee_rate: u128,
        l2_block_mode: L2BlockMode,
        pg_pool: &Option<PostgresConnector>,
        last_used_l1_height: u64,
    ) -> anyhow::Result<(u64, bool)> {
        let da_height = da_block.header().height();
        let (l2_height, l1_height) = match self
            .ledger_db
            .get_head_soft_batch()
            .map_err(|e| anyhow!("Failed to get head soft batch: {}", e))?
        {
            Some((l2_height, sb)) => (l2_height.0 + 1, sb.da_slot_height),
            None => (0, da_height),
        };
        anyhow::ensure!(
            l1_height == da_height || l1_height + 1 == da_height,
            "Sequencer: L1 height mismatch, expected {da_height} (or {da_height}-1), got {l1_height}",
        );

        let timestamp = chrono::Local::now().timestamp() as u64;
        let pub_key = borsh::to_vec(&self.sov_tx_signer_priv_key.pub_key())
            .map_err(Into::<anyhow::Error>::into)?;

        let deposit_data = self
            .deposit_mempool
            .lock()
            .await
            .fetch_deposits(self.config.deposit_mempool_fetch_limit);

        let batch_info = HookSoftConfirmationInfo {
            da_slot_height: da_block.header().height(),
            da_slot_hash: da_block.header().hash().into(),
            da_slot_txs_commitment: da_block.header().txs_commitment().into(),
            pre_state_root: self.state_root.clone().as_ref().to_vec(),
            deposit_data: deposit_data.clone(),
            pub_key,
            l1_fee_rate,
            timestamp,
        };
        // initially create sc info and call begin soft confirmation hook with it
        let mut signed_batch: SignedSoftConfirmationBatch = batch_info.clone().into();

        let prestate = self
            .storage_manager
            .create_storage_on_l2_height(l2_height)
            .map_err(Into::<anyhow::Error>::into)?;
        debug!(
            "Applying soft batch on DA block: {}",
            hex::encode(da_block.header().hash().into())
        );

        let pub_key = signed_batch.pub_key().clone();

        let evm_txs = self.get_best_transactions()?;

        // Dry running transactions would basically allow for figuring out a list of
        // all transactions that would fit into the current block and the list of transactions
        // which do not have enough balance to pay for the L1 fee.
        let (txs_to_run, l1_fee_failed_txs) = self
            .dry_run_transactions(
                evm_txs,
                &pub_key,
                prestate.clone(),
                da_block.header().clone(),
                signed_batch.clone(),
                l2_block_mode,
            )
            .await?;

        let prestate = self
            .storage_manager
            .create_storage_on_l2_height(l2_height)
            .map_err(Into::<anyhow::Error>::into)?;

        // Execute the selected transactions
        match self.stf.begin_soft_batch(
            &pub_key,
            &self.state_root,
            prestate.clone(),
            Default::default(),
            da_block.header(),
            &mut signed_batch,
        ) {
            (Ok(()), mut batch_workspace) => {
                let evm_txs_count = txs_to_run.len();
                let call_txs = CallMessage { txs: txs_to_run };
                let raw_message =
                    <Runtime<C, Da::Spec> as EncodeCall<citrea_evm::Evm<C>>>::encode_call(call_txs);
                let signed_blob = self.make_blob(raw_message, &mut batch_workspace)?;
                let txs = vec![signed_blob.clone()];

                let (batch_workspace, tx_receipts) =
                    self.stf.apply_soft_batch_txs(txs.clone(), batch_workspace);

                // create the unsigned batch with the txs then sign th sc
                let unsigned_batch = UnsignedSoftConfirmationBatch::new(
                    da_block.header().height(),
                    da_block.header().hash().into(),
                    da_block.header().txs_commitment().into(),
                    txs,
                    deposit_data.clone(),
                    l1_fee_rate,
                    timestamp,
                );

                let mut signed_soft_batch =
                    self.sign_soft_confirmation_batch(unsigned_batch, self.batch_hash)?;

                let (batch_receipt, checkpoint) = self.stf.end_soft_batch(
                    self.sequencer_pub_key.as_ref(),
                    &mut signed_soft_batch,
                    tx_receipts,
                    batch_workspace,
                );

                // Finalize soft confirmation
                let slot_result = self.stf.finalize_soft_batch(
                    batch_receipt,
                    checkpoint,
                    prestate,
                    &mut signed_soft_batch,
                );

                if slot_result.state_root.as_ref() == self.state_root.as_ref() {
                    debug!("Max L2 blocks per L1 is reached for the current L1 block. State root is the same as before, skipping");
                    // TODO: Check if below is legit
                    self.storage_manager
                        .save_change_set_l2(l2_height, slot_result.change_set)?;

                    tracing::debug!("Finalizing l2 height: {:?}", l2_height);
                    self.storage_manager.finalize_l2(l2_height)?;
                    return Ok((last_used_l1_height, false));
                }

                trace!(
                    "State root after applying slot: {:?}",
                    slot_result.state_root
                );

                let mut data_to_commit = SlotCommit::new(da_block.clone());
                for receipt in slot_result.batch_receipts {
                    data_to_commit.add_batch(receipt);
                }

                // TODO: This will be a single receipt once we have apply_soft_batch.
                let batch_receipt = data_to_commit.batch_receipts()[0].clone();

                let next_state_root = slot_result.state_root;

                let soft_batch_receipt = SoftBatchReceipt::<_, _, Da::Spec> {
                    state_root: next_state_root.as_ref().to_vec(),
                    phantom_data: PhantomData::<u64>,
                    hash: signed_soft_batch.hash(),
                    prev_hash: signed_soft_batch.prev_hash(),
                    da_slot_hash: da_block.header().hash(),
                    da_slot_height: da_block.header().height(),
                    da_slot_txs_commitment: da_block.header().txs_commitment(),
                    tx_receipts: batch_receipt.tx_receipts,
                    soft_confirmation_signature: signed_soft_batch.signature().to_vec(),
                    pub_key: signed_soft_batch.pub_key().to_vec(),
                    deposit_data,
                    l1_fee_rate: signed_soft_batch.l1_fee_rate(),
                    timestamp: signed_soft_batch.timestamp(),
                };

                // TODO: this will only work for mock da
                // when https://github.com/Sovereign-Labs/sovereign-sdk/issues/1218
                // is merged, rpc will access up to date storage then we won't need to finalize rigth away.
                // however we need much better DA + finalization logic here
                self.storage_manager
                    .save_change_set_l2(l2_height, slot_result.change_set)?;

                self.storage_manager.finalize_l2(l2_height)?;

                // connect L1 and L2 height
                self.ledger_db.extend_l2_range_of_l1_slot(
                    SlotNumber(da_block.header().height()),
                    BatchNumber(l2_height),
                )?;

                self.ledger_db.commit_soft_batch(soft_batch_receipt, true)?;

                let l1_height = da_block.header().height();
                info!(
                    "New block #{}, DA #{}, Tx count: #{}",
                    l2_height, l1_height, evm_txs_count,
                );

                self.state_root = next_state_root;
                self.batch_hash = signed_soft_batch.hash();

                let mut txs_to_remove = self.db_provider.last_block_tx_hashes()?;
                txs_to_remove.extend(l1_fee_failed_txs);

                self.mempool.remove_transactions(txs_to_remove.clone());

                let account_updates = self.get_account_updates()?;

                self.mempool.update_accounts(account_updates);

                let merged_state_diff = self.merge_state_diffs(
                    self.last_state_diff.clone(),
                    slot_result.state_diff.clone(),
                );
                // Serialize the state diff to check size later.
                let serialized_state_diff = bincode::serialize(&merged_state_diff)?;
                let state_diff_threshold_reached =
                    serialized_state_diff.len() as u64 > MAX_STATEDIFF_SIZE_COMMITMENT_THRESHOLD;
                if state_diff_threshold_reached {
                    self.last_state_diff.clone_from(&slot_result.state_diff);
                    self.ledger_db
                        .set_state_diff(self.last_state_diff.clone())?;
                } else {
                    // Store state diff.
                    self.last_state_diff = merged_state_diff;
                    self.ledger_db
                        .set_state_diff(self.last_state_diff.clone())?;
                }

                if let Some(pg_pool) = pg_pool.clone() {
                    // TODO: Is this okay? I'm not sure because we have a loop in this and I can't do async in spawn_blocking
                    tokio::spawn(async move {
                        let txs = txs_to_remove
                            .iter()
                            .map(|tx_hash| tx_hash.to_vec())
                            .collect::<Vec<Vec<u8>>>();
                        if let Err(e) = pg_pool.delete_txs_by_tx_hashes(txs).await {
                            warn!("Failed to remove txs from mempool: {:?}", e);
                        }
                    });
                }

                Ok((da_block.header().height(), state_diff_threshold_reached))
            }
            (Err(err), batch_workspace) => {
                warn!(
                    "Failed to apply soft confirmation hook: {:?} \n reverting batch workspace",
                    err
                );
                batch_workspace.revert();
                Err(anyhow!(
                    "Failed to apply begin soft confirmation hook: {:?}",
                    err
                ))
            }
        }
    }

    async fn try_submit_commitment(
        &mut self,
        state_diff_threshold_reached: bool,
    ) -> anyhow::Result<()> {
        debug!("Sequencer: Checking if commitment should be submitted");
        let commitment_info = commitment_controller::get_commitment_info(
            &self.ledger_db,
            self.config.min_soft_confirmations_per_commitment,
            state_diff_threshold_reached,
        )?;
        if let Some(commitment_info) = commitment_info {
            self.submit_commitment(commitment_info, false).await?;
        }
        Ok(())
    }

    #[instrument(level = "trace", skip(self), err, ret)]
    pub async fn resubmit_pending_commitments(&mut self) -> anyhow::Result<()> {
        // Query the DA layer about transactions in the mempool.
        // Note that we want to collect the L2 range and NOT delete the pending commitment
        // from ledger DB since we only remove the range from pending commitments
        // If and only if it has been included in a DA block.
        let pending_commitment_transactions: Vec<SequencerCommitment> = vec![]; // Do query here
        let resubmission_skippable_commitments: Vec<(BatchNumber, BatchNumber)> =
            pending_commitment_transactions
                .into_iter()
                .map(|commitment| {
                    let l2_start = BatchNumber(commitment.l2_start_block_number);
                    let l2_end = BatchNumber(commitment.l2_end_block_number);
                    (l2_start, l2_end)
                })
                .collect();

        let pending_commitments = self.ledger_db.get_pending_commitments_l2_range()?;
<<<<<<< HEAD
        for l2_range in pending_commitments {
            if resubmission_skippable_commitments.contains(&l2_range) {
                continue;
            }
=======
        debug!("Pending commitments: {:?}", pending_commitments);
        for (l2_start, l2_end) in pending_commitments {
>>>>>>> 8c55e694
            let commitment_info = commitment_controller::CommitmentInfo {
                l2_height_range: l2_range.0..=l2_range.1,
            };
            self.submit_commitment(commitment_info, true).await?;
        }

        Ok(())
    }

    async fn submit_commitment(
        &mut self,
        commitment_info: commitment_controller::CommitmentInfo,
        wait_for_da_response: bool,
    ) -> anyhow::Result<()> {
        let l2_start = *commitment_info.l2_height_range.start();
        let l2_end = *commitment_info.l2_height_range.end();

        // calculate exclusive range end
        let range_end = BatchNumber(l2_end.0 + 1); // cannnot add u64 to BatchNumber directly

        let soft_confirmation_hashes = self
            .ledger_db
            .get_soft_batch_range(&(l2_start..range_end))?
            .iter()
            .map(|sb| sb.hash)
            .collect::<Vec<[u8; 32]>>();

        let commitment =
            commitment_controller::get_commitment(commitment_info, soft_confirmation_hashes)?;

        debug!("Sequencer: submitting commitment: {:?}", commitment);

        let blob = borsh::to_vec(&DaData::SequencerCommitment(commitment.clone()))
            .map_err(|e| anyhow!(e))?;
        let (notify, rx) = oneshot_channel();
        let request = BlobWithNotifier { blob, notify };
        self.da_service
            .get_send_transaction_queue()
            .send(request)
            .map_err(|_| anyhow!("Bitcoin service already stopped!"))?;

        info!(
            "Sent commitment to DA queue. L2 range: #{}-{}",
            l2_start.0, l2_end.0,
        );

        let db_config = self.config.db_config.clone();

        // Wait for the DA to include our commitment submission in it's mempool and
        // receive the transaction ID.
        // Store the commitment info along with the transaction ID into postgres.
        let handle_da_response = async move {
            let result: anyhow::Result<()> = async move {
                let tx_id = rx
                    .await
                    .map_err(|_| anyhow!("DA service is dead!"))?
                    .map_err(|_| anyhow!("Send transaction cannot fail"))?;

                if let Some(db_config) = db_config {
                    insert_pgdb_commitment_info::<Da>(
                        db_config,
                        tx_id,
                        l2_start.0,
                        l2_end.0,
                        commitment.merkle_root,
                        CommitmentStatus::Mempool,
                    )
                    .await?;
                }

                Ok(())
            }
            .await;

            if let Err(err) = result {
                error!(
                    "Error in spawned task for handling commitment result: {}",
                    err
                );
            }
        };

        // If a commitment is submitted for the first time, we want to wait for
        // the transaction ID to be received. Otherwise, if a commitment is being
        // resubmitted, the sequencer should just asynchronously submit it.
        // Bitcoin DA adapter handles the ordering of commitment to be sequential
        // using the L2 range by having the previous commitment utxo be the input
        // to the next commitment utxo.
        if wait_for_da_response {
            // Handle DA response blocking
            handle_da_response.await;
        } else {
            // Add commitment to pending commitments
            self.ledger_db
                .put_pending_commitment_l2_range(&(l2_start, l2_end))?;

            // Clear state diff
            self.ledger_db.set_state_diff(vec![])?;
            self.last_state_diff = vec![];

            // Handle DA response non-blocking
            tokio::spawn(handle_da_response);
        }

        Ok(())
    }

    #[instrument(level = "trace", skip(self), err, ret)]
    pub async fn run(&mut self) -> Result<(), anyhow::Error> {
        // Resubmit if there were pending commitments on restart
        self.resubmit_pending_commitments().await?;

        // TODO: hotfix for mock da
        self.da_service
            .get_block_at(1)
            .await
            .map_err(|e| anyhow!(e))?;

        // If connected to offchain db first check if the commitments are in sync
        let mut pg_pool = None;
        if let Some(db_config) = self.config.db_config.clone() {
            pg_pool = match PostgresConnector::new(db_config).await {
                Ok(pg_connector) => {
                    match self.sync_commitments_from_db(pg_connector.clone()).await {
                        Ok(()) => debug!("Sequencer: Commitments are in sync"),
                        Err(e) => {
                            warn!("Sequencer: Offchain db error: {:?}", e);
                        }
                    }
                    match self.restore_mempool(pg_connector.clone()).await {
                        Ok(()) => debug!("Sequencer: Mempool restored"),
                        Err(e) => {
                            warn!("Sequencer: Mempool restore error: {:?}", e);
                        }
                    }
                    Some(pg_connector)
                }
                Err(e) => {
                    warn!("Failed to connect to postgres: {:?}", e);
                    None
                }
            };
        }

        // Initialize our knowledge of the state of the DA-layer
        let fee_rate_range = get_l1_fee_rate_range::<C, Da>(
            self.storage.clone(),
            self.soft_confirmation_rule_enforcer.clone(),
        )?;
        let (mut last_finalized_block, l1_fee_rate) =
            match get_da_block_data(self.da_service.clone()).await {
                Ok(l1_data) => l1_data,
                Err(e) => {
                    error!("{}", e);
                    return Err(e);
                }
            };
        let mut l1_fee_rate = l1_fee_rate.clamp(*fee_rate_range.start(), *fee_rate_range.end());
        let mut last_finalized_height = last_finalized_block.header().height();

        let mut last_used_l1_height = match self.ledger_db.get_head_soft_batch() {
            Ok(Some((_, sb))) => sb.da_slot_height,
            Ok(None) => last_finalized_height, // starting for the first time
            Err(e) => {
                return Err(anyhow!("previous L1 height: {}", e));
            }
        };

        debug!("Sequencer: Last used L1 height: {:?}", last_used_l1_height);

        // Setup required workers to update our knowledge of the DA layer every X seconds (configurable).
        let (da_height_update_tx, mut da_height_update_rx) = mpsc::channel(1);
        let (da_commitment_tx, mut da_commitment_rx) = unbounded::<bool>();
        let da_monitor = da_block_monitor(
            self.da_service.clone(),
            da_height_update_tx,
            self.config.da_update_interval_ms,
        );
        tokio::pin!(da_monitor);

        let target_block_time = Duration::from_millis(self.config.block_production_interval_ms);
        let mut parent_block_exec_time = Duration::from_secs(0);

        // In case the sequencer falls behind on DA blocks, we need to produce at least 1
        // empty block per DA block. Which means that we have to keep count of missed blocks
        // and only resume normal operations once the sequencer has caught up.
        let mut missed_da_blocks_count = 0;

        loop {
            let mut interval = tokio::time::interval(target_block_time - parent_block_exec_time);
            // The first ticket completes immediately.
            // See: https://docs.rs/tokio/latest/tokio/time/struct.Interval.html#method.tick
            interval.tick().await;

            tokio::select! {
                // Run the DA monitor worker
                _ = &mut da_monitor => {},
                // Receive updates from DA layer worker.
                l1_data = da_height_update_rx.recv() => {
                    // Stop receiving updates from DA layer until we have caught up.
                    if missed_da_blocks_count > 0 {
                        continue;
                    }
                    if let Some(l1_data) = l1_data {
                        (last_finalized_block, l1_fee_rate) = l1_data;
                        last_finalized_height = last_finalized_block.header().height();

                        // An L1 block could contain a commitment that we can clear out of the pending list
                        if let Err(e) = self.process_l1_block(last_finalized_block.clone()).await {
                            error!("Could not process L1 block data: {}", e);
                        }

                        if last_finalized_block.header().height() > last_used_l1_height {
                            let skipped_blocks = last_finalized_height - last_used_l1_height - 1;
                            if skipped_blocks > 0 {
                                // This shouldn't happen. If it does, then we should produce at least 1 block for the blocks in between
                                warn!(
                                    "Sequencer is falling behind on L1 blocks by {:?} blocks",
                                    skipped_blocks
                                );

                                // Missed DA blocks means that we produce n - 1 empty blocks, 1 per missed DA block.
                                missed_da_blocks_count = skipped_blocks;
                            }
                        }
                    }
                },
                force = da_commitment_rx.select_next_some() => {
                    if let Err(e) = self.try_submit_commitment(force).await {
                        error!("Failed to submit commitment: {}", e);
                    }
                },
                // If sequencer is in test mode, it will build a block every time it receives a message
                // The RPC from which the sender can be called is only registered for test mode. This means
                // that evey though we check the receiver here, it'll never be "ready" to be consumed unless in test mode.
                _ = self.l2_force_block_rx.next(), if self.config.test_mode => {
                    if missed_da_blocks_count > 0 {
                        debug!("We have {} missed DA blocks", missed_da_blocks_count);
                        for i in 1..=missed_da_blocks_count {
                            let needed_da_block_height = last_used_l1_height + i;
                            let da_block = self
                                .da_service
                                .get_block_at(needed_da_block_height)
                                .await
                                .map_err(|e| anyhow!(e))?;

                            debug!("Created an empty L2 for L1={}", needed_da_block_height);
                            if let Err(e) = self.produce_l2_block(da_block, l1_fee_rate, L2BlockMode::Empty, &pg_pool, last_used_l1_height).await {
                                error!("Sequencer error: {}", e);
                            }
                        }
                        missed_da_blocks_count = 0;
                    }

                    let l1_fee_rate_range =
                        match get_l1_fee_rate_range::<C, Da>(self.storage.clone(), self.soft_confirmation_rule_enforcer.clone()) {
                            Ok(fee_rate_range) => fee_rate_range,
                            Err(e) => {
                                error!("Could not fetch L1 fee rate range: {}", e);
                                continue;
                            }
                        };
                    let l1_fee_rate = l1_fee_rate.clamp(*l1_fee_rate_range.start(), *l1_fee_rate_range.end());
                    match self.produce_l2_block(last_finalized_block.clone(), l1_fee_rate, L2BlockMode::NotEmpty, &pg_pool, last_used_l1_height).await {
                        Ok((l1_block_number, state_diff_threshold_reached)) => {
                            last_used_l1_height = l1_block_number;

                            if da_commitment_tx.unbounded_send(state_diff_threshold_reached).is_err() {
                                error!("Commitment thread is dead!");
                            }
                        },
                        Err(e) => {
                            error!("Sequencer error: {}", e);
                        }
                    }
                },
                // If sequencer is in production mode, it will build a block every 2 seconds
                _ = interval.tick(), if !self.config.test_mode => {
                    // By default, we produce a non-empty block IFF we were caught up all the way to
                    // last_finalized_block. If there are missed DA blocks, we start producing
                    // empty blocks at ~2 second rate, 1 L2 block per respective missed DA block
                    // until we know we caught up with L1.
                    let da_block = last_finalized_block.clone();

                    if missed_da_blocks_count > 0 {
                        debug!("We have {} missed DA blocks", missed_da_blocks_count);
                        for i in 1..=missed_da_blocks_count {
                            let needed_da_block_height = last_used_l1_height + i;
                            let da_block = self
                                .da_service
                                .get_block_at(needed_da_block_height)
                                .await
                                .map_err(|e| anyhow!(e))?;

                            debug!("Created an empty L2 for L1={}", needed_da_block_height);
                            if let Err(e) = self.produce_l2_block(da_block, l1_fee_rate, L2BlockMode::Empty, &pg_pool, last_used_l1_height).await {
                                error!("Sequencer error: {}", e);
                            }
                        }
                        missed_da_blocks_count = 0;
                    }

                    let l1_fee_rate_range =
                        match get_l1_fee_rate_range::<C, Da>(self.storage.clone(), self.soft_confirmation_rule_enforcer.clone()) {
                            Ok(fee_rate_range) => fee_rate_range,
                            Err(e) => {
                                error!("Could not fetch L1 fee rate range: {}", e);
                                continue;
                            }
                        };
                    let l1_fee_rate = l1_fee_rate.clamp(*l1_fee_rate_range.start(), *l1_fee_rate_range.end());

                    let instant = Instant::now();
                    match self.produce_l2_block(da_block, l1_fee_rate, L2BlockMode::NotEmpty, &pg_pool, last_used_l1_height).await {
                        Ok((l1_block_number, state_diff_threshold_reached)) => {
                            // Set the next iteration's wait time to produce a block based on the
                            // previous block's execution time.
                            // This is mainly to make sure we account for the execution time to
                            // achieve consistent 2-second block production.
                            parent_block_exec_time = instant.elapsed();

                            last_used_l1_height = l1_block_number;

                            if da_commitment_tx.unbounded_send(state_diff_threshold_reached).is_err() {
                                error!("Commitment thread is dead!");
                            }
                        },
                        Err(e) => {
                            error!("Sequencer error: {}", e);
                        }
                    };
                }
            }
        }
    }

    async fn process_l1_block(
        &self,
        l1_block: <Da as DaService>::FilteredBlock,
    ) -> anyhow::Result<()> {
        let mut sequencer_commitments = Vec::<SequencerCommitment>::new();

        self.da_service
            .extract_relevant_blobs(&l1_block)
            .into_iter()
            .for_each(|mut tx| {
                let data = DaData::try_from_slice(tx.full_data());
                // Check for commitment
                if tx.sender().as_ref() == self.sequencer_pub_key.as_slice() {
                    if let Ok(DaData::SequencerCommitment(seq_com)) = data {
                        sequencer_commitments.push(seq_com);
                    } else {
                        tracing::warn!(
                            "Found broken DA data in block 0x{}: {:?}",
                            hex::encode(l1_block.hash()),
                            data
                        );
                    }
                }
            });

        let db_config = self.config.db_config.clone();

        for sequencer_commitment in sequencer_commitments {
            let l2_start = sequencer_commitment.l2_start_block_number;
            let l2_end = sequencer_commitment.l2_end_block_number;

            self.ledger_db
                .set_last_sequencer_commitment_l2_height(BatchNumber(l2_end))
                .map_err(|_| {
                    anyhow!("Sequencer: Failed to set last sequencer commitment L2 height")
                })?;

            self.ledger_db.delete_pending_commitment_l2_range(&(
                BatchNumber(l2_start),
                BatchNumber(l2_end),
            ))?;

            if let Some(db_config) = db_config.clone() {
                /*
                 * This would update the commitment status for this commitment
                 * Since it has already been included in a DA block.
                 */
                update_pgdb_commitment_status_by_range(
                    db_config,
                    l2_start,
                    l2_end,
                    CommitmentStatus::Mined,
                )
                .await?;
            }

            info!("Commitment confirmed. L2 range: #{}-{}", l2_start, l2_end);
        }

        Ok(())
    }

    fn get_best_transactions(
        &self,
    ) -> anyhow::Result<
        Box<dyn BestTransactions<Item = Arc<ValidPoolTransaction<EthPooledTransaction>>>>,
    > {
        let cfg = self.db_provider.cfg();
        let latest_header = self
            .db_provider
            .latest_header()
            .map_err(|e| anyhow!("Failed to get latest header: {}", e))?
            .ok_or(anyhow!("Latest header must always exist"))?
            .unseal();

        let base_fee = latest_header
            .next_block_base_fee(cfg.base_fee_params)
            .ok_or(anyhow!("Failed to get next block base fee"))?;

        let best_txs_with_base_fee = self
            .mempool
            .best_transactions_with_attributes(BestTransactionsAttributes::base_fee(base_fee));

        Ok(best_txs_with_base_fee)
    }

    /// Signs batch of messages with sovereign priv key turns them into a sov blob
    /// Returns a single sovereign transaction made up of multiple ethereum transactions
    fn make_blob(
        &mut self,
        raw_message: Vec<u8>,
        working_set: &mut WorkingSet<C>,
    ) -> anyhow::Result<Vec<u8>> {
        // if a batch failed need to refetch nonce
        // so sticking to fetching from state makes sense
        let nonce = self.get_nonce(working_set)?;
        // TODO: figure out what to do with sov-tx fields
        // chain id gas tip and gas limit

        let transaction =
            Transaction::<C>::new_signed_tx(&self.sov_tx_signer_priv_key, raw_message, 0, nonce);
        borsh::to_vec(&transaction).map_err(|e| anyhow!(e))
    }

    /// Signs necessary info and returns a BlockTemplate
    fn sign_soft_confirmation_batch(
        &mut self,
        soft_confirmation: UnsignedSoftConfirmationBatch,
        prev_soft_confirmation_hash: [u8; 32],
    ) -> anyhow::Result<SignedSoftConfirmationBatch> {
        let raw = borsh::to_vec(&soft_confirmation).map_err(|e| anyhow!(e))?;

        let hash = <C as sov_modules_api::Spec>::Hasher::digest(raw.as_slice()).into();

        let signature = self.sov_tx_signer_priv_key.sign(&raw);
        let pub_key = self.sov_tx_signer_priv_key.pub_key();
        Ok(SignedSoftConfirmationBatch::new(
            hash,
            prev_soft_confirmation_hash,
            soft_confirmation.da_slot_height(),
            soft_confirmation.da_slot_hash(),
            soft_confirmation.da_slot_txs_commitment(),
            soft_confirmation.l1_fee_rate(),
            soft_confirmation.txs(),
            soft_confirmation.deposit_data(),
            borsh::to_vec(&signature).map_err(|e| anyhow!(e))?,
            borsh::to_vec(&pub_key).map_err(|e| anyhow!(e))?,
            soft_confirmation.timestamp(),
        ))
    }

    /// Fetches nonce from state
    fn get_nonce(&self, working_set: &mut WorkingSet<C>) -> anyhow::Result<u64> {
        let accounts = Accounts::<C>::default();

        match accounts
            .get_account(self.sov_tx_signer_priv_key.pub_key(), working_set)
            .map_err(|e| anyhow!("Sequencer: Failed to get sov-account: {}", e))?
        {
            AccountExists { addr: _, nonce } => Ok(nonce),
            AccountEmpty => Ok(0),
        }
    }

    /// Creates a shared RpcContext with all required data.
    async fn create_rpc_context(&self) -> RpcContext<C> {
        let l2_force_block_tx = self.l2_force_block_tx.clone();
        let mut pg_pool = None;
        if let Some(pg_config) = self.config.db_config.clone() {
            pg_pool = match PostgresConnector::new(pg_config).await {
                Ok(pg_connector) => Some(Arc::new(pg_connector)),
                Err(e) => {
                    warn!("Failed to connect to postgres: {:?}", e);
                    None
                }
            };
        }
        RpcContext {
            mempool: self.mempool.clone(),
            deposit_mempool: self.deposit_mempool.clone(),
            l2_force_block_tx,
            storage: self.storage.clone(),
            test_mode: self.config.test_mode,
            pg_pool,
        }
    }

    /// Updates the given RpcModule with Sequencer methods.
    pub async fn register_rpc_methods(
        &self,
        mut rpc_methods: jsonrpsee::RpcModule<()>,
    ) -> Result<jsonrpsee::RpcModule<()>, jsonrpsee::core::RegisterMethodError> {
        let rpc_context = self.create_rpc_context().await;
        let rpc = create_rpc_module(rpc_context)?;
        rpc_methods.merge(rpc)?;
        Ok(rpc_methods)
    }

    pub async fn restore_mempool(
        &self,
        pg_connector: PostgresConnector,
    ) -> Result<(), anyhow::Error> {
        let mempool_txs = pg_connector.get_all_txs().await?;
        for tx in mempool_txs {
            let recovered =
                recover_raw_transaction(reth_primitives::Bytes::from(tx.tx.as_slice().to_vec()))?;
            let pooled_tx = EthPooledTransaction::from_recovered_pooled_transaction(recovered);

            let _ = self.mempool.add_external_transaction(pooled_tx).await?;
        }
        Ok(())
    }

    pub async fn sync_commitments_from_db(
        &self,
        pg_connector: PostgresConnector,
    ) -> Result<(), anyhow::Error> {
        let db_commitment = match pg_connector.get_last_commitment().await? {
            Some(comm) => comm,
            // ignore if postgres is out of sync
            None => return Ok(()),
        };
        let ledger_commitment_l2_height = self
            .ledger_db
            .get_last_sequencer_commitment_l2_height()?
            .unwrap_or_default();
        if ledger_commitment_l2_height.0 >= db_commitment.l2_end_height {
            return Ok(());
        }

        self.ledger_db
            .set_last_sequencer_commitment_l2_height(BatchNumber(db_commitment.l2_end_height))?;

        Ok(())
    }

    fn get_account_updates(&self) -> Result<Vec<ChangedAccount>, anyhow::Error> {
        let head = self
            .db_provider
            .last_block()?
            .expect("Unrecoverable: Head must exist");

        let addresses: HashSet<Address> = match head.transactions {
            reth_rpc_types::BlockTransactions::Full(ref txs) => {
                txs.iter().map(|tx| tx.from).collect()
            }
            _ => panic!("Block should have full transactions"),
        };

        let mut updates = vec![];

        for address in addresses {
            let account = self
                .db_provider
                .basic_account(address)?
                .expect("Account must exist");
            updates.push(ChangedAccount {
                address,
                nonce: account.nonce,
                balance: account.balance,
            });
        }

        Ok(updates)
    }

    fn merge_state_diffs(&self, old_diff: StateDiff, new_diff: StateDiff) -> StateDiff {
        let mut new_diff_map = HashMap::<Vec<u8>, Option<Vec<u8>>>::from_iter(old_diff);

        new_diff_map.extend(new_diff);
        new_diff_map.into_iter().collect()
    }
}

fn get_l1_fee_rate_range<C, Da>(
    storage: C::Storage,
    rule_enforcer: SoftConfirmationRuleEnforcer<C, Da::Spec>,
) -> Result<RangeInclusive<u128>, anyhow::Error>
where
    C: Context,
    Da: DaService,
{
    let mut working_set = WorkingSet::<C>::new(storage);

    rule_enforcer
        .get_next_min_max_l1_fee_rate(&mut working_set)
        .map_err(|e| anyhow::anyhow!("Error reading min max l1 fee rate: {}", e))
}

async fn da_block_monitor<Da>(da_service: Da, sender: mpsc::Sender<L1Data<Da>>, loop_interval: u64)
where
    Da: DaService + Clone,
{
    loop {
        let l1_data = match get_da_block_data(da_service.clone()).await {
            Ok(l1_data) => l1_data,
            Err(e) => {
                error!("Could not fetch L1 data, {}", e);
                continue;
            }
        };

        let _ = sender.send(l1_data).await;

        sleep(Duration::from_millis(loop_interval)).await;
    }
}

async fn get_da_block_data<Da>(da_service: Da) -> anyhow::Result<L1Data<Da>>
where
    Da: DaService,
{
    let last_finalized_height = match da_service.get_last_finalized_block_header().await {
        Ok(header) => header.height(),
        Err(e) => {
            return Err(anyhow!("Finalized L1 height: {}", e));
        }
    };

    let last_finalized_block = match da_service.get_block_at(last_finalized_height).await {
        Ok(block) => block,
        Err(e) => {
            return Err(anyhow!("Finalized L1 block: {}", e));
        }
    };

    debug!(
        "Sequencer: last finalized L1 height: {:?}",
        last_finalized_height
    );

    let l1_fee_rate = match da_service.get_fee_rate().await {
        Ok(fee_rate) => fee_rate,
        Err(e) => {
            return Err(anyhow!("L1 fee rate: {}", e));
        }
    };

    Ok((last_finalized_block, l1_fee_rate))
}

async fn insert_pgdb_commitment_info<Da>(
    db_config: SharedBackupDbConfig,
    tx_id: <Da as DaService>::TransactionId,
    l2_start: u64,
    l2_end: u64,
    merkle_root: [u8; 32],
    commitment_status: CommitmentStatus,
) -> anyhow::Result<()>
where
    Da: DaService,
{
    let pg_connector = match PostgresConnector::new(db_config).await {
        Ok(connector) => connector,
        Err(e) => {
            error!("Failed to connect to postgres: {:?}", e);
            return Ok(());
        }
    };
    // Insert or update commitment in Postgres
    pg_connector
        .insert_sequencer_commitment(
            Into::<[u8; 32]>::into(tx_id).to_vec(),
            l2_start as u32,
            l2_end as u32,
            merkle_root.to_vec(),
            commitment_status,
        )
        .await
        .map_err(|_| anyhow!("Sequencer: Failed to insert sequencer commitment"))?;

    Ok(())
}

async fn update_pgdb_commitment_status_by_range(
    db_config: SharedBackupDbConfig,
    l2_start: u64,
    l2_end: u64,
    commitment_status: CommitmentStatus,
) -> anyhow::Result<()> {
    let pg_connector = match PostgresConnector::new(db_config).await {
        Ok(connector) => connector,
        Err(e) => {
            error!("Failed to connect to postgres: {:?}", e);
            return Ok(());
        }
    };
    // Insert or update commitment in Postgres
    pg_connector
        .update_sequencer_commitment_by_range(l2_start as u32, l2_end as u32, commitment_status)
        .await
        .map_err(|_| anyhow!("Sequencer: Failed to update sequencer commitment status"))?;

    Ok(())
}<|MERGE_RESOLUTION|>--- conflicted
+++ resolved
@@ -628,15 +628,11 @@
                 .collect();
 
         let pending_commitments = self.ledger_db.get_pending_commitments_l2_range()?;
-<<<<<<< HEAD
+        debug!("Pending commitments: {:?}", pending_commitments);
         for l2_range in pending_commitments {
             if resubmission_skippable_commitments.contains(&l2_range) {
                 continue;
             }
-=======
-        debug!("Pending commitments: {:?}", pending_commitments);
-        for (l2_start, l2_end) in pending_commitments {
->>>>>>> 8c55e694
             let commitment_info = commitment_controller::CommitmentInfo {
                 l2_height_range: l2_range.0..=l2_range.1,
             };
