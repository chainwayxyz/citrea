--- conflicted
+++ resolved
@@ -42,15 +42,9 @@
 use sov_rollup_interface::zk::ZkvmHost;
 use sov_stf_runner::{InitVariant, RollupPublicKeys, RpcConfig};
 use tokio::sync::oneshot::channel as oneshot_channel;
-<<<<<<< HEAD
-use tokio::sync::Mutex;
-use tokio::time::sleep;
-use tracing::{debug, error, info, instrument, trace, warn};
-=======
 use tokio::sync::{mpsc, Mutex};
 use tokio::time::{sleep, Instant};
-use tracing::{debug, error, info, instrument, warn};
->>>>>>> 5441079a
+use tracing::{debug, error, info, instrument, trace, warn};
 
 use crate::commitment_controller;
 use crate::config::SequencerConfig;
@@ -564,89 +558,6 @@
         let inscription_queue = self.da_service.get_send_transaction_queue();
         let min_soft_confirmations_per_commitment =
             self.config.min_soft_confirmations_per_commitment;
-<<<<<<< HEAD
-        let db_config = self.config.db_config.clone();
-        tokio::spawn(async move {
-            while let Some(prev_l1_height) = da_height_rx.next().await {
-                debug!("Sequencer: new L1 block, checking if commitment should be submitted");
-
-                let commitment_info = commitment_controller::get_commitment_info(
-                    &ledger_db,
-                    min_soft_confirmations_per_commitment,
-                    prev_l1_height,
-                )
-                .unwrap(); // TODO unwrap()
-
-                if let Some(commitment_info) = commitment_info {
-                    debug!("Sequencer: enough soft confirmations to submit commitment");
-                    let l2_range_to_submit = commitment_info.l2_height_range.clone();
-
-                    // calculate exclusive range end
-                    let range_end = BatchNumber(l2_range_to_submit.end().0 + 1); // cannnot add u64 to BatchNumber directly
-
-                    let soft_confirmation_hashes = ledger_db
-                        .get_soft_batch_range(&(*l2_range_to_submit.start()..range_end))
-                        .unwrap() // TODO unwrap
-                        .iter()
-                        .map(|sb| sb.hash)
-                        .collect::<Vec<[u8; 32]>>();
-
-                    let commitment = commitment_controller::get_commitment(
-                        commitment_info.clone(),
-                        soft_confirmation_hashes,
-                    )
-                    .unwrap(); // TODO unwrap
-
-                    debug!("Sequencer: submitting commitment: {:?}", commitment);
-
-                    let blob = DaData::SequencerCommitment(commitment.clone())
-                        .try_to_vec()
-                        .map_err(|e| anyhow!(e))
-                        .unwrap(); // TODO unwrap
-                    let (notify, rx) = oneshot_channel();
-                    let request = BlobWithNotifier { blob, notify };
-                    inscription_queue
-                        .send(request)
-                        .expect("Bitcoin service already stopped");
-                    let tx_id = rx
-                        .await
-                        .expect("DA service is dead")
-                        .expect("send_transaction cannot fail");
-
-                    ledger_db
-                        .set_last_sequencer_commitment_l1_height(SlotNumber(
-                            commitment_info.l1_height_range.end().0,
-                        ))
-                        .expect("Sequencer: Failed to set last sequencer commitment L1 height");
-
-                    debug!("Commitment info: {:?}", commitment_info);
-                    let l1_start_height = commitment_info.l1_height_range.start().0;
-                    let l1_end_height = commitment_info.l1_height_range.end().0;
-                    let l2_start = l2_range_to_submit.start().0 as u32;
-                    let l2_end = l2_range_to_submit.end().0 as u32;
-                    if let Some(db_config) = db_config.clone() {
-                        match PostgresConnector::new(db_config).await {
-                            Ok(pg_connector) => {
-                                pg_connector
-                                    .insert_sequencer_commitment(
-                                        l1_start_height as u32,
-                                        l1_end_height as u32,
-                                        Into::<[u8; 32]>::into(tx_id).to_vec(),
-                                        commitment.l1_start_block_hash.to_vec(),
-                                        commitment.l1_end_block_hash.to_vec(),
-                                        l2_start,
-                                        l2_end,
-                                        commitment.merkle_root.to_vec(),
-                                        CommitmentStatus::Mempool,
-                                    )
-                                    .await
-                                    .expect("Sequencer: Failed to insert sequencer commitment");
-                            }
-                            Err(e) => {
-                                warn!("Failed to connect to postgres: {:?}", e);
-                            }
-                        }
-=======
         let commitment_info = commitment_controller::get_commitment_info(
             &self.ledger_db,
             min_soft_confirmations_per_commitment,
@@ -672,7 +583,7 @@
                 soft_confirmation_hashes,
             )?;
 
-            info!("Sequencer: submitting commitment: {:?}", commitment);
+            debug!("Sequencer: submitting commitment: {:?}", commitment);
 
             let blob = DaData::SequencerCommitment(commitment.clone())
                 .try_to_vec()
@@ -722,7 +633,6 @@
                     }
                     Err(e) => {
                         warn!("Failed to connect to postgres: {:?}", e);
->>>>>>> 5441079a
                     }
                 }
             }
