use std::cmp::Ordering;
use std::marker::PhantomData;
use std::net::SocketAddr;
use std::ops::RangeInclusive;
use std::sync::Arc;
use std::time::Duration;
use std::vec;

use anyhow::anyhow;
use borsh::ser::BorshSerialize;
use citrea_evm::{CallMessage, Evm, RlpEvmTransaction, MIN_TRANSACTION_GAS};
use citrea_stf::runtime::Runtime;
use digest::Digest;
use futures::channel::mpsc::{unbounded, UnboundedReceiver, UnboundedSender};
use futures::StreamExt;
use jsonrpsee::RpcModule;
use reth_primitives::{FromRecoveredPooledTransaction, IntoRecoveredTransaction, TxHash};
use reth_provider::BlockReaderIdExt;
use reth_transaction_pool::{
    BestTransactions, BestTransactionsAttributes, EthPooledTransaction, ValidPoolTransaction,
};
use shared_backup_db::{CommitmentStatus, PostgresConnector};
use soft_confirmation_rule_enforcer::SoftConfirmationRuleEnforcer;
use sov_accounts::Accounts;
use sov_accounts::Response::{AccountEmpty, AccountExists};
use sov_db::ledger_db::{LedgerDB, SlotCommit};
use sov_db::schema::types::{BatchNumber, SlotNumber};
use sov_modules_api::hooks::HookSoftConfirmationInfo;
use sov_modules_api::transaction::Transaction;
use sov_modules_api::{
    Context, EncodeCall, PrivateKey, SignedSoftConfirmationBatch, SlotData,
    UnsignedSoftConfirmationBatch, WorkingSet,
};
use sov_modules_stf_blueprint::StfBlueprintTrait;
use sov_rollup_interface::da::{BlockHeaderTrait, DaData, DaSpec};
use sov_rollup_interface::services::da::{BlobWithNotifier, DaService};
use sov_rollup_interface::stf::{SoftBatchReceipt, StateTransitionFunction};
use sov_rollup_interface::storage::HierarchicalStorageManager;
use sov_rollup_interface::zk::ZkvmHost;
use sov_stf_runner::{InitVariant, RollupPublicKeys, RpcConfig};
use tokio::sync::oneshot::channel as oneshot_channel;
use tokio::sync::{mpsc, Mutex};
use tokio::time::{sleep, Instant};
use tracing::{debug, error, info, instrument, warn};

use crate::commitment_controller;
use crate::config::SequencerConfig;
use crate::db_provider::DbProvider;
use crate::deposit_data_mempool::DepositDataMempool;
use crate::mempool::CitreaMempool;
use crate::rpc::{create_rpc_module, RpcContext};
use crate::utils::recover_raw_transaction;

type StateRoot<ST, Vm, Da> = <ST as StateTransitionFunction<Vm, Da>>::StateRoot;
/// Represents information about the current DA state.
///
/// Contains previous height, latest finalized block and fee rate.
type L1Data<Da> = (<Da as DaService>::FilteredBlock, u128);

pub struct CitreaSequencer<C, Da, Sm, Vm, Stf>
where
    C: Context,
    Da: DaService,
    Sm: HierarchicalStorageManager<Da::Spec>,
    Vm: ZkvmHost,
    Stf: StateTransitionFunction<Vm, Da::Spec, Condition = <Da::Spec as DaSpec>::ValidityCondition>
        + StfBlueprintTrait<C, Da::Spec, Vm>,
{
    da_service: Da,
    mempool: Arc<CitreaMempool<C>>,
    sov_tx_signer_priv_key: C::PrivateKey,
    l2_force_block_tx: UnboundedSender<()>,
    l2_force_block_rx: UnboundedReceiver<()>,
    db_provider: DbProvider<C>,
    storage: C::Storage,
    ledger_db: LedgerDB,
    config: SequencerConfig,
    stf: Stf,
    deposit_mempool: Arc<Mutex<DepositDataMempool>>,
    storage_manager: Sm,
    state_root: StateRoot<Stf, Vm, Da::Spec>,
    sequencer_pub_key: Vec<u8>,
    rpc_config: RpcConfig,
    soft_confirmation_rule_enforcer: SoftConfirmationRuleEnforcer<C, Da::Spec>,
}

enum L2BlockMode {
    Empty,
    NotEmpty,
}

impl<C, Da, Sm, Vm, Stf> CitreaSequencer<C, Da, Sm, Vm, Stf>
where
    C: Context,
    Da: DaService + Clone,
    Sm: HierarchicalStorageManager<Da::Spec>,
    Vm: ZkvmHost,
    Stf: StateTransitionFunction<
            Vm,
            Da::Spec,
            Condition = <Da::Spec as DaSpec>::ValidityCondition,
            PreState = Sm::NativeStorage,
            ChangeSet = Sm::NativeChangeSet,
        > + StfBlueprintTrait<C, Da::Spec, Vm>,
{
    #[allow(clippy::too_many_arguments)]
    pub fn new(
        da_service: Da,
        storage: C::Storage,
        config: SequencerConfig,
        stf: Stf,
        mut storage_manager: Sm,
        init_variant: InitVariant<Stf, Vm, Da::Spec>,
        public_keys: RollupPublicKeys,
        ledger_db: LedgerDB,
        rpc_config: RpcConfig,
    ) -> anyhow::Result<Self> {
        let (l2_force_block_tx, l2_force_block_rx) = unbounded();

        let prev_state_root = match init_variant {
            InitVariant::Initialized(state_root) => {
                debug!("Chain is already initialized. Skipping initialization.");
                state_root
            }
            InitVariant::Genesis(params) => {
                info!("No history detected. Initializing chain...",);
                let storage = storage_manager.create_storage_on_l2_height(0)?;
                let (genesis_root, initialized_storage) = stf.init_chain(storage, params);
                storage_manager.save_change_set_l2(0, initialized_storage)?;
                storage_manager.finalize_l2(0)?;
                info!(
                    "Chain initialization is done. Genesis root: 0x{}",
                    hex::encode(genesis_root.as_ref()),
                );
                genesis_root
            }
        };

        // used as client of reth's mempool
        let db_provider = DbProvider::new(storage.clone());

        let pool = CitreaMempool::new(db_provider.clone(), config.mempool_conf.clone())?;

        let deposit_mempool = Arc::new(Mutex::new(DepositDataMempool::new()));

        let sov_tx_signer_priv_key = C::PrivateKey::try_from(&hex::decode(&config.private_key)?)?;

        let soft_confirmation_rule_enforcer =
            SoftConfirmationRuleEnforcer::<C, <Da as DaService>::Spec>::default();

        Ok(Self {
            da_service,
            mempool: Arc::new(pool),
            sov_tx_signer_priv_key,
            l2_force_block_tx,
            l2_force_block_rx,
            db_provider,
            storage,
            ledger_db,
            config,
            stf,
            deposit_mempool,
            storage_manager,
            state_root: prev_state_root,
            sequencer_pub_key: public_keys.sequencer_public_key,
            rpc_config,
            soft_confirmation_rule_enforcer,
        })
    }

    pub async fn start_rpc_server(
        &self,
        channel: Option<tokio::sync::oneshot::Sender<SocketAddr>>,
        methods: RpcModule<()>,
    ) -> anyhow::Result<()> {
        let methods = self.register_rpc_methods(methods).await?;

        let listen_address = SocketAddr::new(
            self.rpc_config
                .bind_host
                .parse()
                .map_err(|e| anyhow!("Failed to parse bind host: {}", e))?,
            self.rpc_config.bind_port,
        );

        let max_connections = self.rpc_config.max_connections;

        let _handle = tokio::spawn(async move {
            let server = jsonrpsee::server::ServerBuilder::default()
                .max_connections(max_connections)
                .build([listen_address].as_ref())
                .await;

            match server {
                Ok(server) => {
                    let bound_address = match server.local_addr() {
                        Ok(address) => address,
                        Err(e) => {
                            error!("{}", e);
                            return;
                        }
                    };
                    if let Some(channel) = channel {
                        if let Err(e) = channel.send(bound_address) {
                            error!("Could not send bound_address {}: {}", bound_address, e);
                            return;
                        }
                    }
                    info!("Starting RPC server at {} ", &bound_address);

                    let _server_handle = server.start(methods);
                    futures::future::pending::<()>().await;
                }
                Err(e) => {
                    error!("Could not start RPC server: {}", e);
                }
            }
        });
        Ok(())
    }

    #[allow(clippy::too_many_arguments)]
    async fn dry_run_transactions(
        &mut self,
        transactions: Box<
            dyn BestTransactions<Item = Arc<ValidPoolTransaction<EthPooledTransaction>>>,
        >,
        pub_key: &[u8],
        state_root: <Stf as StateTransitionFunction<Vm, <Da as DaService>::Spec>>::StateRoot,
        prestate: <Sm as HierarchicalStorageManager<<Da as DaService>::Spec>>::NativeStorage,
        da_block_header: <<Da as DaService>::Spec as DaSpec>::BlockHeader,
        mut signed_batch: SignedSoftConfirmationBatch,
        l2_block_mode: L2BlockMode,
    ) -> anyhow::Result<(Vec<RlpEvmTransaction>, Vec<TxHash>)> {
        match self.stf.begin_soft_batch(
            pub_key,
            &state_root,
            prestate.clone(),
            Default::default(),
            &da_block_header,
            &mut signed_batch,
        ) {
            (Ok(()), batch_workspace) => {
                let block_gas_limit = self.db_provider.cfg().block_gas_limit;

                let mut working_set_to_discard = batch_workspace.checkpoint().to_revertable();

                let evm = Evm::<C>::default();

                // while cumulative_gas_used <= 30_000_000 - 21000 {
                match l2_block_mode {
                    L2BlockMode::NotEmpty => {
                        let mut all_txs = vec![];

                        for evm_tx in transactions {
                            let rlp_tx = RlpEvmTransaction {
                                rlp: evm_tx
                                    .to_recovered_transaction()
                                    .into_signed()
                                    .envelope_encoded()
                                    .to_vec(),
                            };

                            let call_txs = CallMessage {
                                txs: vec![rlp_tx.clone()],
                            };
                            let raw_message = <Runtime<C, Da::Spec> as EncodeCall<
                                citrea_evm::Evm<C>,
                            >>::encode_call(call_txs);
                            let signed_blob =
                                self.make_blob(raw_message, &mut working_set_to_discard)?;

                            let txs = vec![signed_blob.clone()];

                            let (batch_workspace, _) = self
                                .stf
                                .apply_soft_batch_txs(txs.clone(), working_set_to_discard);

                            working_set_to_discard = batch_workspace;

                            let last_tx =
                                evm.get_last_pending_transaction(&mut working_set_to_discard);

                            if let Some(last_tx) = last_tx {
                                if last_tx.hash() == *evm_tx.hash() {
                                    all_txs.push(rlp_tx);
                                }

                                if last_tx.cumulative_gas_used()
                                    >= block_gas_limit - MIN_TRANSACTION_GAS
                                {
                                    break;
                                }
                            }
                        }

                        // before finalize we can get tx hashes that failed due to L1 fees.
                        // nasty hack to access state
                        let l1_fee_failed_txs = evm
                            .get_l1_fee_failed_txs(&mut working_set_to_discard.accessory_state());

                        Ok((all_txs, l1_fee_failed_txs))
                    }
                    L2BlockMode::Empty => Ok((vec![], vec![])),
                }
            }
            (Err(err), batch_workspace) => {
                warn!(
                    "DryRun: Failed to apply soft confirmation hook: {:?} \n reverting batch workspace",
                    err
                );
                batch_workspace.revert();
                Err(anyhow!(
                    "DryRun: Failed to apply begin soft confirmation hook: {:?}",
                    err
                ))
            }
        }
    }

    #[instrument(level = "debug", skip_all, err, ret)]
    async fn produce_l2_block(
        &mut self,
        da_block: <Da as DaService>::FilteredBlock,
        l1_fee_rate: u128,
        l2_block_mode: L2BlockMode,
        pg_pool: &Option<PostgresConnector>,
        last_used_l1_height: &mut u64,
    ) -> anyhow::Result<()> {
        let da_height = da_block.header().height();
        let (l2_height, l1_height) = match self
            .ledger_db
            .get_head_soft_batch()
            .map_err(|e| anyhow!("Failed to get head soft batch: {}", e))?
        {
            Some((l2_height, sb)) => (l2_height.0 + 1, sb.da_slot_height),
            None => (0, da_height),
        };
        anyhow::ensure!(
            l1_height == da_height || l1_height + 1 == da_height,
            "Sequencer: L1 height mismatch, expected {da_height} (or {da_height}-1), got {l1_height}",
        );

        let timestamp = chrono::Local::now().timestamp() as u64;
        let pub_key = self
            .sov_tx_signer_priv_key
            .pub_key()
            .try_to_vec()
            .map_err(Into::<anyhow::Error>::into)?;

        let deposit_data = self
            .deposit_mempool
            .lock()
            .await
            .fetch_deposits(self.config.deposit_mempool_fetch_limit);

        let batch_info = HookSoftConfirmationInfo {
            da_slot_height: da_block.header().height(),
            da_slot_hash: da_block.header().hash().into(),
            da_slot_txs_commitment: da_block.header().txs_commitment().into(),
            pre_state_root: self.state_root.clone().as_ref().to_vec(),
            deposit_data: deposit_data.clone(),
            pub_key,
            l1_fee_rate,
            timestamp,
        };
        // initially create sc info and call begin soft confirmation hook with it
        let mut signed_batch: SignedSoftConfirmationBatch = batch_info.clone().into();

        let prestate = self
            .storage_manager
            .create_storage_on_l2_height(l2_height)
            .map_err(Into::<anyhow::Error>::into)?;
        info!(
            "Applying soft batch on DA block: {}",
            hex::encode(da_block.header().hash().into())
        );

        let pub_key = signed_batch.pub_key().clone();

        let evm_txs = self.get_best_transactions()?;

        // Dry running transactions would basically allow for figuring out a list of
        // all transactions that would fit into the current block and the list of transactions
        // which do not have enough balance to pay for the L1 fee.
        let (txs_to_run, l1_fee_failed_txs) = self
            .dry_run_transactions(
                evm_txs,
                &pub_key,
                self.state_root.clone(),
                prestate.clone(),
                da_block.header().clone(),
                signed_batch.clone(),
                l2_block_mode,
            )
            .await?;

        let prestate = self
            .storage_manager
            .create_storage_on_l2_height(l2_height)
            .map_err(Into::<anyhow::Error>::into)?;

        // Execute the selected transactions
        match self.stf.begin_soft_batch(
            &pub_key,
            &self.state_root,
            prestate.clone(),
            Default::default(),
            da_block.header(),
            &mut signed_batch,
        ) {
            (Ok(()), mut batch_workspace) => {
<<<<<<< HEAD
                // if there's going to be system txs somewhere other than the beginning of the block
                // TODO: Handle system txs gas usage in the middle and end of the block
                let system_tx_gas_usage = self
                    .db_provider
                    .evm
                    .get_pending_txs_cumulative_gas_used(&mut batch_workspace);

                let rlp_txs = match l2_block_mode {
                    L2BlockMode::Empty => vec![],
                    L2BlockMode::NotEmpty => self.get_best_transactions(system_tx_gas_usage)?,
                };

                debug!(
                    "Sequencer: publishing block with {} transactions",
                    rlp_txs.len()
                );
                let call_txs = CallMessage { txs: rlp_txs };
=======
                tracing::error!("we are out of tx selection!");

                let call_txs = CallMessage { txs: txs_to_run };
>>>>>>> 4c2507e1
                let raw_message =
                    <Runtime<C, Da::Spec> as EncodeCall<citrea_evm::Evm<C>>>::encode_call(call_txs);
                let signed_blob = self.make_blob(raw_message, &mut batch_workspace)?;
                let txs = vec![signed_blob.clone()];

                let (batch_workspace, tx_receipts) =
                    self.stf.apply_soft_batch_txs(txs.clone(), batch_workspace);

                // create the unsigned batch with the txs then sign th sc
                let unsigned_batch = UnsignedSoftConfirmationBatch::new(
                    da_block.header().height(),
                    da_block.header().hash().into(),
                    da_block.header().txs_commitment().into(),
                    self.state_root.clone().as_ref().to_vec(),
                    txs,
                    deposit_data.clone(),
                    l1_fee_rate,
                    timestamp,
                );

                let mut signed_soft_batch = self.sign_soft_confirmation_batch(unsigned_batch)?;

                let (batch_receipt, checkpoint) = self.stf.end_soft_batch(
                    self.sequencer_pub_key.as_ref(),
                    &mut signed_soft_batch,
                    tx_receipts,
                    batch_workspace,
                );

                // Finalize soft confirmation
                let slot_result = self.stf.finalize_soft_batch(
                    batch_receipt,
                    checkpoint,
                    prestate,
                    &mut signed_soft_batch,
                );

                if slot_result.state_root.as_ref() == self.state_root.as_ref() {
                    debug!("Max L2 blocks per L1 is reached for the current L1 block. State root is the same as before, skipping");
                    // TODO: Check if below is legit
                    self.storage_manager
                        .save_change_set_l2(l2_height, slot_result.change_set)?;

                    tracing::debug!("Finalizing l2 height: {:?}", l2_height);
                    self.storage_manager.finalize_l2(l2_height)?;
                    return Ok(());
                }

                info!(
                    "State root after applying slot: {:?}",
                    slot_result.state_root
                );

                let mut data_to_commit = SlotCommit::new(da_block.clone());
                for receipt in slot_result.batch_receipts {
                    data_to_commit.add_batch(receipt);
                }

                // TODO: This will be a single receipt once we have apply_soft_batch.
                let batch_receipt = data_to_commit.batch_receipts()[0].clone();

                let next_state_root = slot_result.state_root;

                let soft_batch_receipt = SoftBatchReceipt::<_, _, Da::Spec> {
                    pre_state_root: self.state_root.as_ref().to_vec(),
                    post_state_root: next_state_root.as_ref().to_vec(),
                    phantom_data: PhantomData::<u64>,
                    batch_hash: batch_receipt.batch_hash,
                    da_slot_hash: da_block.header().hash(),
                    da_slot_height: da_block.header().height(),
                    da_slot_txs_commitment: da_block.header().txs_commitment(),
                    tx_receipts: batch_receipt.tx_receipts,
                    soft_confirmation_signature: signed_soft_batch.signature().to_vec(),
                    pub_key: signed_soft_batch.pub_key().to_vec(),
                    deposit_data,
                    l1_fee_rate: signed_soft_batch.l1_fee_rate(),
                    timestamp: signed_soft_batch.timestamp(),
                };

                // TODO: this will only work for mock da
                // when https://github.com/Sovereign-Labs/sovereign-sdk/issues/1218
                // is merged, rpc will access up to date storage then we won't need to finalize rigth away.
                // however we need much better DA + finalization logic here
                self.storage_manager
                    .save_change_set_l2(l2_height, slot_result.change_set)?;

                tracing::debug!("Finalizing l2 height: {:?}", l2_height);
                self.storage_manager.finalize_l2(l2_height)?;

                self.state_root = next_state_root;

                self.ledger_db.commit_soft_batch(soft_batch_receipt, true)?;

                let mut txs_to_remove = self.db_provider.last_block_tx_hashes()?;
                txs_to_remove.extend(l1_fee_failed_txs);

                self.mempool.remove_transactions(txs_to_remove.clone());

                if let Some(pg_pool) = pg_pool.clone() {
                    // TODO: Is this okay? I'm not sure because we have a loop in this and I can't do async in spawn_blocking
                    tokio::spawn(async move {
                        let txs = txs_to_remove
                            .iter()
                            .map(|tx_hash| tx_hash.to_vec())
                            .collect::<Vec<Vec<u8>>>();
                        if let Err(e) = pg_pool.delete_txs_by_tx_hashes(txs).await {
                            warn!("Failed to remove txs from mempool: {:?}", e);
                        }
                    });
                }

                // connect L1 and L2 height
                self.ledger_db.extend_l2_range_of_l1_slot(
                    SlotNumber(da_block.header().height()),
                    BatchNumber(l2_height),
                )?;

                *last_used_l1_height = da_block.header().height();
            }
            (Err(err), batch_workspace) => {
                warn!(
                    "Failed to apply soft confirmation hook: {:?} \n reverting batch workspace",
                    err
                );
                batch_workspace.revert();
                return Err(anyhow!(
                    "Failed to apply begin soft confirmation hook: {:?}",
                    err
                ));
            }
        }
        Ok(())
    }

    async fn submit_commitment(&self, prev_l1_height: u64) -> anyhow::Result<()> {
        debug!("Sequencer: new L1 block, checking if commitment should be submitted");
        let inscription_queue = self.da_service.get_send_transaction_queue();
        let min_soft_confirmations_per_commitment =
            self.config.min_soft_confirmations_per_commitment;
        let commitment_info = commitment_controller::get_commitment_info(
            &self.ledger_db,
            min_soft_confirmations_per_commitment,
            prev_l1_height,
        )?;

        if let Some(commitment_info) = commitment_info {
            debug!("Sequencer: enough soft confirmations to submit commitment");
            let l2_range_to_submit = commitment_info.l2_height_range.clone();

            // calculate exclusive range end
            let range_end = BatchNumber(l2_range_to_submit.end().0 + 1); // cannnot add u64 to BatchNumber directly

            let soft_confirmation_hashes = self
                .ledger_db
                .get_soft_batch_range(&(*l2_range_to_submit.start()..range_end))?
                .iter()
                .map(|sb| sb.hash)
                .collect::<Vec<[u8; 32]>>();

            let commitment = commitment_controller::get_commitment(
                commitment_info.clone(),
                soft_confirmation_hashes,
            )?;

            info!("Sequencer: submitting commitment: {:?}", commitment);

            let blob = DaData::SequencerCommitment(commitment.clone())
                .try_to_vec()
                .map_err(|e| anyhow!(e))?;
            let (notify, rx) = oneshot_channel();
            let request = BlobWithNotifier { blob, notify };
            inscription_queue
                .send(request)
                .map_err(|_| anyhow!("Bitcoin service already stopped!"))?;
            let tx_id = rx
                .await
                .map_err(|_| anyhow!("DA service is dead!"))?
                .map_err(|_| anyhow!("Send transaction cannot fail"))?;

            self.ledger_db
                .set_last_sequencer_commitment_l1_height(SlotNumber(
                    commitment_info.l1_height_range.end().0,
                ))
                .map_err(|_| {
                    anyhow!("Sequencer: Failed to set last sequencer commitment L1 height")
                })?;

            warn!("Commitment info: {:?}", commitment_info);
            let l1_start_height = commitment_info.l1_height_range.start().0;
            let l1_end_height = commitment_info.l1_height_range.end().0;
            let l2_start = l2_range_to_submit.start().0 as u32;
            let l2_end = l2_range_to_submit.end().0 as u32;
            if let Some(db_config) = self.config.db_config.clone() {
                match PostgresConnector::new(db_config).await {
                    Ok(pg_connector) => {
                        pg_connector
                            .insert_sequencer_commitment(
                                l1_start_height as u32,
                                l1_end_height as u32,
                                Into::<[u8; 32]>::into(tx_id).to_vec(),
                                commitment.l1_start_block_hash.to_vec(),
                                commitment.l1_end_block_hash.to_vec(),
                                l2_start,
                                l2_end,
                                commitment.merkle_root.to_vec(),
                                CommitmentStatus::Mempool,
                            )
                            .await
                            .map_err(|_| {
                                anyhow!("Sequencer: Failed to insert sequencer commitment")
                            })?;
                    }
                    Err(e) => {
                        warn!("Failed to connect to postgres: {:?}", e);
                    }
                }
            }
        }
        Ok(())
    }

    #[instrument(level = "trace", skip(self), err, ret)]
    pub async fn run(&mut self) -> Result<(), anyhow::Error> {
        // TODO: hotfix for mock da
        self.da_service
            .get_block_at(1)
            .await
            .map_err(|e| anyhow!(e))?;

        // If connected to offchain db first check if the commitments are in sync
        let mut pg_pool = None;
        if let Some(db_config) = self.config.db_config.clone() {
            pg_pool = match PostgresConnector::new(db_config).await {
                Ok(pg_connector) => {
                    match self.compare_commitments_from_db(pg_connector.clone()).await {
                        Ok(()) => info!("Sequencer: Commitments are in sync"),
                        Err(e) => {
                            warn!("Sequencer: Offchain db error: {:?}", e);
                        }
                    }
                    match self.restore_mempool(pg_connector.clone()).await {
                        Ok(()) => info!("Sequencer: Mempool restored"),
                        Err(e) => {
                            warn!("Sequencer: Mempool restore error: {:?}", e);
                        }
                    }
                    Some(pg_connector)
                }
                Err(e) => {
                    warn!("Failed to connect to postgres: {:?}", e);
                    None
                }
            };
        }

        // Initialize our knowledge of the state of the DA-layer
        let fee_rate_range = get_l1_fee_rate_range::<C, Da>(
            self.storage.clone(),
            self.soft_confirmation_rule_enforcer.clone(),
        )?;
        let (mut last_finalized_block, mut l1_fee_rate) =
            match get_da_block_data(self.da_service.clone(), fee_rate_range).await {
                Ok(l1_data) => l1_data,
                Err(e) => {
                    error!("{}", e);
                    return Err(e);
                }
            };
        let mut last_finalized_height = last_finalized_block.header().height();

        let mut last_used_l1_height = match self.ledger_db.get_head_soft_batch() {
            Ok(Some((_, sb))) => sb.da_slot_height,
            Ok(None) => last_finalized_height, // starting for the first time
            Err(e) => {
                return Err(anyhow!("previous L1 height: {}", e));
            }
        };

        debug!("Sequencer: prev L1 height: {:?}", last_used_l1_height);

        // Setup required workers to update our knowledge of the DA layer every 2 seconds.
        let (da_height_update_tx, mut da_height_update_rx) = mpsc::channel(1);
        let (da_commitment_tx, mut da_commitment_rx) = unbounded::<u64>();
        let da_monitor = da_block_monitor(
            self.da_service.clone(),
            self.storage.clone(),
            self.soft_confirmation_rule_enforcer.clone(),
            da_height_update_tx,
            self.config.da_update_interval_ms,
        );
        tokio::pin!(da_monitor);

        let target_block_time = Duration::from_millis(self.config.block_production_interval_ms);
        let mut parent_block_exec_time = Duration::from_secs(0);

        // In case the sequencer falls behind on DA blocks, we need to produce at least 1
        // empty block per DA block. Which means that we have to keep count of missed blocks
        // and only resume normal operations once the sequencer has caught up.
        let mut missed_da_blocks_count = 0;

        loop {
            let mut interval = tokio::time::interval(target_block_time - parent_block_exec_time);
            // The first ticket completes immediately.
            // See: https://docs.rs/tokio/latest/tokio/time/struct.Interval.html#method.tick
            interval.tick().await;

            tokio::select! {
                // Run the DA monitor worker
                _ = &mut da_monitor => {},
                // Receive updates from DA layer worker.
                l1_data = da_height_update_rx.recv() => {
                    // Stop receiving updates from DA layer until we have caught up.
                    if missed_da_blocks_count > 0 {
                        continue;
                    }
                    if let Some(l1_data) = l1_data {
                        (last_finalized_block, l1_fee_rate) = l1_data;
                        last_finalized_height = last_finalized_block.header().height();

                        if last_finalized_block.header().height() > last_used_l1_height {
                            let skipped_blocks = last_finalized_height - last_used_l1_height - 1;
                            if skipped_blocks > 0 {
                                // This shouldn't happen. If it does, then we should produce at least 1 block for the blocks in between
                                warn!(
                                    "Sequencer is falling behind on L1 blocks by {:?} blocks",
                                    skipped_blocks
                                );

                                // Missed DA blocks means that we produce n - 1 empty blocks, 1 per missed DA block.
                                missed_da_blocks_count = skipped_blocks;
                            }
                        }

                        if let Err(e) = self.maybe_submit_commitment(da_commitment_tx.clone(), last_finalized_height, last_used_l1_height).await {
                            error!("Sequencer error: {}", e);
                        }
                    }
                },
                prev_l1_height = da_commitment_rx.select_next_some() => {
                    if let Err(e) = self.submit_commitment(prev_l1_height).await {
                        error!("Failed to submit commitment: {}", e);
                    }
                },
                // If sequencer is in test mode, it will build a block every time it receives a message
                // The RPC from which the sender can be called is only registered for test mode. This means
                // that evey though we check the receiver here, it'll never be "ready" to be consumed unless in test mode.
                _ = self.l2_force_block_rx.next(), if self.config.test_mode => {
                    if missed_da_blocks_count > 0 {
                        for _ in 1..=missed_da_blocks_count {
                            let needed_da_block_height = last_used_l1_height + 1;
                            let da_block = self
                                .da_service
                                .get_block_at(needed_da_block_height)
                                .await
                                .map_err(|e| anyhow!(e))?;

                            if let Err(e) = self.produce_l2_block(da_block, l1_fee_rate, L2BlockMode::Empty, &pg_pool, &mut last_used_l1_height).await {
                                error!("Sequencer error: {}", e);
                            }
                        }
                        missed_da_blocks_count = 0;
                    }

                    if let Err(e) = self.produce_l2_block(last_finalized_block.clone(), l1_fee_rate, L2BlockMode::NotEmpty, &pg_pool, &mut last_used_l1_height).await {
                        error!("Sequencer error: {}", e);
                    }
                },
                // If sequencer is in production mode, it will build a block every 2 seconds
                _ = interval.tick(), if !self.config.test_mode => {
                    // By default, we produce a non-empty block IFF we were caught up all the way to
                    // last_finalized_block. If there are missed DA blocks, we start producing
                    // empty blocks at ~2 second rate, 1 L2 block per respective missed DA block
                    // until we know we caught up with L1.
                    let mut l2_block_mode = L2BlockMode::NotEmpty;
                    let da_block = last_finalized_block.clone();

                    if missed_da_blocks_count > 0 {
                        l2_block_mode = L2BlockMode::Empty;
                        for _ in 1..=missed_da_blocks_count {
                            let needed_da_block_height = last_used_l1_height + 1;
                            let da_block = self
                                .da_service
                                .get_block_at(needed_da_block_height)
                                .await
                                .map_err(|e| anyhow!(e))?;

                            if let Err(e) = self.produce_l2_block(da_block, l1_fee_rate, L2BlockMode::Empty, &pg_pool, &mut last_used_l1_height).await {
                                error!("Sequencer error: {}", e);
                            }
                        }
                        missed_da_blocks_count = 0;
                    }

                    let instant = Instant::now();
                    match self.produce_l2_block(da_block, l1_fee_rate, l2_block_mode, &pg_pool, &mut last_used_l1_height).await {
                        Ok(_) => {
                            // Set the next iteration's wait time to produce a block based on the
                            // previous block's execution time.
                            // This is mainly to make sure we account for the execution time to
                            // achieve consistent 2-second block production.
                            parent_block_exec_time = instant.elapsed();
                        },
                        Err(e) => {
                            error!("Sequencer error: {}", e);
                        }
                    }
                }
            }
        }
    }

    fn get_best_transactions(
        &self,
    ) -> anyhow::Result<
        Box<dyn BestTransactions<Item = Arc<ValidPoolTransaction<EthPooledTransaction>>>>,
    > {
        let cfg = self.db_provider.cfg();
        let latest_header = self
            .db_provider
            .latest_header()
            .map_err(|e| anyhow!("Failed to get latest header: {}", e))?
            .ok_or(anyhow!("Latest header must always exist"))?
            .unseal();

        let base_fee = latest_header
            .next_block_base_fee(cfg.base_fee_params)
            .ok_or(anyhow!("Failed to get next block base fee"))?;

        let best_txs_with_base_fee = self
            .mempool
            .best_transactions_with_attributes(BestTransactionsAttributes::base_fee(base_fee));

        Ok(best_txs_with_base_fee)
    }

    /// Signs batch of messages with sovereign priv key turns them into a sov blob
    /// Returns a single sovereign transaction made up of multiple ethereum transactions
    fn make_blob(
        &mut self,
        raw_message: Vec<u8>,
        working_set: &mut WorkingSet<C>,
    ) -> anyhow::Result<Vec<u8>> {
        // if a batch failed need to refetch nonce
        // so sticking to fetching from state makes sense
        let nonce = self.get_nonce(working_set)?;
        // TODO: figure out what to do with sov-tx fields
        // chain id gas tip and gas limit

        Transaction::<C>::new_signed_tx(&self.sov_tx_signer_priv_key, raw_message, 0, nonce)
            .try_to_vec()
            .map_err(|e| anyhow!(e))
    }

    /// Signs necessary info and returns a BlockTemplate
    fn sign_soft_confirmation_batch(
        &mut self,
        soft_confirmation: UnsignedSoftConfirmationBatch,
    ) -> anyhow::Result<SignedSoftConfirmationBatch> {
        let raw = soft_confirmation.try_to_vec().map_err(|e| anyhow!(e))?;

        let hash = <C as sov_modules_api::Spec>::Hasher::digest(raw.as_slice()).into();

        let signature = self.sov_tx_signer_priv_key.sign(&raw);

        Ok(SignedSoftConfirmationBatch::new(
            hash,
            soft_confirmation.da_slot_height(),
            soft_confirmation.da_slot_hash(),
            soft_confirmation.da_slot_txs_commitment(),
            soft_confirmation.pre_state_root(),
            soft_confirmation.l1_fee_rate(),
            soft_confirmation.txs(),
            soft_confirmation.deposit_data(),
            signature.try_to_vec().map_err(|e| anyhow!(e))?,
            self.sov_tx_signer_priv_key
                .pub_key()
                .try_to_vec()
                .map_err(|e| anyhow!(e))?,
            soft_confirmation.timestamp(),
        ))
    }

    /// Fetches nonce from state
    fn get_nonce(&self, working_set: &mut WorkingSet<C>) -> anyhow::Result<u64> {
        let accounts = Accounts::<C>::default();

        match accounts
            .get_account(self.sov_tx_signer_priv_key.pub_key(), working_set)
            .map_err(|e| anyhow!("Sequencer: Failed to get sov-account: {}", e))?
        {
            AccountExists { addr: _, nonce } => Ok(nonce),
            AccountEmpty => Ok(0),
        }
    }

    /// Creates a shared RpcContext with all required data.
    async fn create_rpc_context(&self) -> RpcContext<C> {
        let l2_force_block_tx = self.l2_force_block_tx.clone();
        let mut pg_pool = None;
        if let Some(pg_config) = self.config.db_config.clone() {
            pg_pool = match PostgresConnector::new(pg_config).await {
                Ok(pg_connector) => Some(Arc::new(pg_connector)),
                Err(e) => {
                    warn!("Failed to connect to postgres: {:?}", e);
                    None
                }
            };
        }
        RpcContext {
            mempool: self.mempool.clone(),
            deposit_mempool: self.deposit_mempool.clone(),
            l2_force_block_tx,
            storage: self.storage.clone(),
            test_mode: self.config.test_mode,
            pg_pool,
        }
    }

    /// Updates the given RpcModule with Sequencer methods.
    pub async fn register_rpc_methods(
        &self,
        mut rpc_methods: jsonrpsee::RpcModule<()>,
    ) -> Result<jsonrpsee::RpcModule<()>, jsonrpsee::core::Error> {
        let rpc_context = self.create_rpc_context().await;
        let rpc = create_rpc_module(rpc_context)?;
        rpc_methods.merge(rpc)?;
        Ok(rpc_methods)
    }

    pub async fn restore_mempool(
        &self,
        pg_connector: PostgresConnector,
    ) -> Result<(), anyhow::Error> {
        let mempool_txs = pg_connector.get_all_txs().await?;
        for tx in mempool_txs {
            let recovered =
                recover_raw_transaction(reth_primitives::Bytes::from(tx.tx.as_slice().to_vec()))?;
            let pooled_tx = EthPooledTransaction::from_recovered_pooled_transaction(recovered);

            let _ = self.mempool.add_external_transaction(pooled_tx).await?;
        }
        Ok(())
    }

    pub async fn compare_commitments_from_db(
        &self,
        pg_connector: PostgresConnector,
    ) -> Result<(), anyhow::Error> {
        let ledger_commitment_l1_height =
            self.ledger_db.get_last_sequencer_commitment_l1_height()?;

        let commitment = pg_connector.get_last_commitment().await?;
        // check if last commitment in db matches sequencer's last commitment
        match commitment {
            Some(db_commitment) => {
                // this means that the last commitment in the db is not the same as the sequencer's last commitment
                if db_commitment.l1_end_height as u64
                    > ledger_commitment_l1_height.unwrap_or(SlotNumber(0)).0
                {
                    self.ledger_db
                        .set_last_sequencer_commitment_l1_height(SlotNumber(
                            db_commitment.l1_end_height as u64,
                        ))?
                }
                Ok(())
            }
            None => Ok(()),
        }
    }

    async fn maybe_submit_commitment(
        &self,
        da_commitment_tx: UnboundedSender<u64>,
        last_finalized_height: u64,
        last_used_l1_height: u64,
    ) -> anyhow::Result<()> {
        let commit_up_to = match last_finalized_height.cmp(&last_used_l1_height) {
            Ordering::Less => {
                panic!("DA L1 height is less than Ledger finalized height. DA L1 height: {}, Finalized height: {}", last_finalized_height, last_used_l1_height);
            }
            Ordering::Equal => None,
            Ordering::Greater => {
                let commit_up_to = last_finalized_height - 1;
                Some(commit_up_to)
            }
        };

        if let Some(commit_up_to) = commit_up_to {
            if da_commitment_tx.unbounded_send(commit_up_to).is_err() {
                error!("Commitment thread is dead!");
            }
        }
        Ok(())
    }
}

fn get_l1_fee_rate_range<C, Da>(
    storage: C::Storage,
    rule_enforcer: SoftConfirmationRuleEnforcer<C, Da::Spec>,
) -> Result<RangeInclusive<u128>, anyhow::Error>
where
    C: Context,
    Da: DaService,
{
    let mut working_set = WorkingSet::<C>::new(storage);

    rule_enforcer
        .get_next_min_max_l1_fee_rate(&mut working_set)
        .map_err(|e| anyhow::anyhow!("Error reading min max l1 fee rate: {}", e))
}

async fn da_block_monitor<C, Da>(
    da_service: Da,
    storage: C::Storage,
    rule_enforcer: SoftConfirmationRuleEnforcer<C, Da::Spec>,
    sender: mpsc::Sender<L1Data<Da>>,
    loop_interval: u64,
) where
    C: Context,
    Da: DaService + Clone,
{
    loop {
        let l1_fee_rate_range =
            match get_l1_fee_rate_range::<C, Da>(storage.clone(), rule_enforcer.clone()) {
                Ok(fee_rate_range) => fee_rate_range,
                Err(e) => {
                    error!("Could not fetch L1 fee rate range: {}", e);
                    continue;
                }
            };
        let l1_data = match get_da_block_data(da_service.clone(), l1_fee_rate_range).await {
            Ok(l1_data) => l1_data,
            Err(e) => {
                error!("Could not fetch L1 data, {}", e);
                continue;
            }
        };

        let _ = sender.send(l1_data).await;

        sleep(Duration::from_millis(loop_interval)).await;
    }
}

async fn get_da_block_data<Da>(
    da_service: Da,
    l1_fee_rate_range: RangeInclusive<u128>,
) -> anyhow::Result<L1Data<Da>>
where
    Da: DaService,
{
    let last_finalized_height = match da_service.get_last_finalized_block_header().await {
        Ok(header) => header.height(),
        Err(e) => {
            return Err(anyhow!("Finalized height: {}", e));
        }
    };

    let last_finalized_block = match da_service.get_block_at(last_finalized_height).await {
        Ok(block) => block,
        Err(e) => {
            return Err(anyhow!("Finalized block: {}", e));
        }
    };

    debug!(
        "Sequencer: last finalized height: {:?}",
        last_finalized_height
    );

    let l1_fee_rate = match da_service.get_fee_rate().await {
        Ok(fee_rate) => fee_rate,
        Err(e) => {
            return Err(anyhow!("L1 fee rate: {}", e));
        }
    };
    let l1_fee_rate = l1_fee_rate.clamp(*l1_fee_rate_range.start(), *l1_fee_rate_range.end());

    Ok((last_finalized_block, l1_fee_rate))
}<|MERGE_RESOLUTION|>--- conflicted
+++ resolved
@@ -410,29 +410,9 @@
             &mut signed_batch,
         ) {
             (Ok(()), mut batch_workspace) => {
-<<<<<<< HEAD
-                // if there's going to be system txs somewhere other than the beginning of the block
-                // TODO: Handle system txs gas usage in the middle and end of the block
-                let system_tx_gas_usage = self
-                    .db_provider
-                    .evm
-                    .get_pending_txs_cumulative_gas_used(&mut batch_workspace);
-
-                let rlp_txs = match l2_block_mode {
-                    L2BlockMode::Empty => vec![],
-                    L2BlockMode::NotEmpty => self.get_best_transactions(system_tx_gas_usage)?,
-                };
-
-                debug!(
-                    "Sequencer: publishing block with {} transactions",
-                    rlp_txs.len()
-                );
-                let call_txs = CallMessage { txs: rlp_txs };
-=======
                 tracing::error!("we are out of tx selection!");
 
                 let call_txs = CallMessage { txs: txs_to_run };
->>>>>>> 4c2507e1
                 let raw_message =
                     <Runtime<C, Da::Spec> as EncodeCall<citrea_evm::Evm<C>>>::encode_call(call_txs);
                 let signed_blob = self.make_blob(raw_message, &mut batch_workspace)?;
