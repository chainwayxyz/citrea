--- conflicted
+++ resolved
@@ -357,29 +357,6 @@
     pub async fn build_block(&mut self) -> Result<(), anyhow::Error> {
         // best txs with base fee
         // get base fee from last blocks => header => next base fee() function
-        let cfg: citrea_evm::EvmChainConfig = self.db_provider.cfg();
-
-<<<<<<< HEAD
-        loop {
-            if (self.l2_force_block_rx.next().await).is_some() {
-                // best txs with base fee
-                // get base fee from last blocks => header => next base fee() function
-=======
-        let latest_header = self
-            .db_provider
-            .latest_header()
-            .expect("Failed to get latest header")
-            .expect("Latest header must always exist")
-            .unseal();
->>>>>>> be491b98
-
-        let base_fee = latest_header
-            .next_block_base_fee(cfg.base_fee_params)
-            .expect("Failed to get next block base fee");
-
-        let best_txs_with_base_fee = self
-            .mempool
-            .best_transactions_with_attributes(BestTransactionsAttributes::base_fee(base_fee));
 
         let mut prev_l1_height = self
             .ledger_db
@@ -400,38 +377,12 @@
 
         debug!("Sequencer: prev L1 height: {:?}", prev_l1_height);
 
-<<<<<<< HEAD
-                let new_da_block = match last_finalized_height.cmp(&prev_l1_height) {
-                    Ordering::Less => {
-                        panic!("DA L1 height is less than Ledger finalized height");
-                    }
-                    Ordering::Equal => None,
-                    Ordering::Greater => {
-                        // Compare if there is no skip
-                        if last_finalized_height - prev_l1_height > 1 {
-                            // This shouldn't happen. If it does, then we should produce at least 1 block for the blocks in between
-                            for skipped_height in (prev_l1_height + 1)..last_finalized_height {
-                                debug!(
-                                    "Sequencer: publishing empty L2 for skipped L1 block: {:?}",
-                                    skipped_height
-                                );
-                                let da_block =
-                                    self.da_service.get_block_at(skipped_height).await.unwrap();
-                                self.produce_l2_block(da_block, l1_fee_rate, true).await?;
-                            }
-                        }
-                        let prev_l1_height = last_finalized_height - 1;
-                        Some(prev_l1_height)
-                    }
-                };
-=======
         let last_finalized_height = self
             .da_service
             .get_last_finalized_block_header()
             .await
             .unwrap()
             .height();
->>>>>>> be491b98
 
         debug!(
             "Sequencer: last finalized height: {:?}",
@@ -455,7 +406,7 @@
                             skipped_height
                         );
                         let da_block = self.da_service.get_block_at(skipped_height).await.unwrap();
-                        self.produce_l2_block(da_block, l1_fee_rate, vec![]).await?;
+                        self.produce_l2_block(da_block, l1_fee_rate, true).await?;
                     }
                 }
                 let prev_l1_height = last_finalized_height - 1;
@@ -514,45 +465,13 @@
             // TODO: this is where we would include forced transactions from the new L1 block
         }
 
-        // TODO: implement block builder instead of just including every transaction in order
-        let mut cumulative_gas_used = 0;
-        let rlp_txs: Vec<RlpEvmTransaction> = best_txs_with_base_fee
-            .into_iter()
-            .filter(|tx| {
-                // Don't include transactions that exceed the block gas limit
-                let tx_gas_limit = tx.transaction.gas_limit();
-                let fits_into_block = cumulative_gas_used + tx_gas_limit <= cfg.block_gas_limit;
-                if fits_into_block {
-                    cumulative_gas_used += tx_gas_limit
-                }
-                fits_into_block
-            })
-            .map(|tx| {
-                tx.to_recovered_transaction()
-                    .into_signed()
-                    .envelope_encoded()
-                    .to_vec()
-            })
-            .map(|rlp| RlpEvmTransaction { rlp })
-            .collect();
-
         let last_finalized_block = self
             .da_service
             .get_block_at(last_finalized_height)
             .await
             .unwrap();
 
-<<<<<<< HEAD
-                let last_finalized_block = self
-                    .da_service
-                    .get_block_at(last_finalized_height)
-                    .await
-                    .unwrap();
-
-                self.produce_l2_block(last_finalized_block, l1_fee_rate, false)
-                    .await?;
-=======
-        self.produce_l2_block(last_finalized_block, l1_fee_rate, rlp_txs)
+        self.produce_l2_block(last_finalized_block, l1_fee_rate, false)
             .await?;
         Ok(())
     }
@@ -574,7 +493,6 @@
             loop {
                 sleep(Duration::from_secs(2)).await;
                 self.build_block().await?;
->>>>>>> be491b98
             }
         }
     }
