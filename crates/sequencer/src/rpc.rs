--- conflicted
+++ resolved
@@ -1,4 +1,3 @@
-use std::path::PathBuf;
 use std::sync::Arc;
 
 use citrea_evm::Evm;
@@ -31,7 +30,6 @@
 
 pub(crate) fn create_rpc_module<C: sov_modules_api::Context>(
     rpc_context: RpcContext<C>,
-    da_db_path: Option<PathBuf>,
 ) -> Result<RpcModule<RpcContext<C>>, RpcError> {
     let test_mode = rpc_context.test_mode;
     let mut rpc = RpcModule::new(rpc_context);
@@ -80,26 +78,6 @@
             })?;
             Ok::<(), ErrorObjectOwned>(())
         })?;
-<<<<<<< HEAD
-
-        let da_db_path = da_db_path.expect("DA DB should be set");
-        rpc.register_async_method("da_publishBlock", move |_, _ctx| {
-            let mock_db_path = da_db_path.clone();
-            async move {
-                info!("Sequencer: da_publishBlock");
-                let da = MockDaService::new(MockAddress::from([0; 32]), &mock_db_path);
-                da.publish_test_block().await.map_err(|e| {
-                    ErrorObjectOwned::owned(
-                        INTERNAL_ERROR_CODE,
-                        INTERNAL_ERROR_MSG,
-                        Some(format!("Could not publish mock-da block: {e}")),
-                    )
-                })?;
-                Ok::<(), ErrorObjectOwned>(())
-            }
-        })?;
-=======
->>>>>>> 4ee257e9
     }
 
     rpc.register_async_method("eth_getTransactionByHash", |parameters, ctx| async move {
