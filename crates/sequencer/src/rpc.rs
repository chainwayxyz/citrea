--- conflicted
+++ resolved
@@ -53,9 +53,8 @@
     })?;
 
     if test_mode {
-<<<<<<< HEAD
-        rpc.register_async_method("eth_publishBatch", |_, ctx| async move {
-            info!("Sequencer: eth_publishBatch");
+        rpc.register_async_method("citrea_testPublishBlock", |_, ctx| async move {
+            info!("Sequencer: citrea_testPublishBlock");
             ctx.l2_force_block_tx.unbounded_send(()).map_err(|e| {
                 ErrorObjectOwned::owned(
                     INTERNAL_ERROR_CODE,
@@ -63,11 +62,6 @@
                     Some(format!("Could not send L2 force block transaction: {e}")),
                 )
             })?;
-=======
-        rpc.register_async_method("citrea_testPublishBlock", |_, ctx| async move {
-            info!("Sequencer: citrea_testPublishBlock");
-            ctx.l2_force_block_tx.unbounded_send(()).unwrap();
->>>>>>> a774bb44
             Ok::<(), ErrorObjectOwned>(())
         })?;
     }
