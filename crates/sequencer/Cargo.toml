--- conflicted
+++ resolved
@@ -40,14 +40,11 @@
 revm = { workspace = true }
 
 deadpool-postgres = { workspace = true }
+hyper = { workspace = true }
 schnellru = "0.2.1"
-<<<<<<< HEAD
+tokio = { workspace = true }
+tower = { workspace = true }
 tower-http = { workspace = true }
-tower = { workspace = true }
-hyper = { workspace = true }
-=======
-tokio = { workspace = true }
->>>>>>> d1c81ce0
 
 citrea-evm = { path = "../evm", features = ["native"] }
 sov-db = { path = "../sovereign-sdk/full-node/db/sov-db" }
