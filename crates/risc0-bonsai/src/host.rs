--- conflicted
+++ resolved
@@ -14,8 +14,7 @@
 use sov_db::ledger_db::{LedgerDB, ProvingServiceLedgerOps};
 use sov_risc0_adapter::guest::Risc0Guest;
 use sov_rollup_interface::zk::{Proof, Zkvm, ZkvmHost};
-<<<<<<< HEAD
-use tracing::{debug, error, info, instrument, trace, warn};
+use tracing::{error, info, warn};
 
 type StarkSessionId = String;
 type SnarkSessionId = String;
@@ -37,59 +36,6 @@
     /// Recovered session
     pub session: BonsaiSession,
 }
-
-/// Requests to bonsai client. Each variant represents its own method.
-#[derive(Clone)]
-enum BonsaiRequest {
-    UploadImg {
-        image_id: String,
-        buf: Vec<u8>,
-        notify: Sender<bool>,
-    },
-    UploadInput {
-        buf: Vec<u8>,
-        notify: Sender<String>,
-    },
-    Download {
-        url: String,
-        notify: Sender<Vec<u8>>,
-    },
-    CreateSession {
-        img_id: String,
-        input_id: String,
-        assumptions: Vec<String>,
-        notify: Sender<bonsai_sdk::blocking::SessionId>,
-    },
-    CreateSnark {
-        session: bonsai_sdk::blocking::SessionId,
-        notify: Sender<bonsai_sdk::blocking::SnarkId>,
-    },
-    Status {
-        session: bonsai_sdk::blocking::SessionId,
-        notify: Sender<bonsai_sdk::responses::SessionStatusRes>,
-    },
-    SnarkStatus {
-        session: bonsai_sdk::blocking::SnarkId,
-        notify: Sender<bonsai_sdk::responses::SnarkStatusRes>,
-    },
-}
-
-/// A wrapper around Bonsai SDK to handle tokio runtime inside another tokio runtime.
-/// See https://stackoverflow.com/a/62536772.
-#[derive(Clone)]
-struct BonsaiClient {
-    queue: std::sync::mpsc::Sender<BonsaiRequest>,
-    _join_handle: Arc<std::thread::JoinHandle<()>>,
-}
-
-impl BonsaiClient {
-    fn from_parts(api_url: String, api_key: String, risc0_version: &str) -> Self {
-        macro_rules! unwrap_bonsai_response {
-            ($response:expr, $client_loop:lifetime, $queue_loop:lifetime) => (
-                match $response {
-                    Ok(r) => r,
-=======
-use tracing::{error, info, warn};
 
 macro_rules! retry_backoff_bonsai {
     ($bonsai_call:expr) => {
@@ -102,7 +48,6 @@
                 let response = $bonsai_call;
                 match response {
                     Ok(r) => Ok(r),
->>>>>>> 3441722f
                     Err(e) => {
                         use ::bonsai_sdk::SdkErr::*;
                         match e {
@@ -192,11 +137,12 @@
         self.last_input_id = Some(input_id);
     }
 
-    fn receipt_loop(&self, session: &str, client: &BonsaiClient) -> Result<Vec<u8>, anyhow::Error> {
+    fn receipt_loop(&self, session: &str, client: &Client) -> Result<Vec<u8>, anyhow::Error> {
         let session = bonsai_sdk::blocking::SessionId::new(session.to_owned());
         loop {
             // handle error
-            let res = client.status(&session);
+            let res =
+                retry_backoff_bonsai!(session.status(client)).expect("Failed to fetch status; qed");
 
             if res.status == "RUNNING" {
                 tracing::info!(
@@ -214,7 +160,10 @@
                     .expect("API error, missing receipt on completed session");
 
                 tracing::info!("Receipt URL: {}", receipt_url);
-                break Ok(client.download(receipt_url));
+
+                let receipt_buf = retry_backoff_bonsai!(client.download(receipt_url.as_str()))
+                    .expect("Failed to download receipt; qed");
+                break Ok(receipt_buf);
             } else {
                 return Err(anyhow!(
                     "Workflow exited: {} with error message: {}",
@@ -243,7 +192,8 @@
             None => {
                 let client = self.client.as_ref().unwrap();
                 let session = bonsai_sdk::blocking::SessionId::new(stark_session.to_string());
-                client.create_snark(&session)
+                retry_backoff_bonsai!(client.create_snark(session.uuid.clone()))
+                    .expect("Failed to create snark session; qed")
             }
         };
 
@@ -260,7 +210,8 @@
         let client = self.client.as_ref().unwrap();
         let receipt: Receipt = bincode::deserialize(&receipt_buf).unwrap();
         loop {
-            let res = client.snark_status(&snark_session);
+            let res = retry_backoff_bonsai!(snark_session.status(client))
+                .expect("Failed to fetch status; qed");
             match res.status.as_str() {
                 "RUNNING" => {
                     tracing::info!("Current status: {} - continue polling...", res.status,);
@@ -364,8 +315,14 @@
             };
 
             // Start a session running the prover
-<<<<<<< HEAD
-            let session = client.create_session(hex::encode(self.image_id), input_id, vec![]);
+            // execute only is set to false because we run bonsai only when proving
+            let session = retry_backoff_bonsai!(client.create_session(
+                hex::encode(self.image_id),
+                input_id.clone(),
+                vec![],
+                false
+            ))
+            .expect("Failed to create session; qed");
             let stark_session = RecoveredBonsaiSession {
                 id: 0,
                 session: BonsaiSession::StarkSession(session.uuid.clone()),
@@ -374,49 +331,6 @@
                 .expect("Bonsai host should be able to serialize bonsai sessions");
             self.ledger_db
                 .add_pending_proving_session(serialized_stark_session.clone())?;
-=======
-            // execute only is set to false because we run bonsai only when proving
-            let session = retry_backoff_bonsai!(client.create_session(
-                hex::encode(self.image_id),
-                input_id.clone(),
-                vec![],
-                false
-            ))
-            .expect("Failed to create session; qed");
-            tracing::info!("Session created: {}", session.uuid);
-            let receipt = loop {
-                // handle error
-                let res = retry_backoff_bonsai!(session.status(client))
-                    .expect("Failed to fetch status; qed");
-
-                if res.status == "RUNNING" {
-                    tracing::info!(
-                        "Current status: {} - state: {} - continue polling...",
-                        res.status,
-                        res.state.unwrap_or_default()
-                    );
-                    std::thread::sleep(Duration::from_secs(15));
-                    continue;
-                }
-                if res.status == "SUCCEEDED" {
-                    // Download the receipt, containing the output
-                    let receipt_url = res
-                        .receipt_url
-                        .expect("API error, missing receipt on completed session");
-
-                    tracing::info!("Receipt URL: {}", receipt_url);
-                    if let Some(stats) = res.stats {
-                        tracing::info!(
-                            "User cycles: {} - Total cycles: {} - Segments: {}",
-                            stats.cycles,
-                            stats.total_cycles,
-                            stats.segments,
-                        );
-                    }
-
-                    let receipt_buf = retry_backoff_bonsai!(client.download(receipt_url.as_str()))
-                        .expect("Failed to download receipt; qed");
->>>>>>> 3441722f
 
             tracing::info!("Session created: {}", session.uuid);
 
@@ -427,35 +341,9 @@
             let snark_session = retry_backoff_bonsai!(client.create_snark(session.uuid.clone()))
                 .expect("Failed to create snark session; qed");
 
-<<<<<<< HEAD
             // Remove the stark session as it is finished
             self.ledger_db
                 .remove_pending_proving_session(serialized_stark_session.clone())?;
-=======
-            tracing::info!("SNARK session created: {}", snark_session.uuid);
-
-            loop {
-                let res = retry_backoff_bonsai!(snark_session.status(client))
-                    .expect("Failed to fetch status; qed");
-                match res.status.as_str() {
-                    "RUNNING" => {
-                        tracing::info!("Current status: {} - continue polling...", res.status,);
-                        std::thread::sleep(Duration::from_secs(15));
-                        continue;
-                    }
-                    "SUCCEEDED" => {
-                        let snark_receipt = match res.output {
-                            Some(output) => output,
-                            None => {
-                                return Err(anyhow!(
-                                    "SNARK session succeeded but no output was provided"
-                                ))
-                            }
-                        };
-                        tracing::info!("Snark proof!: {snark_receipt:?}");
-
-                        // now we convert the snark_receipt to a full receipt
->>>>>>> 3441722f
 
             tracing::info!("SNARK session created: {}", snark_session.uuid);
 
