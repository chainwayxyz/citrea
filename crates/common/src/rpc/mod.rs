//! Common RPC crate provides helper methods that are needed in rpc servers
use std::time::Duration;

use hyper::Method;
use jsonrpsee::core::RegisterMethodError;
use jsonrpsee::server::middleware::http::ProxyGetRequestLayer;
use jsonrpsee::types::error::{INTERNAL_ERROR_CODE, INTERNAL_ERROR_MSG};
use jsonrpsee::types::ErrorObjectOwned;
use jsonrpsee::RpcModule;
use sov_db::ledger_db::{LedgerDB, SharedLedgerOps};
use sov_db::schema::types::BatchNumber;
use tower_http::cors::{Any, CorsLayer};

// Exit early if head_batch_num is below this threshold
const BLOCK_NUM_THRESHOLD: u64 = 2;

/// Register the healthcheck rpc
pub fn register_healthcheck_rpc<T: Send + Sync + 'static>(
    rpc_methods: &mut RpcModule<T>,
    ledger_db: LedgerDB,
) -> Result<(), RegisterMethodError> {
    let mut rpc = RpcModule::new(ledger_db);

    rpc.register_async_method("health_check", |_, ledger_db, _| async move {
        let error = |msg: &str| {
            ErrorObjectOwned::owned(
                INTERNAL_ERROR_CODE,
                INTERNAL_ERROR_MSG,
                Some(msg.to_string()),
            )
        };

        let Some((BatchNumber(head_batch_num), _)) = ledger_db
            .get_head_soft_confirmation()
            .map_err(|err| error(&format!("Failed to get head soft batch: {}", err)))?
        else {
            return Ok::<(), ErrorObjectOwned>(());
        };

        // TODO: if the first blocks are not being produced properly, this might cause healthcheck to always return Ok
        if head_batch_num < BLOCK_NUM_THRESHOLD {
            return Ok::<(), ErrorObjectOwned>(());
        }

        let soft_batches = ledger_db
            .get_soft_confirmation_range(
                &(BatchNumber(head_batch_num - 1)..BatchNumber(head_batch_num + 1)),
            )
            .map_err(|err| error(&format!("Failed to get soft batch range: {}", err)))?;

<<<<<<< HEAD
            let soft_batches = ledger_db
                .get_soft_confirmation_range(
                    &(BatchNumber(head_batch_num - 1)..=BatchNumber(head_batch_num)),
                )
                .map_err(|err| {
                    ErrorObjectOwned::owned(
                        INTERNAL_ERROR_CODE,
                        INTERNAL_ERROR_MSG,
                        Some(format!("Failed to get soft batch range: {}", err)),
                    )
                })?;
            let block_time_s = soft_batches[1].timestamp - soft_batches[0].timestamp;
            tokio::time::sleep(Duration::from_millis(block_time_s * 1500)).await;
=======
        let block_time_s = (soft_batches[1].timestamp - soft_batches[0].timestamp).max(1);
        tokio::time::sleep(Duration::from_millis(block_time_s * 1500)).await;
>>>>>>> 3ba5ac03

        let (new_head_batch_num, _) = ledger_db
            .get_head_soft_confirmation()
            .map_err(|err| error(&format!("Failed to get head soft batch: {}", err)))?
            .unwrap();
        if new_head_batch_num > BatchNumber(head_batch_num) {
            Ok::<(), ErrorObjectOwned>(())
        } else {
            Err(error("Block number is not increasing"))
        }
    })?;

    rpc_methods.merge(rpc)
}

/// Returns health check proxy layer to be used as http middleware
pub fn get_healthcheck_proxy_layer() -> ProxyGetRequestLayer {
    ProxyGetRequestLayer::new("/health", "health_check").unwrap()
}

/// Returns cors layer to be used as http middleware
pub fn get_cors_layer() -> CorsLayer {
    CorsLayer::new()
        .allow_methods([Method::GET, Method::POST, Method::OPTIONS])
        .allow_origin(Any)
        .allow_headers(Any)
}<|MERGE_RESOLUTION|>--- conflicted
+++ resolved
@@ -44,28 +44,12 @@
 
         let soft_batches = ledger_db
             .get_soft_confirmation_range(
-                &(BatchNumber(head_batch_num - 1)..BatchNumber(head_batch_num + 1)),
+                &(BatchNumber(head_batch_num - 1)..=BatchNumber(head_batch_num)),
             )
             .map_err(|err| error(&format!("Failed to get soft batch range: {}", err)))?;
 
-<<<<<<< HEAD
-            let soft_batches = ledger_db
-                .get_soft_confirmation_range(
-                    &(BatchNumber(head_batch_num - 1)..=BatchNumber(head_batch_num)),
-                )
-                .map_err(|err| {
-                    ErrorObjectOwned::owned(
-                        INTERNAL_ERROR_CODE,
-                        INTERNAL_ERROR_MSG,
-                        Some(format!("Failed to get soft batch range: {}", err)),
-                    )
-                })?;
-            let block_time_s = soft_batches[1].timestamp - soft_batches[0].timestamp;
-            tokio::time::sleep(Duration::from_millis(block_time_s * 1500)).await;
-=======
         let block_time_s = (soft_batches[1].timestamp - soft_batches[0].timestamp).max(1);
         tokio::time::sleep(Duration::from_millis(block_time_s * 1500)).await;
->>>>>>> 3ba5ac03
 
         let (new_head_batch_num, _) = ledger_db
             .get_head_soft_confirmation()
