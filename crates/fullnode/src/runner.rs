use std::collections::{HashMap, VecDeque};
use std::net::SocketAddr;
use std::sync::Arc;

use anyhow::bail;
use backoff::future::retry as retry_backoff;
use backoff::ExponentialBackoffBuilder;
use citrea_primitives::types::SoftConfirmationHash;
use citrea_primitives::{get_da_block_at_height, L1BlockCache};
use jsonrpsee::core::client::Error as JsonrpseeError;
use jsonrpsee::server::{BatchRequestConfig, ServerBuilder};
use jsonrpsee::RpcModule;
use sequencer_client::{GetSoftConfirmationResponse, SequencerClient};
use sov_db::ledger_db::NodeLedgerOps;
use sov_db::schema::types::{BatchNumber, SlotNumber};
use sov_modules_api::Context;
use sov_modules_stf_blueprint::StfBlueprintTrait;
use sov_rollup_interface::da::{BlockHeaderTrait, DaSpec};
use sov_rollup_interface::fork::ForkManager;
use sov_rollup_interface::services::da::{DaService, SlotData};
use sov_rollup_interface::spec::SpecId;
pub use sov_rollup_interface::stf::BatchReceipt;
use sov_rollup_interface::stf::StateTransitionFunction;
use sov_rollup_interface::storage::HierarchicalStorageManager;
use sov_rollup_interface::zk::{Zkvm, ZkvmHost};
use sov_stf_runner::{InitVariant, RollupPublicKeys, RpcConfig, RunnerConfig};
use tokio::select;
use tokio::sync::{broadcast, mpsc, oneshot, Mutex};
use tokio::time::{sleep, Duration};
use tracing::{debug, error, info, instrument};

use crate::da_block_handler::L1BlockHandler;

type StateRoot<ST, Vm, Da> = <ST as StateTransitionFunction<Vm, Da>>::StateRoot;

/// Citrea's own STF runner implementation.
pub struct CitreaFullnode<Stf, Sm, Da, Vm, C, DB>
where
    Da: DaService,
    Vm: ZkvmHost + Zkvm,
    Sm: HierarchicalStorageManager<Da::Spec>,
    Stf: StateTransitionFunction<Vm, Da::Spec, Condition = <Da::Spec as DaSpec>::ValidityCondition>
        + StfBlueprintTrait<C, Da::Spec, Vm>,
    C: Context,
    DB: NodeLedgerOps + Clone,
{
    start_l2_height: u64,
    da_service: Arc<Da>,
    stf: Stf,
    storage_manager: Sm,
    ledger_db: DB,
    state_root: StateRoot<Stf, Vm, Da::Spec>,
    batch_hash: SoftConfirmationHash,
    rpc_config: RpcConfig,
    sequencer_client: SequencerClient,
    sequencer_pub_key: Vec<u8>,
    sequencer_da_pub_key: Vec<u8>,
    prover_da_pub_key: Vec<u8>,
    phantom: std::marker::PhantomData<C>,
    include_tx_body: bool,
    code_commitments_by_spec: HashMap<SpecId, Vm::CodeCommitment>,
    accept_public_input_as_proven: bool,
    l1_block_cache: Arc<Mutex<L1BlockCache<Da>>>,
    sync_blocks_count: u64,
    fork_manager: ForkManager,
    soft_confirmation_tx: broadcast::Sender<u64>,
}

impl<Stf, Sm, Da, Vm, C, DB> CitreaFullnode<Stf, Sm, Da, Vm, C, DB>
where
    Da: DaService<Error = anyhow::Error>,
    Vm: ZkvmHost + Zkvm,
    <Vm as Zkvm>::CodeCommitment: Send,
    Sm: HierarchicalStorageManager<Da::Spec>,
    Stf: StateTransitionFunction<
            Vm,
            Da::Spec,
            Condition = <Da::Spec as DaSpec>::ValidityCondition,
            PreState = Sm::NativeStorage,
            ChangeSet = Sm::NativeChangeSet,
        > + StfBlueprintTrait<C, Da::Spec, Vm>,
    C: Context + Send + Sync,
    DB: NodeLedgerOps + Clone + Send + Sync + 'static,
{
    /// Creates a new `StateTransitionRunner`.
    ///
    /// If a previous state root is provided, uses that as the starting point
    /// for execution. Otherwise, initializes the chain using the provided
    /// genesis config.
    #[allow(clippy::too_many_arguments)]
    pub fn new(
        runner_config: RunnerConfig,
        public_keys: RollupPublicKeys,
        rpc_config: RpcConfig,
        da_service: Arc<Da>,
        ledger_db: DB,
        stf: Stf,
        mut storage_manager: Sm,
        init_variant: InitVariant<Stf, Vm, Da::Spec>,
        code_commitments_by_spec: HashMap<SpecId, Vm::CodeCommitment>,
        fork_manager: ForkManager,
        soft_confirmation_tx: broadcast::Sender<u64>,
    ) -> Result<Self, anyhow::Error> {
        let (prev_state_root, prev_batch_hash) = match init_variant {
            InitVariant::Initialized((state_root, batch_hash)) => {
                debug!("Chain is already initialized. Skipping initialization.");
                (state_root, batch_hash)
            }
            InitVariant::Genesis(params) => {
                info!("No history detected. Initializing chain...");
                let storage = storage_manager.create_storage_on_l2_height(0)?;
                let (genesis_root, initialized_storage) = stf.init_chain(storage, params);
                storage_manager.save_change_set_l2(0, initialized_storage)?;
                storage_manager.finalize_l2(0)?;
                ledger_db.set_l2_genesis_state_root(&genesis_root)?;
                info!(
                    "Chain initialization is done. Genesis root: 0x{}",
                    hex::encode(genesis_root.as_ref()),
                );
                (genesis_root, [0; 32])
            }
        };

        let start_l2_height = ledger_db.get_next_items_numbers().soft_confirmation_number;

        Ok(Self {
            start_l2_height,
            da_service,
            stf,
            storage_manager,
            ledger_db,
            state_root: prev_state_root,
            batch_hash: prev_batch_hash,
            rpc_config,
            sequencer_client: SequencerClient::new(runner_config.sequencer_client_url),
            sequencer_pub_key: public_keys.sequencer_public_key,
            sequencer_da_pub_key: public_keys.sequencer_da_pub_key,
            prover_da_pub_key: public_keys.prover_da_pub_key,
            phantom: std::marker::PhantomData,
            include_tx_body: runner_config.include_tx_body,
            code_commitments_by_spec,
            accept_public_input_as_proven: runner_config
                .accept_public_input_as_proven
                .unwrap_or(false),
            sync_blocks_count: runner_config.sync_blocks_count,
            l1_block_cache: Arc::new(Mutex::new(L1BlockCache::new())),
            fork_manager,
            soft_confirmation_tx,
        })
    }

    /// Starts a RPC server with provided rpc methods.
    pub async fn start_rpc_server(
        &self,
        methods: RpcModule<()>,
        channel: Option<oneshot::Sender<SocketAddr>>,
    ) {
        let bind_host = match self.rpc_config.bind_host.parse() {
            Ok(bind_host) => bind_host,
            Err(e) => {
                error!("Failed to parse bind host: {}", e);
                return;
            }
        };
        let listen_address = SocketAddr::new(bind_host, self.rpc_config.bind_port);

        let max_connections = self.rpc_config.max_connections;
        let max_subscriptions_per_connection = self.rpc_config.max_subscriptions_per_connection;
        let max_request_body_size = self.rpc_config.max_request_body_size;
        let max_response_body_size = self.rpc_config.max_response_body_size;
        let batch_requests_limit = self.rpc_config.batch_requests_limit;

        let middleware = tower::ServiceBuilder::new()
            .layer(citrea_common::rpc::get_cors_layer())
            .layer(citrea_common::rpc::get_healthcheck_proxy_layer());

        let _handle = tokio::spawn(async move {
            let server = ServerBuilder::default()
                .max_connections(max_connections)
                .max_subscriptions_per_connection(max_subscriptions_per_connection)
                .max_request_body_size(max_request_body_size)
                .max_response_body_size(max_response_body_size)
                .set_batch_request_config(BatchRequestConfig::Limit(batch_requests_limit))
                .set_http_middleware(middleware)
                .build([listen_address].as_ref())
                .await;

            match server {
                Ok(server) => {
                    let bound_address = match server.local_addr() {
                        Ok(address) => address,
                        Err(e) => {
                            error!("{}", e);
                            return;
                        }
                    };
                    if let Some(channel) = channel {
                        if let Err(e) = channel.send(bound_address) {
                            error!("Could not send bound_address {}: {}", bound_address, e);
                            return;
                        }
                    }
                    info!("Starting RPC server at {} ", &bound_address);

                    let _server_handle = server.start(methods);
                    futures::future::pending::<()>().await;
                }
                Err(e) => {
                    error!("Could not start RPC server: {}", e);
                }
            }
        });
    }

    async fn process_l2_block(
        &mut self,
        l2_height: u64,
        soft_confirmation: GetSoftConfirmationResponse,
        current_l1_block: Da::FilteredBlock,
    ) -> anyhow::Result<()> {
        info!(
            "Running soft confirmation batch #{} with hash: 0x{} on DA block #{}",
            l2_height,
            hex::encode(soft_confirmation.hash),
            current_l1_block.header().height()
        );

        if self.batch_hash != soft_confirmation.prev_hash {
            bail!("Previous hash mismatch at height: {}", l2_height);
        }

        let pre_state = self
            .storage_manager
            .create_storage_on_l2_height(l2_height)?;

        let soft_confirmation_result = self.stf.apply_soft_confirmation(
            self.fork_manager.active_fork().spec_id,
            self.sequencer_pub_key.as_slice(),
            // TODO(https://github.com/Sovereign-Labs/sovereign-sdk/issues/1247): incorrect pre-state root in case of re-org
            &self.state_root,
            pre_state,
            Default::default(),
            current_l1_block.header(),
            &current_l1_block.validity_condition(),
            &mut soft_confirmation.clone().into(),
        )?;

        let receipt = soft_confirmation_result.soft_confirmation_receipt;

        let next_state_root = soft_confirmation_result.state_root;
        // Check if post state root is the same as the one in the soft confirmation
        if next_state_root.as_ref().to_vec() != soft_confirmation.state_root {
            bail!("Post state root mismatch at height: {}", l2_height)
        }

        self.storage_manager
            .save_change_set_l2(l2_height, soft_confirmation_result.change_set)?;

        self.storage_manager.finalize_l2(l2_height)?;

        self.ledger_db.commit_soft_confirmation(
            next_state_root.as_ref(),
            receipt,
            self.include_tx_body,
        )?;

        self.ledger_db.extend_l2_range_of_l1_slot(
            SlotNumber(current_l1_block.header().height()),
            BatchNumber(l2_height),
        )?;

        // Register this new block with the fork manager to active
        // the new fork on the next block.
        self.fork_manager.register_block(l2_height)?;

        // Only errors when there are no receivers
        let _ = self.soft_confirmation_tx.send(l2_height);

        self.state_root = next_state_root;
        self.batch_hash = soft_confirmation.hash;

        info!(
            "New State Root after soft confirmation #{} is: {:?}",
            l2_height, self.state_root
        );

        Ok(())
    }

    /// Runs the rollup.
    #[instrument(level = "trace", skip_all, err)]
    pub async fn run(&mut self) -> Result<(), anyhow::Error> {
<<<<<<< HEAD
        let (l1_handler_tx, l1_handler_rx) = mpsc::unbounded_channel();

        let ledger_db = self.ledger_db.clone();
        let da_service = self.da_service.clone();
        let sequencer_pub_key = self.sequencer_pub_key.clone();
        let sequencer_da_pub_key = self.sequencer_da_pub_key.clone();
        let prover_da_pub_key = self.prover_da_pub_key.clone();
        let code_commitments_by_spec = self.code_commitments_by_spec.clone();
        let accept_public_input_as_proven = self.accept_public_input_as_proven.clone();

        tokio::spawn(async move {
            let l1_block_handler = L1BlockHandler::<C, Vm, Da, Stf::StateRoot, DB>::new(
                ledger_db,
                da_service,
                sequencer_pub_key,
                sequencer_da_pub_key,
                prover_da_pub_key,
                code_commitments_by_spec,
                accept_public_input_as_proven,
                l1_handler_rx,
            );
            l1_block_handler.run().await
        });
=======
        // Last L1/L2 height before shutdown.
        let start_l1_height = {
            let last_scanned_l1_height = self
                .ledger_db
                .get_last_scanned_l1_height()
                .unwrap_or_else(|_| {
                    panic!("Failed to get last scanned l1 height from the ledger db")
                });

            match last_scanned_l1_height {
                Some(height) => height.0,
                None => get_initial_slot_height::<Da::Spec>(&self.sequencer_client).await,
            }
        };
>>>>>>> 828a4c59

        let (l1_tx, mut l1_rx) = mpsc::channel(1);
        let l1_sync_worker = l1_sync(
            start_l1_height,
            self.da_service.clone(),
            l1_tx,
            self.l1_block_cache.clone(),
        );
        tokio::pin!(l1_sync_worker);

        let (l2_tx, mut l2_rx) = mpsc::channel(1);
        let l2_sync_worker = sync_l2::<Da>(
            self.start_l2_height,
            self.sequencer_client.clone(),
            l2_tx,
            self.sync_blocks_count,
        );
        tokio::pin!(l2_sync_worker);

        let mut pending_l1_blocks: VecDeque<<Da as DaService>::FilteredBlock> =
            VecDeque::<Da::FilteredBlock>::new();
        let pending_l1 = &mut pending_l1_blocks;

        let mut interval = tokio::time::interval(Duration::from_secs(1));
        interval.tick().await;

        loop {
            select! {
                _ = &mut l1_sync_worker => {},
                _ = &mut l2_sync_worker => {},
                Some(l1_block) = l1_rx.recv() => {
                    pending_l1.push_back(l1_block);
                },
                _ = interval.tick() => {
                    for pending_l1_block in pending_l1.iter() {
                        let _ = l1_handler_tx.send(pending_l1_block.clone());
                    }
                    pending_l1.clear();
                },
                Some(l2_blocks) = l2_rx.recv() => {
                    for (l2_height, l2_block) in l2_blocks {
                        let l1_block = get_da_block_at_height(&self.da_service, l2_block.da_slot_height, self.l1_block_cache.clone()).await?;
                        if let Err(e) = self.process_l2_block(l2_height, l2_block, l1_block).await {
                            error!("Could not process L2 block: {}", e);
                        }
                    }
                },
            }
        }
    }

<<<<<<< HEAD
=======
    pub async fn process_l1_block(
        &self,
        pending_l1_blocks: &mut VecDeque<<Da as DaService>::FilteredBlock>,
    ) {
        while !pending_l1_blocks.is_empty() {
            let l1_block = pending_l1_blocks
                .front()
                .expect("Pending l1 blocks cannot be empty");
            // Set the l1 height of the l1 hash
            self.ledger_db
                .set_l1_height_of_l1_hash(
                    l1_block.header().hash().into(),
                    l1_block.header().height(),
                )
                .unwrap();

            let (sequencer_commitments, zk_proofs) =
                match self.extract_relevant_l1_data(l1_block.clone()).await {
                    Ok(r) => r,
                    Err(e) => {
                        error!("Could not process L1 block: {}...skipping", e);
                        return;
                    }
                };

            for zk_proof in zk_proofs.clone().iter() {
                if let Err(e) = self
                    .process_zk_proof(l1_block.clone(), zk_proof.clone())
                    .await
                {
                    match e {
                        SyncError::MissingL2(msg, start_l2_height, end_l2_height) => {
                            warn!("Could not completely process ZK proofs. Missing L2 blocks {:?} - {:?}. msg = {}", start_l2_height, end_l2_height, msg);
                            return;
                        }
                        SyncError::Error(e) => {
                            error!("Could not process ZK proofs: {}...skipping", e);
                        }
                    }
                }
            }

            for sequencer_commitment in sequencer_commitments.clone().iter() {
                if let Err(e) = self
                    .process_sequencer_commitment(l1_block, sequencer_commitment)
                    .await
                {
                    match e {
                        SyncError::MissingL2(msg, start_l2_height, end_l2_height) => {
                            warn!("Could not completely process sequencer commitments. Missing L2 blocks {:?} - {:?}, msg = {}", start_l2_height, end_l2_height, msg);
                            return;
                        }
                        SyncError::Error(e) => {
                            error!("Could not process sequencer commitments: {}... skipping", e);
                        }
                    }
                }
            }

            // We do not care about the result of writing this height to the ledger db
            // So log and continue
            // Worst case scenario is that we will reprocess the same block after a restart
            let _ = self
                .ledger_db
                .set_last_scanned_l1_height(SlotNumber(l1_block.header().height()))
                .map_err(|e| {
                    error!("Could not set last scanned l1 height: {}", e);
                });

            pending_l1_blocks.pop_front();
        }
    }

    async fn extract_relevant_l1_data(
        &self,
        l1_block: Da::FilteredBlock,
    ) -> anyhow::Result<(Vec<SequencerCommitment>, Vec<Proof>)> {
        let mut sequencer_commitments = Vec::<SequencerCommitment>::new();
        let mut zk_proofs = Vec::<Proof>::new();

        self.da_service
            .extract_relevant_proofs(&l1_block, &self.prover_da_pub_key)
            .await?
            .into_iter()
            .for_each(|data| match data {
                DaDataLightClient::ZKProof(proof) => {
                    zk_proofs.push(proof);
                }
            });

        self.da_service
            .extract_relevant_blobs(&l1_block)
            .into_iter()
            .for_each(|mut tx| {
                let data = DaDataBatchProof::try_from_slice(tx.full_data());
                // Check for commitment
                if tx.sender().as_ref() == self.sequencer_da_pub_key.as_slice() {
                    if let Ok(data) = data {
                        match data {
                            // TODO: This is where force transactions will land
                            DaDataBatchProof::SequencerCommitment(seq_com) => {
                                sequencer_commitments.push(seq_com);
                            }
                        }
                    } else {
                        tracing::warn!(
                            "Found broken DA data in block 0x{}: {:?}",
                            hex::encode(l1_block.hash()),
                            data
                        );
                    }
                }
            });
        Ok((sequencer_commitments, zk_proofs))
    }

>>>>>>> 828a4c59
    /// Allows to read current state root
    pub fn get_state_root(&self) -> &Stf::StateRoot {
        &self.state_root
    }
}

async fn l1_sync<Da>(
    start_l1_height: u64,
    da_service: Arc<Da>,
    sender: mpsc::Sender<Da::FilteredBlock>,
    l1_block_cache: Arc<Mutex<L1BlockCache<Da>>>,
) where
    Da: DaService,
{
    let mut l1_height = start_l1_height;
    info!("Starting to sync from L1 height {}", l1_height);

    'block_sync: loop {
        // TODO: for a node, the da block at slot_height might not have been finalized yet
        // should wait for it to be finalized
        let last_finalized_l1_block_header =
            match da_service.get_last_finalized_block_header().await {
                Ok(header) => header,
                Err(e) => {
                    error!("Could not fetch last finalized L1 block header: {}", e);
                    sleep(Duration::from_secs(2)).await;
                    continue;
                }
            };

        let new_l1_height = last_finalized_l1_block_header.height();

        for block_number in l1_height + 1..=new_l1_height {
            let l1_block =
                match get_da_block_at_height(&da_service, block_number, l1_block_cache.clone())
                    .await
                {
                    Ok(block) => block,
                    Err(e) => {
                        error!("Could not fetch last finalized L1 block: {}", e);
                        sleep(Duration::from_secs(2)).await;
                        continue 'block_sync;
                    }
                };

            if block_number > l1_height {
                l1_height = block_number;
                if let Err(e) = sender.send(l1_block).await {
                    error!("Could not notify about L1 block: {}", e);
                    continue 'block_sync;
                }
            }
        }

        sleep(Duration::from_secs(2)).await;
    }
}

async fn sync_l2<Da>(
    start_l2_height: u64,
    sequencer_client: SequencerClient,
    sender: mpsc::Sender<Vec<(u64, GetSoftConfirmationResponse)>>,
    sync_blocks_count: u64,
) where
    Da: DaService,
{
    let mut l2_height = start_l2_height;
    info!("Starting to sync from L2 height {}", l2_height);
    loop {
        let exponential_backoff = ExponentialBackoffBuilder::new()
            .with_initial_interval(Duration::from_secs(1))
            .with_max_elapsed_time(Some(Duration::from_secs(15 * 60)))
            .build();

        let inner_client = &sequencer_client;
        let soft_confirmations: Vec<GetSoftConfirmationResponse> =
            match retry_backoff(exponential_backoff.clone(), || async move {
                match inner_client
                    .get_soft_confirmation_range::<Da::Spec>(
                        l2_height..l2_height + sync_blocks_count,
                    )
                    .await
                {
                    Ok(soft_confirmations) => {
                        Ok(soft_confirmations.into_iter().flatten().collect::<Vec<_>>())
                    }
                    Err(e) => match e.downcast_ref::<JsonrpseeError>() {
                        Some(JsonrpseeError::Transport(e)) => {
                            let error_msg = format!(
                                "Soft Confirmation: connection error during RPC call: {:?}",
                                e
                            );
                            debug!(error_msg);
                            Err(backoff::Error::Transient {
                                err: error_msg,
                                retry_after: None,
                            })
                        }
                        _ => Err(backoff::Error::Transient {
                            err: format!("Soft Confirmation: unknown error from RPC call: {:?}", e),
                            retry_after: None,
                        }),
                    },
                }
            })
            .await
            {
                Ok(soft_confirmations) => soft_confirmations,
                Err(_) => {
                    continue;
                }
            };

        if soft_confirmations.is_empty() {
            debug!(
                "Soft Confirmation: no batch at starting height {}, retrying...",
                l2_height
            );

            sleep(Duration::from_secs(1)).await;
            continue;
        }

        let soft_confirmations: Vec<(u64, GetSoftConfirmationResponse)> = (l2_height
            ..l2_height + soft_confirmations.len() as u64)
            .zip(soft_confirmations)
            .collect();

        l2_height += soft_confirmations.len() as u64;

        if let Err(e) = sender.send(soft_confirmations).await {
            error!("Could not notify about L2 block: {}", e);
        }
    }
}

async fn get_initial_slot_height<Da: DaSpec>(client: &SequencerClient) -> u64 {
    loop {
        match client.get_soft_confirmation::<Da>(1).await {
            Ok(Some(soft_confirmation)) => return soft_confirmation.da_slot_height,
            _ => {
                // sleep 1
                tokio::time::sleep(std::time::Duration::from_secs(1)).await;
                continue;
            }
        }
    }
}<|MERGE_RESOLUTION|>--- conflicted
+++ resolved
@@ -290,7 +290,21 @@
     /// Runs the rollup.
     #[instrument(level = "trace", skip_all, err)]
     pub async fn run(&mut self) -> Result<(), anyhow::Error> {
-<<<<<<< HEAD
+        // Last L1/L2 height before shutdown.
+        let start_l1_height = {
+            let last_scanned_l1_height = self
+                .ledger_db
+                .get_last_scanned_l1_height()
+                .unwrap_or_else(|_| {
+                    panic!("Failed to get last scanned l1 height from the ledger db")
+                });
+
+            match last_scanned_l1_height {
+                Some(height) => height.0,
+                None => get_initial_slot_height::<Da::Spec>(&self.sequencer_client).await,
+            }
+        };
+
         let (l1_handler_tx, l1_handler_rx) = mpsc::unbounded_channel();
 
         let ledger_db = self.ledger_db.clone();
@@ -314,22 +328,6 @@
             );
             l1_block_handler.run().await
         });
-=======
-        // Last L1/L2 height before shutdown.
-        let start_l1_height = {
-            let last_scanned_l1_height = self
-                .ledger_db
-                .get_last_scanned_l1_height()
-                .unwrap_or_else(|_| {
-                    panic!("Failed to get last scanned l1 height from the ledger db")
-                });
-
-            match last_scanned_l1_height {
-                Some(height) => height.0,
-                None => get_initial_slot_height::<Da::Spec>(&self.sequencer_client).await,
-            }
-        };
->>>>>>> 828a4c59
 
         let (l1_tx, mut l1_rx) = mpsc::channel(1);
         let l1_sync_worker = l1_sync(
@@ -381,125 +379,6 @@
         }
     }
 
-<<<<<<< HEAD
-=======
-    pub async fn process_l1_block(
-        &self,
-        pending_l1_blocks: &mut VecDeque<<Da as DaService>::FilteredBlock>,
-    ) {
-        while !pending_l1_blocks.is_empty() {
-            let l1_block = pending_l1_blocks
-                .front()
-                .expect("Pending l1 blocks cannot be empty");
-            // Set the l1 height of the l1 hash
-            self.ledger_db
-                .set_l1_height_of_l1_hash(
-                    l1_block.header().hash().into(),
-                    l1_block.header().height(),
-                )
-                .unwrap();
-
-            let (sequencer_commitments, zk_proofs) =
-                match self.extract_relevant_l1_data(l1_block.clone()).await {
-                    Ok(r) => r,
-                    Err(e) => {
-                        error!("Could not process L1 block: {}...skipping", e);
-                        return;
-                    }
-                };
-
-            for zk_proof in zk_proofs.clone().iter() {
-                if let Err(e) = self
-                    .process_zk_proof(l1_block.clone(), zk_proof.clone())
-                    .await
-                {
-                    match e {
-                        SyncError::MissingL2(msg, start_l2_height, end_l2_height) => {
-                            warn!("Could not completely process ZK proofs. Missing L2 blocks {:?} - {:?}. msg = {}", start_l2_height, end_l2_height, msg);
-                            return;
-                        }
-                        SyncError::Error(e) => {
-                            error!("Could not process ZK proofs: {}...skipping", e);
-                        }
-                    }
-                }
-            }
-
-            for sequencer_commitment in sequencer_commitments.clone().iter() {
-                if let Err(e) = self
-                    .process_sequencer_commitment(l1_block, sequencer_commitment)
-                    .await
-                {
-                    match e {
-                        SyncError::MissingL2(msg, start_l2_height, end_l2_height) => {
-                            warn!("Could not completely process sequencer commitments. Missing L2 blocks {:?} - {:?}, msg = {}", start_l2_height, end_l2_height, msg);
-                            return;
-                        }
-                        SyncError::Error(e) => {
-                            error!("Could not process sequencer commitments: {}... skipping", e);
-                        }
-                    }
-                }
-            }
-
-            // We do not care about the result of writing this height to the ledger db
-            // So log and continue
-            // Worst case scenario is that we will reprocess the same block after a restart
-            let _ = self
-                .ledger_db
-                .set_last_scanned_l1_height(SlotNumber(l1_block.header().height()))
-                .map_err(|e| {
-                    error!("Could not set last scanned l1 height: {}", e);
-                });
-
-            pending_l1_blocks.pop_front();
-        }
-    }
-
-    async fn extract_relevant_l1_data(
-        &self,
-        l1_block: Da::FilteredBlock,
-    ) -> anyhow::Result<(Vec<SequencerCommitment>, Vec<Proof>)> {
-        let mut sequencer_commitments = Vec::<SequencerCommitment>::new();
-        let mut zk_proofs = Vec::<Proof>::new();
-
-        self.da_service
-            .extract_relevant_proofs(&l1_block, &self.prover_da_pub_key)
-            .await?
-            .into_iter()
-            .for_each(|data| match data {
-                DaDataLightClient::ZKProof(proof) => {
-                    zk_proofs.push(proof);
-                }
-            });
-
-        self.da_service
-            .extract_relevant_blobs(&l1_block)
-            .into_iter()
-            .for_each(|mut tx| {
-                let data = DaDataBatchProof::try_from_slice(tx.full_data());
-                // Check for commitment
-                if tx.sender().as_ref() == self.sequencer_da_pub_key.as_slice() {
-                    if let Ok(data) = data {
-                        match data {
-                            // TODO: This is where force transactions will land
-                            DaDataBatchProof::SequencerCommitment(seq_com) => {
-                                sequencer_commitments.push(seq_com);
-                            }
-                        }
-                    } else {
-                        tracing::warn!(
-                            "Found broken DA data in block 0x{}: {:?}",
-                            hex::encode(l1_block.hash()),
-                            data
-                        );
-                    }
-                }
-            });
-        Ok((sequencer_commitments, zk_proofs))
-    }
-
->>>>>>> 828a4c59
     /// Allows to read current state root
     pub fn get_state_root(&self) -> &Stf::StateRoot {
         &self.state_root
