--- conflicted
+++ resolved
@@ -5,12 +5,9 @@
 use anyhow::bail;
 use backoff::future::retry as retry_backoff;
 use backoff::ExponentialBackoffBuilder;
-<<<<<<< HEAD
-use citrea_primitives::manager::TaskManager;
-=======
 use citrea_common::cache::L1BlockCache;
 use citrea_common::da::get_da_block_at_height;
->>>>>>> 97b6e5d9
+use citrea_primitives::manager::TaskManager;
 use citrea_primitives::types::SoftConfirmationHash;
 use jsonrpsee::core::client::Error as JsonrpseeError;
 use jsonrpsee::server::{BatchRequestConfig, RpcServiceBuilder, ServerBuilder};
@@ -184,7 +181,6 @@
             .layer(citrea_common::rpc::get_healthcheck_proxy_layer());
         let rpc_middleware = RpcServiceBuilder::new().layer_fn(citrea_common::rpc::Logger);
 
-<<<<<<< HEAD
         self.task_manager
             .spawn(move |cancellation_token| async move {
                 let server = ServerBuilder::default()
@@ -194,6 +190,7 @@
                     .max_response_body_size(max_response_body_size)
                     .set_batch_request_config(BatchRequestConfig::Limit(batch_requests_limit))
                     .set_http_middleware(middleware)
+                    .set_rpc_middleware(rpc_middleware)
                     .build([listen_address].as_ref())
                     .await;
 
@@ -211,33 +208,6 @@
                                 error!("Could not send bound_address {}: {}", bound_address, e);
                                 return;
                             }
-=======
-        let _handle = tokio::spawn(async move {
-            let server = ServerBuilder::default()
-                .max_connections(max_connections)
-                .max_subscriptions_per_connection(max_subscriptions_per_connection)
-                .max_request_body_size(max_request_body_size)
-                .max_response_body_size(max_response_body_size)
-                .set_batch_request_config(BatchRequestConfig::Limit(batch_requests_limit))
-                .set_http_middleware(middleware)
-                .set_rpc_middleware(rpc_middleware)
-                .build([listen_address].as_ref())
-                .await;
-
-            match server {
-                Ok(server) => {
-                    let bound_address = match server.local_addr() {
-                        Ok(address) => address,
-                        Err(e) => {
-                            error!("{}", e);
-                            return;
-                        }
-                    };
-                    if let Some(channel) = channel {
-                        if let Err(e) = channel.send(bound_address) {
-                            error!("Could not send bound_address {}: {}", bound_address, e);
-                            return;
->>>>>>> 97b6e5d9
                         }
                         info!("Starting RPC server at {} ", &bound_address);
 
