pub mod helpers;
pub mod spec;

#[cfg(feature = "native")]
pub mod service;
pub mod verifier;

#[cfg(feature = "native")]
<<<<<<< HEAD
const REVEAL_OUTPUT_AMOUNT: u64 = 546;

#[cfg(feature = "native")]
const REVEAL_OUTPUT_THRESHOLD: u64 = 2000;
=======
pub const REVEAL_OUTPUT_AMOUNT: u64 = 546;
>>>>>>> ce41cfb3
<|MERGE_RESOLUTION|>--- conflicted
+++ resolved
@@ -6,11 +6,7 @@
 pub mod verifier;
 
 #[cfg(feature = "native")]
-<<<<<<< HEAD
-const REVEAL_OUTPUT_AMOUNT: u64 = 546;
+pub const REVEAL_OUTPUT_AMOUNT: u64 = 546;
 
 #[cfg(feature = "native")]
-const REVEAL_OUTPUT_THRESHOLD: u64 = 2000;
-=======
-pub const REVEAL_OUTPUT_AMOUNT: u64 = 546;
->>>>>>> ce41cfb3
+const REVEAL_OUTPUT_THRESHOLD: u64 = 2000;