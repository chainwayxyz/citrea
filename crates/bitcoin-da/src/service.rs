// fix clippy for tracing::instrument
#![allow(clippy::blocks_in_conditions)]

use core::result::Result::Ok;
use core::str::FromStr;
use core::time::Duration;
use std::collections::HashSet;
use std::path::PathBuf;
use std::sync::Arc;

use anyhow::{bail, Context, Result};
// use std::sync::Arc;
use async_trait::async_trait;
use backoff::future::retry as retry_backoff;
use backoff::ExponentialBackoff;
use bitcoin::block::Header;
use bitcoin::consensus::{encode, Decodable};
use bitcoin::hashes::Hash;
use bitcoin::secp256k1::SecretKey;
use bitcoin::{Amount, BlockHash, CompactTarget, Transaction, Txid, Wtxid};
use bitcoincore_rpc::json::TestMempoolAcceptResult;
use bitcoincore_rpc::jsonrpc_async::Error as RpcError;
use bitcoincore_rpc::{Auth, Client, Error, RpcApi};
use borsh::BorshDeserialize;
use serde::{Deserialize, Serialize};
use sov_rollup_interface::da::{DaData, DaDataBatchProof, DaDataLightClient, DaSpec};
use sov_rollup_interface::services::da::{DaService, SenderWithNotifier};
use tokio::sync::mpsc::{UnboundedReceiver, UnboundedSender};
use tokio::sync::oneshot::channel as oneshot_channel;
use tracing::{debug, error, info, instrument, trace};

use crate::helpers::builders::batch_proof_namespace::{
    create_seqcommitment_transactions, BatchProvingTxs,
};
use crate::helpers::builders::light_client_proof_namespace::{
    create_zkproof_transactions, LightClientTxs,
};
use crate::helpers::builders::{TxListWithReveal, TxWithId};
use crate::helpers::compression::{compress_blob, decompress_blob};
use crate::helpers::merkle_tree;
use crate::helpers::merkle_tree::BitcoinMerkleTree;
use crate::helpers::parsers::{
    parse_batch_proof_transaction, parse_light_client_transaction, ParsedBatchProofTransaction,
    ParsedLightClientTransaction, VerifyParsed,
};
use crate::spec::blob::BlobWithSender;
use crate::spec::block::BitcoinBlock;
use crate::spec::header::HeaderWrapper;
use crate::spec::header_stream::BitcoinHeaderStream;
use crate::spec::proof::InclusionMultiProof;
use crate::spec::transaction::TransactionWrapper;
use crate::spec::utxo::UTXO;
use crate::spec::{BitcoinSpec, RollupParams};
use crate::verifier::BitcoinVerifier;
use crate::REVEAL_OUTPUT_AMOUNT;

/// A service that provides data and data availability proofs for Bitcoin
#[derive(Debug)]
pub struct BitcoinService {
    client: Client,
    network: bitcoin::Network,
    da_private_key: Option<SecretKey>,
    reveal_light_client_prefix: Vec<u8>,
    reveal_batch_prover_prefix: Vec<u8>,
<<<<<<< HEAD
    inscribes_queue: UnboundedSender<Option<SenderWithNotifier<TxidWrapper>>>,
=======
    inscribes_queue: UnboundedSender<SenderWithNotifier<TxidWrapper>>,
    tx_backup_dir: PathBuf,
>>>>>>> cfaa0a03
}

/// Runtime configuration for the DA service
#[derive(Debug, Clone, PartialEq, Deserialize, Serialize)]
pub struct BitcoinServiceConfig {
    /// The URL of the Bitcoin node to connect to
    pub node_url: String,
    pub node_username: String,
    pub node_password: String,

    // network of the bitcoin node
    pub network: bitcoin::Network,

    // da private key of the sequencer
    pub da_private_key: Option<String>,

    // absolute path to the directory where the txs will be written to
    pub tx_backup_dir: String,
}

pub const FINALITY_DEPTH: u64 = 8; // blocks
const POLLING_INTERVAL: u64 = 10; // seconds

impl BitcoinService {
    // Create a new instance of the DA service from the given configuration.
    pub async fn new_with_wallet_check(
        config: BitcoinServiceConfig,
        chain_params: RollupParams,
        tx: UnboundedSender<Option<SenderWithNotifier<TxidWrapper>>>,
    ) -> Result<Self> {
        let client = Client::new(
            &config.node_url,
            Auth::UserPass(config.node_username, config.node_password),
        )
        .await?;

        let private_key = config
            .da_private_key
            .map(|pk| SecretKey::from_str(&pk))
            .transpose()
            .context("Invalid private key")?;

        let wallets = client
            .list_wallets()
            .await
            .expect("Failed to list loaded wallets");

        if wallets.is_empty() {
            tracing::warn!("No loaded wallet found!");
        }

        // check if config.tx_backup_dir exists
        let tx_backup_dir = std::path::Path::new(&config.tx_backup_dir);

        if !tx_backup_dir.exists() {
            std::fs::create_dir_all(tx_backup_dir)
                .context("Failed to create tx backup directory")?;
        }

        Ok(Self {
            client,
            network: config.network,
            da_private_key: private_key,
            reveal_light_client_prefix: chain_params.reveal_light_client_prefix,
            reveal_batch_prover_prefix: chain_params.reveal_batch_prover_prefix,
            inscribes_queue: tx,
            tx_backup_dir: tx_backup_dir.to_path_buf(),
        })
    }

    pub async fn new_without_wallet_check(
        config: BitcoinServiceConfig,
        chain_params: RollupParams,
        tx: UnboundedSender<Option<SenderWithNotifier<TxidWrapper>>>,
    ) -> Result<Self> {
        let client = Client::new(
            &config.node_url,
            Auth::UserPass(config.node_username, config.node_password),
        )
        .await?;

        let da_private_key = config
            .da_private_key
            .map(|pk| SecretKey::from_str(&pk))
            .transpose()
            .context("Invalid private key")?;

        // check if config.tx_backup_dir exists
        let tx_backup_dir = std::path::Path::new(&config.tx_backup_dir);

        if !tx_backup_dir.exists() {
            std::fs::create_dir_all(tx_backup_dir)
                .context("Failed to create tx backup directory")?;
        }
        Ok(Self {
            client,
            network: config.network,
            da_private_key,
            reveal_light_client_prefix: chain_params.reveal_light_client_prefix,
            reveal_batch_prover_prefix: chain_params.reveal_batch_prover_prefix,
            inscribes_queue: tx,
            tx_backup_dir: tx_backup_dir.to_path_buf(),
        })
    }

    pub fn spawn_da_queue(
        self: Arc<Self>,
        mut rx: UnboundedReceiver<Option<SenderWithNotifier<TxidWrapper>>>,
    ) {
        // This is a queue of inscribe requests
        tokio::task::spawn_blocking(|| {
            tokio::runtime::Handle::current().block_on(async move {
                let mut prev_utxo = match self.get_prev_utxo().await {
                    Ok(Some(prev_utxo)) => Some(prev_utxo),
                    Ok(None) => {
                        info!("No pending transactions found");
                        None
                    }
                    Err(e) => {
                        error!(?e, "Failed to get pending transactions");
                        None
                    }
                };

                trace!("BitcoinDA queue is initialized. Waiting for the first request...");

                // We execute commit and reveal txs one by one to chain them
                while let Some(request_opt) = rx.recv().await {
                    match request_opt {
                        Some(request) => {
                            trace!("A new request is received");
                            let prev = prev_utxo.take();
                            loop {
                                // Build and send tx with retries:
                                let fee_sat_per_vbyte = match self.get_fee_rate().await {
                                    Ok(rate) => rate,
                                    Err(e) => {
                                        error!(?e, "Failed to call get_fee_rate. Retrying...");
                                        tokio::time::sleep(Duration::from_secs(1)).await;
                                        continue;
                                    }
                                };
                                match self
                                    .send_transaction_with_fee_rate(
                                        prev.clone(),
                                        request.da_data.clone(),
                                        fee_sat_per_vbyte,
                                    )
                                    .await
                                {
                                    Ok(tx) => {
                                        let tx_id = TxidWrapper(tx.id);
                                        info!(%tx.id, "Sent tx to BitcoinDA");
                                        prev_utxo = Some(UTXO {
                                            tx_id: tx.id,
                                            vout: 0,
                                            script_pubkey: tx.tx.output[0]
                                                .script_pubkey
                                                .to_hex_string(),
                                            address: None,
                                            amount: tx.tx.output[0].value.to_sat(),
                                            confirmations: 0,
                                            spendable: true,
                                            solvable: true,
                                        });

                                        let _ = request.notify.send(Ok(tx_id));
                                    }
                                    Err(e) => {
                                        error!(?e, "Failed to send transaction to DA layer");
                                        tokio::time::sleep(Duration::from_secs(1)).await;
                                        continue;
                                    }
                                }
                                break;
                            }
                        }

                        None => {
                            info!("Shutdown signal received. Stopping BitcoinDA queue.");
                            break;
                        }
                    }
                }

                error!("BitcoinDA queue stopped");
            });
        });
    }

    #[instrument(level = "trace", skip_all, ret)]
    async fn get_prev_utxo(&self) -> Result<Option<UTXO>, anyhow::Error> {
        let mut pending_utxos = self
            .client
            .list_unspent(Some(0), Some(0), None, None, None)
            .await?;

        pending_utxos.retain(|u| u.spendable && u.solvable);

        // Sorted by ancestor count, the tx with the most ancestors is the latest tx
        pending_utxos.sort_unstable_by_key(|utxo| -(utxo.ancestor_count.unwrap_or(0) as i64));

        Ok(pending_utxos
            .into_iter()
            .find(|u| u.amount >= Amount::from_sat(REVEAL_OUTPUT_AMOUNT))
            .map(|u| u.into()))
    }

    #[instrument(level = "trace", skip_all, ret)]
    async fn get_utxos(&self) -> Result<Vec<UTXO>, anyhow::Error> {
        let utxos = self
            .client
            .list_unspent(Some(0), None, None, None, None)
            .await?;
        if utxos.is_empty() {
            return Err(anyhow::anyhow!("There are no UTXOs"));
        }

        let utxos: Vec<UTXO> = utxos
            .into_iter()
            .filter(|utxo| {
                utxo.spendable
                    && utxo.solvable
                    && utxo.amount > Amount::from_sat(REVEAL_OUTPUT_AMOUNT)
            })
            .map(Into::into)
            .collect();
        if utxos.is_empty() {
            return Err(anyhow::anyhow!("There are no spendable UTXOs"));
        }

        Ok(utxos)
    }

    #[instrument(level = "trace", skip_all, ret)]
    async fn get_pending_transactions(&self) -> Result<Vec<Transaction>, anyhow::Error> {
        let mut pending_utxos = self
            .client
            .list_unspent(Some(0), Some(0), None, None, None)
            .await?;
        // Sorted by ancestor count, the tx with the most ancestors is the latest tx
        pending_utxos.sort_unstable_by_key(|utxo| -(utxo.ancestor_count.unwrap_or(0) as i64));

        let mut pending_transactions = Vec::new();
        let mut scanned_txids = HashSet::new();

        for utxo in pending_utxos.iter() {
            let txid = utxo.txid;
            // Check if tx is already in the pending transactions vector
            if scanned_txids.contains(&txid) {
                continue;
            }

            let tx = self
                .client
                .get_raw_transaction(&txid, None)
                .await
                .expect("Transaction should exist with existing utxo");
            pending_transactions.push(tx);
            scanned_txids.insert(txid);
        }

        Ok(pending_transactions)
    }

    #[instrument(level = "trace", fields(prev_utxo), ret, err)]
    pub async fn send_transaction_with_fee_rate(
        &self,
        prev_utxo: Option<UTXO>,
        da_data: DaData,
        fee_sat_per_vbyte: u64,
    ) -> Result<TxWithId, anyhow::Error> {
        let network = self.network;

        let da_private_key = self.da_private_key.expect("No private key set");

        // get all available utxos
        let utxos = self.get_utxos().await?;

        // get address from a utxo
        let address = utxos[0]
            .address
            .clone()
            .context("Missing address")?
            .require_network(network)
            .context("Invalid network for address")?;

        match da_data {
            DaData::ZKProof(zkproof) => {
                let data = DaDataLightClient::ZKProof(zkproof);
                let blob = borsh::to_vec(&data).expect("DaDataLightClient serialize must not fail");
                let blob = compress_blob(&blob);
                // create inscribe transactions
                let inscription_txs = create_zkproof_transactions(
                    blob,
                    &da_private_key,
                    prev_utxo,
                    utxos,
                    address,
                    REVEAL_OUTPUT_AMOUNT,
                    fee_sat_per_vbyte,
                    fee_sat_per_vbyte,
                    network,
                    &self.reveal_light_client_prefix,
                )?;

                // write txs to file, it can be used to continue revealing blob if something goes wrong
                inscription_txs.write_to_file(self.tx_backup_dir.clone())?;

                match inscription_txs {
                    LightClientTxs::Complete { commit, reveal } => {
                        self.send_complete_transaction(commit, reveal).await
                    }
                    LightClientTxs::Chunked {
                        commit_chunks,
                        reveal_chunks,
                        commit,
                        reveal,
                    } => {
                        self.send_chunked_transaction(commit_chunks, reveal_chunks, commit, reveal)
                            .await
                    }
                }
            }
            DaData::SequencerCommitment(comm) => {
                let data = DaDataBatchProof::SequencerCommitment(comm);
                let blob = borsh::to_vec(&data).expect("DaDataBatchProof serialize must not fail");
                // create inscribe transactions
                let inscription_txs = create_seqcommitment_transactions(
                    blob,
                    &da_private_key,
                    prev_utxo,
                    utxos,
                    address,
                    REVEAL_OUTPUT_AMOUNT,
                    fee_sat_per_vbyte,
                    fee_sat_per_vbyte,
                    network,
                    &self.reveal_batch_prover_prefix,
                )?;

                // write txs to file, it can be used to continue revealing blob if something goes wrong
                inscription_txs.write_to_file(self.tx_backup_dir.clone())?;

                let BatchProvingTxs { commit, reveal } = inscription_txs;

                self.send_complete_transaction(commit, reveal).await
            }
        }
    }

    pub async fn send_chunked_transaction(
        &self,
        commit_chunks: Vec<Transaction>,
        reveal_chunks: Vec<Transaction>,
        commit: Transaction,
        reveal: TxWithId,
    ) -> Result<TxWithId> {
        debug!("Sending chunked transaction");
        let mut raw_txs = Vec::with_capacity(commit_chunks.len() * 2 + 2);

        for (commit, reveal) in commit_chunks.into_iter().zip(reveal_chunks) {
            let signed_raw_commit_tx = self
                .client
                .sign_raw_transaction_with_wallet(&commit, None, None)
                .await?;
            raw_txs.push(signed_raw_commit_tx.hex);
            let serialized_reveal_tx = encode::serialize(&reveal);
            raw_txs.push(serialized_reveal_tx);
        }

        let signed_raw_commit_tx = self
            .client
            .sign_raw_transaction_with_wallet(&commit, None, None)
            .await?;
        raw_txs.push(signed_raw_commit_tx.hex);

        let serialized_reveal_tx = encode::serialize(&reveal.tx);
        raw_txs.push(serialized_reveal_tx);

        self.test_mempool_accept(&raw_txs).await?;
        let txids = self.send_raw_transactions(&raw_txs).await?;

        for txid in txids[1..txids.len() - 1].iter().step_by(2) {
            info!("Blob chunk inscribe tx sent. Hash: {txid}");
        }

        if let Some(last_txid) = txids.last() {
            info!("Blob chunk aggregate tx sent. Hash: {last_txid}");
        }

        Ok(reveal)
    }

    pub async fn send_complete_transaction(
        &self,
        commit: Transaction,
        reveal: TxWithId,
    ) -> Result<TxWithId> {
        let signed_raw_commit_tx = self
            .client
            .sign_raw_transaction_with_wallet(&commit, None, None)
            .await?;
        let serialized_reveal_tx = encode::serialize(&reveal.tx);
        let raw_txs = [signed_raw_commit_tx.hex, serialized_reveal_tx];

        self.test_mempool_accept(&raw_txs).await?;

        let txids = self.send_raw_transactions(&raw_txs).await?;
        info!("Blob inscribe tx sent. Hash: {}", txids[1]);
        Ok(reveal)
    }

    #[instrument(level = "trace", skip_all, ret)]
    async fn test_mempool_accept(&self, raw_txs: &[Vec<u8>]) -> Result<()> {
        let results = self
            .client
            .test_mempool_accept(
                raw_txs
                    .iter()
                    .map(|tx| tx.as_slice())
                    .collect::<Vec<&[u8]>>()
                    .as_slice(),
            )
            .await?;

        for res in results {
            if let TestMempoolAcceptResult {
                allowed: Some(false) | None,
                reject_reason,
                ..
            } = res
            {
                bail!(
                    "{}",
                    reject_reason.unwrap_or("[testmempoolaccept] Unkown rejection".to_string())
                )
            }
        }
        Ok(())
    }

    #[instrument(level = "trace", skip_all, ret)]
    async fn send_raw_transactions(&self, raw_txs: &[Vec<u8>]) -> Result<Vec<Txid>> {
        let mut txids = Vec::with_capacity(raw_txs.len());
        for tx in raw_txs {
            let txid = self.client.send_raw_transaction(tx.as_slice()).await?;
            txids.push(txid);
        }
        Ok(txids)
    }

    #[instrument(level = "trace", skip_all, ret)]
    pub async fn get_fee_rate(&self) -> Result<u64, anyhow::Error> {
        match self.get_fee_rate_as_sat_vb().await {
            Ok(fee) => Ok(fee),
            Err(e) => {
                if self.network == bitcoin::Network::Regtest
                    || self.network == bitcoin::Network::Testnet
                {
                    Ok(1)
                } else {
                    Err(e)
                }
            }
        }
    }

    #[instrument(level = "trace", skip_all, ret)]
    pub async fn get_fee_rate_as_sat_vb(&self) -> Result<u64, anyhow::Error> {
        let smart_fee = self.client.estimate_smart_fee(1, None).await?;
        let sat_vkb = smart_fee.fee_rate.map_or(1000, |rate| rate.to_sat());

        tracing::debug!("Fee rate: {} sat/vb", sat_vkb / 1000);
        Ok(sat_vkb / 1000)
    }
}

#[derive(PartialEq, Eq, PartialOrd, Ord, core::hash::Hash)]
pub struct TxidWrapper(Txid);
impl From<TxidWrapper> for [u8; 32] {
    fn from(val: TxidWrapper) -> Self {
        val.0.to_byte_array()
    }
}

fn calculate_witness_root(txdata: &[TransactionWrapper]) -> [u8; 32] {
    let hashes = txdata
        .iter()
        .enumerate()
        .map(|(i, t)| {
            if i == 0 {
                // Replace the first hash with zeroes.
                Wtxid::all_zeros().to_raw_hash().to_byte_array()
            } else {
                t.compute_wtxid().to_raw_hash().to_byte_array()
            }
        })
        .collect();
    BitcoinMerkleTree::new(hashes).root()
}

#[async_trait]
impl DaService for BitcoinService {
    type Spec = BitcoinSpec;

    type Verifier = BitcoinVerifier;

    type FilteredBlock = BitcoinBlock;

    type HeaderStream = BitcoinHeaderStream;

    type TransactionId = TxidWrapper;

    type Error = anyhow::Error;

    type BlockHash = bitcoin::BlockHash;

    // Make an RPC call to the node to get the block at the given height
    // If no such block exists, block until one does.
    #[instrument(level = "trace", skip(self), err)]
    async fn get_block_at(&self, height: u64) -> Result<Self::FilteredBlock, Self::Error> {
        debug!("Getting block at height {}", height);

        let block_hash;
        loop {
            block_hash = match self.client.get_block_hash(height).await {
                Ok(block_hash_response) => block_hash_response,
                Err(e) => {
                    match e {
                        Error::JsonRpc(RpcError::Rpc(rpc_err)) => {
                            if rpc_err.code == -8 {
                                info!("Block not found, waiting");
                                tokio::time::sleep(Duration::from_secs(POLLING_INTERVAL)).await;
                                continue;
                            } else {
                                // other error, return message
                                return Err(anyhow::anyhow!(rpc_err.message));
                            }
                        }
                        _ => return Err(anyhow::anyhow!(e)),
                    }
                }
            };

            break;
        }

        let block = self.get_block_by_hash(block_hash).await?;

        Ok(block)
    }

    // Fetch the [`DaSpec::BlockHeader`] of the last finalized block.
    #[instrument(level = "trace", skip(self), err)]
    async fn get_last_finalized_block_header(
        &self,
    ) -> Result<<Self::Spec as DaSpec>::BlockHeader, Self::Error> {
        let block_count = self.client.get_block_count().await?;

        let finalized_blockhash = self
            .client
            .get_block_hash(block_count.saturating_sub(FINALITY_DEPTH).saturating_add(1))
            .await?;

        let finalized_block_header = self.get_block_by_hash(finalized_blockhash).await?;

        Ok(finalized_block_header.header)
    }

    async fn subscribe_finalized_header(&self) -> Result<Self::HeaderStream, Self::Error> {
        unimplemented!()
    }

    // Fetch the head block of DA.
    #[instrument(level = "trace", skip(self), err)]
    async fn get_head_block_header(
        &self,
    ) -> Result<<Self::Spec as DaSpec>::BlockHeader, Self::Error> {
        let best_blockhash = self.client.get_best_block_hash().await?;

        let head_block_header = self.get_block_by_hash(best_blockhash).await?;

        Ok(head_block_header.header)
    }

    // Extract the blob transactions relevant to a particular rollup from a block.
    #[instrument(level = "trace", skip_all)]
    fn extract_relevant_blobs(
        &self,
        block: &Self::FilteredBlock,
    ) -> Vec<<Self::Spec as sov_rollup_interface::da::DaSpec>::BlobTransaction> {
        debug!(
            "Extracting relevant txs from block {:?}",
            block.header.block_hash()
        );

        let txs = block.txdata.iter().map(|tx| tx.inner().clone()).collect();
        get_relevant_blobs_from_txs(txs, &self.reveal_batch_prover_prefix)
    }

    /// Return a list of LightClient transactions
    #[instrument(level = "trace", skip_all)]
    async fn extract_relevant_proofs(
        &self,
        block: &Self::FilteredBlock,
        prover_pk: &[u8],
    ) -> anyhow::Result<Vec<DaDataLightClient>> {
        let mut completes = Vec::new();
        let mut aggregate_idxs = Vec::new();

        for (i, tx) in block.txdata.iter().enumerate() {
            if !tx
                .compute_wtxid()
                .to_byte_array()
                .as_slice()
                .starts_with(&self.reveal_light_client_prefix)
            {
                continue;
            }

            if let Ok(parsed) = parse_light_client_transaction(tx) {
                let tx_id = tx.compute_txid();
                match parsed {
                    ParsedLightClientTransaction::Complete(complete) => {
                        if complete.public_key() == prover_pk
                            && complete.get_sig_verified_hash().is_some()
                        {
                            // push only when signature is correct
                            completes.push((i, tx_id, complete.body));
                        }
                    }
                    ParsedLightClientTransaction::Aggregate(aggregate) => {
                        if aggregate.public_key() == prover_pk
                            && aggregate.get_sig_verified_hash().is_some()
                        {
                            // push only when signature is correct
                            // collect tx ids
                            aggregate_idxs.push((i, tx_id, aggregate));
                        }
                    }
                    ParsedLightClientTransaction::Chunk(_chunk) => {
                        // we ignore them for now
                    }
                }
            }
        }

        // collect aggregated txs from chunks
        let mut aggregates = Vec::new();
        'aggregate: for (i, tx_id, aggregate) in aggregate_idxs {
            let mut body = Vec::new();
            let Ok(chunk_ids) = aggregate.txids() else {
                error!("{}: Failed to get txids from aggregate", tx_id);
                continue;
            };
            if chunk_ids.is_empty() {
                error!("{}: Empty aggregate tx list", tx_id);
                continue;
            }
            for chunk_id in chunk_ids {
                let tx_raw = {
                    let exponential_backoff = ExponentialBackoff::default();
                    let res = retry_backoff(exponential_backoff, || async move {
                        self.client
                            .get_raw_transaction(&chunk_id, None)
                            .await
                            .map_err(|e| {
                                use bitcoincore_rpc::Error;
                                match e {
                                    Error::Io(_) => backoff::Error::transient(e),
                                    _ => backoff::Error::permanent(e),
                                }
                            })
                    })
                    .await;
                    match res {
                        Ok(r) => r,
                        Err(e) => {
                            error!("{}:{}: Failed to request chunk: {e}", tx_id, chunk_id);
                            continue 'aggregate;
                        }
                    }
                };
                let wrapped: TransactionWrapper = tx_raw.into();
                let parsed = match parse_light_client_transaction(&wrapped) {
                    Ok(r) => r,
                    Err(e) => {
                        error!("{}:{}: Failed parse chunk: {e}", tx_id, chunk_id);
                        continue 'aggregate;
                    }
                };
                match parsed {
                    ParsedLightClientTransaction::Chunk(part) => {
                        body.extend(part.body);
                    }
                    ParsedLightClientTransaction::Complete(_)
                    | ParsedLightClientTransaction::Aggregate(_) => {
                        error!("{}:{}: Expected chunk, got other tx kind", tx_id, chunk_id);
                        continue 'aggregate;
                    }
                }
            }
            aggregates.push((i, tx_id, body));
        }

        let mut bodies: Vec<_> = completes.into_iter().chain(aggregates).collect();
        // restore the order of tx they appear in the block
        bodies.sort_by_key(|b| b.0);

        let mut result = Vec::new();
        for (_i, tx_id, blob) in bodies {
            let body = decompress_blob(&blob);
            let data = DaDataLightClient::try_from_slice(&body)
                .map_err(|e| anyhow::anyhow!("{}: Failed to parse body: {e}", tx_id))?;
            result.push(data);
        }
        Ok(result)
    }

    #[instrument(level = "trace", skip_all)]
    async fn get_extraction_proof(
        &self,
        block: &Self::FilteredBlock,
        _blobs: &[<Self::Spec as sov_rollup_interface::da::DaSpec>::BlobTransaction],
    ) -> (
        <Self::Spec as sov_rollup_interface::da::DaSpec>::InclusionMultiProof,
        <Self::Spec as sov_rollup_interface::da::DaSpec>::CompletenessProof,
    ) {
        info!(
            "Getting extraction proof for block {:?}",
            block.header.block_hash()
        );

        let mut completeness_proof = Vec::with_capacity(block.txdata.len());

        let mut wtxids = Vec::with_capacity(block.txdata.len());
        wtxids.push([0u8; 32]);

        // coinbase starts with 0, so we skip it unless the prefix is all 0's
        if self.reveal_batch_prover_prefix.iter().all(|&x| x == 0) {
            completeness_proof.push(block.txdata[0].clone());
        }

        block.txdata[1..].iter().for_each(|tx| {
            let wtxid = tx.compute_wtxid().to_raw_hash().to_byte_array();

            // if tx_hash starts with the given prefix, it is in the completeness proof
            if wtxid.starts_with(&self.reveal_batch_prover_prefix) {
                completeness_proof.push(tx.clone());
            }

            wtxids.push(wtxid);
        });

        let txid_merkle_tree = merkle_tree::BitcoinMerkleTree::new(
            block
                .txdata
                .iter()
                .map(|tx| tx.compute_txid().as_raw_hash().to_byte_array())
                .collect(),
        );

        assert_eq!(
            txid_merkle_tree.root(),
            block.header.merkle_root(),
            "Merkle root mismatch"
        );

        let coinbase_proof = txid_merkle_tree.get_idx_path(0);

        (
            InclusionMultiProof::new(wtxids, block.txdata[0].clone(), coinbase_proof),
            completeness_proof,
        )
    }

    // Extract the list blob transactions relevant to a particular rollup from a block, along with inclusion and
    // completeness proofs for that set of transactions. The output of this method will be passed to the verifier.
    async fn extract_relevant_blobs_with_proof(
        &self,
        block: &Self::FilteredBlock,
    ) -> (
        Vec<<Self::Spec as sov_rollup_interface::da::DaSpec>::BlobTransaction>,
        <Self::Spec as sov_rollup_interface::da::DaSpec>::InclusionMultiProof,
        <Self::Spec as sov_rollup_interface::da::DaSpec>::CompletenessProof,
    ) {
        info!(
            "Extracting relevant txs with proof from block {:?}",
            block.header.block_hash()
        );

        let txs = self.extract_relevant_blobs(block);
        let (inclusion_proof, completeness_proof) = self.get_extraction_proof(block, &txs).await;

        (txs, inclusion_proof, completeness_proof)
    }

    #[instrument(level = "trace", skip_all)]
    async fn send_transaction(
        &self,
        da_data: DaData,
    ) -> Result<<Self as DaService>::TransactionId, Self::Error> {
        let queue = self.get_send_transaction_queue();
        let (tx, rx) = oneshot_channel();
        queue.send(Some(SenderWithNotifier {
            da_data,
            notify: tx,
        }))?;
        rx.await?
    }

    fn get_send_transaction_queue(
        &self,
    ) -> UnboundedSender<Option<SenderWithNotifier<Self::TransactionId>>> {
        self.inscribes_queue.clone()
    }

    async fn send_aggregated_zk_proof(
        &self,
        _aggregated_proof_data: &[u8],
    ) -> Result<u64, Self::Error> {
        unimplemented!();
    }

    async fn get_aggregated_proofs_at(&self, _height: u64) -> Result<Vec<Vec<u8>>, Self::Error> {
        unimplemented!();
    }

    #[instrument(level = "trace", skip(self))]
    async fn get_fee_rate(&self) -> Result<u128, Self::Error> {
        let sat_vb_ceil = self.get_fee_rate_as_sat_vb().await? as u128;

        // multiply with 10^10/4 = 25*10^8 = 2_500_000_000 for BTC to CBTC conversion (decimals)
        let multiplied_fee = sat_vb_ceil.saturating_mul(2_500_000_000);
        Ok(multiplied_fee)
    }

    #[instrument(level = "trace", skip(self))]
    async fn get_block_by_hash(
        &self,
        hash: Self::BlockHash,
    ) -> Result<Self::FilteredBlock, Self::Error> {
        debug!("Getting block with hash {:?}", hash);

        let block = self.client.get_block_verbose(&hash).await?;

        let header: Header = Header {
            bits: CompactTarget::from_unprefixed_hex(&block.bits)?,
            merkle_root: block.merkleroot,
            nonce: block.nonce,
            prev_blockhash: block.previousblockhash.unwrap_or_else(BlockHash::all_zeros),
            time: block.time as u32,
            version: block.version,
        };

        let txs = block
            .tx
            .iter()
            .map(|tx| {
                Transaction::consensus_decode(&mut &tx.hex[..])
                    .map(|transaction| transaction.into())
            })
            .collect::<std::result::Result<Vec<_>, _>>()?;

        let witness_root = calculate_witness_root(&txs);

        Ok(BitcoinBlock {
            header: HeaderWrapper::new(header, txs.len() as u32, block.height, witness_root),
            txdata: txs,
        })
    }

    #[instrument(level = "trace", skip(self))]
    async fn get_relevant_blobs_of_pending_transactions(
        &self,
    ) -> Vec<<Self::Spec as sov_rollup_interface::da::DaSpec>::BlobTransaction> {
        let pending_txs = self.get_pending_transactions().await.unwrap();
        get_relevant_blobs_from_txs(pending_txs, &self.reveal_batch_prover_prefix)
    }
}

pub fn get_relevant_blobs_from_txs(
    txs: Vec<Transaction>,
    reveal_wtxid_prefix: &[u8],
) -> Vec<BlobWithSender> {
    let mut relevant_txs = Vec::new();

    for tx in txs {
        if !tx
            .compute_wtxid()
            .to_byte_array()
            .as_slice()
            .starts_with(reveal_wtxid_prefix)
        {
            continue;
        }

        if let Ok(tx) = parse_batch_proof_transaction(&tx) {
            match tx {
                ParsedBatchProofTransaction::SequencerCommitment(seq_comm) => {
                    if let Some(hash) = seq_comm.get_sig_verified_hash() {
                        let relevant_tx =
                            BlobWithSender::new(seq_comm.body, seq_comm.public_key, hash);

                        relevant_txs.push(relevant_tx);
                    }
                }
            }
        }
    }
    relevant_txs
}

#[cfg(test)]
mod tests {
    use core::str::FromStr;
    use std::path::PathBuf;
    use std::sync::Arc;

    // use futures::{Stream, StreamExt};
    use bitcoin::block::{Header, Version};
    use bitcoin::hash_types::{TxMerkleNode, WitnessMerkleNode};
    use bitcoin::hashes::Hash;
    use bitcoin::secp256k1::Keypair;
    use bitcoin::{BlockHash, CompactTarget};
    use sov_rollup_interface::da::{DaVerifier, SequencerCommitment};
    use sov_rollup_interface::services::da::{DaService, SlotData};

    use super::BitcoinService;
    use crate::helpers::parsers::parse_hex_transaction;
    use crate::helpers::test_utils::{get_mock_data, get_mock_txs};
    use crate::service::BitcoinServiceConfig;
    use crate::spec::block::BitcoinBlock;
    use crate::spec::header::HeaderWrapper;
    use crate::spec::transaction::TransactionWrapper;
    use crate::spec::RollupParams;
    use crate::verifier::BitcoinVerifier;

    fn get_workspace_root() -> PathBuf {
        let manifest_dir = PathBuf::from(env!("CARGO_MANIFEST_DIR"));
        manifest_dir
            .ancestors()
            .nth(2)
            .expect("Failed to find workspace root")
            .to_path_buf()
    }

    fn get_tx_backup_dir() -> String {
        let mut path = get_workspace_root();
        path.push("resources/bitcoin/inscription_txs");
        path.to_str().unwrap().to_string()
    }

    async fn get_service() -> Arc<BitcoinService> {
        let runtime_config = BitcoinServiceConfig {
            node_url: "http://localhost:38332/wallet/test".to_string(),
            node_username: "chainway".to_string(),
            node_password: "topsecret".to_string(),
            network: bitcoin::Network::Regtest,
            da_private_key: Some(
                "E9873D79C6D87DC0FB6A5778633389F4453213303DA61F20BD67FC233AA33262".to_string(), // Test key, safe to publish
            ),
            tx_backup_dir: get_tx_backup_dir(),
        };

        let (tx, _rx) = tokio::sync::mpsc::unbounded_channel();

        let da_service = BitcoinService::new_without_wallet_check(
            runtime_config,
            RollupParams {
                reveal_batch_prover_prefix: vec![1, 1],
                reveal_light_client_prefix: vec![2, 2],
            },
            tx,
        )
        .await
        .expect("Error initialazing BitcoinService");

        let da_service = Arc::new(da_service);
        // da_service.clone().spawn_da_queue(_rx);
        #[allow(clippy::let_and_return)]
        da_service
    }

    async fn get_service_wrong_namespace() -> Arc<BitcoinService> {
        let runtime_config = BitcoinServiceConfig {
            node_url: "http://localhost:38332/wallet/other".to_string(),
            node_username: "chainway".to_string(),
            node_password: "topsecret".to_string(),
            network: bitcoin::Network::Regtest,
            da_private_key: Some(
                "E9873D79C6D87DC0FB6A5778633389F4453213303DA61F20BD67FC233AA33262".to_string(), // Test key, safe to publish
            ),
            tx_backup_dir: get_tx_backup_dir(),
        };

        let (tx, rx) = tokio::sync::mpsc::unbounded_channel();

        let da_service = BitcoinService::new_without_wallet_check(
            runtime_config,
            RollupParams {
                reveal_batch_prover_prefix: vec![5, 6],
                reveal_light_client_prefix: vec![5, 5],
            },
            tx,
        )
        .await
        .expect("Error initialazing BitcoinService");

        let da_service = Arc::new(da_service);

        da_service.clone().spawn_da_queue(rx);

        da_service
    }

    async fn get_service_correct_sig_different_public_key() -> Arc<BitcoinService> {
        let runtime_config = BitcoinServiceConfig {
            node_url: "http://localhost:38332/wallet/other2".to_string(),
            node_username: "chainway".to_string(),
            node_password: "topsecret".to_string(),
            network: bitcoin::Network::Regtest,
            da_private_key: Some(
                "E9873D79C6D87DC0FB6A5778633389F4453213303DA61F20BD67FC233AA33263".to_string(), // Test key, safe to publish
            ),
            tx_backup_dir: get_tx_backup_dir(),
        };

        let (tx, rx) = tokio::sync::mpsc::unbounded_channel();

        let da_service = BitcoinService::new_without_wallet_check(
            runtime_config,
            RollupParams {
                reveal_batch_prover_prefix: vec![1, 1],
                reveal_light_client_prefix: vec![2, 2],
            },
            tx,
        )
        .await
        .expect("Error initialazing BitcoinService");

        let da_service = Arc::new(da_service);

        da_service.clone().spawn_da_queue(rx);

        da_service
    }

    #[tokio::test]
    #[ignore]
    /// A test we use to generate some data for the other tests
    async fn send_transaction() {
        use sov_rollup_interface::da::DaData;
        use sov_rollup_interface::zk::Proof;
        let da_service = get_service().await;

        da_service
            .send_transaction(DaData::SequencerCommitment(SequencerCommitment {
                merkle_root: [13; 32],
                l2_start_block_number: 1002,
                l2_end_block_number: 1100,
            }))
            .await
            .expect("Failed to send transaction");

        println!("sent 1");

        da_service
            .send_transaction(DaData::SequencerCommitment(SequencerCommitment {
                merkle_root: [14; 32],
                l2_start_block_number: 1101,
                l2_end_block_number: 1245,
            }))
            .await
            .expect("Failed to send transaction");

        println!("sent 2");

        println!("\n\nSend some BTC to this address: bcrt1qscttjdc3wypf7ttu0203sqgfz80a4q38cne693 and press enter\n\n");
        let mut s = String::new();
        std::io::stdin().read_line(&mut s).unwrap();

        println!("sent 3");

        let size = 2000;
        let blob = (0..size).map(|_| rand::random::<u8>()).collect::<Vec<u8>>();

        da_service
            .send_transaction(DaData::ZKProof(Proof::Full(blob)))
            .await
            .expect("Failed to send transaction");

        println!("sent 4");

        println!("\n\nSend some BTC to this address: bcrt1qscttjdc3wypf7ttu0203sqgfz80a4q38cne693 and press enter\n\n");
        let mut s = String::new();
        std::io::stdin().read_line(&mut s).unwrap();

        println!("sent 5");

        let size = 600 * 1024;
        let blob = (0..size).map(|_| rand::random::<u8>()).collect::<Vec<u8>>();

        da_service
            .send_transaction(DaData::ZKProof(Proof::Full(blob)))
            .await
            .expect("Failed to send transaction");

        println!("sent 6");

        // seq com different namespace
        get_service_wrong_namespace()
            .await
            .send_transaction(DaData::SequencerCommitment(SequencerCommitment {
                merkle_root: [15; 32],
                l2_start_block_number: 1246,
                l2_end_block_number: 1268,
            }))
            .await
            .expect("Failed to send transaction");

        let size = 1024;
        let blob = (0..size).map(|_| rand::random::<u8>()).collect::<Vec<u8>>();

        da_service
            .send_transaction(DaData::ZKProof(Proof::Full(blob)))
            .await
            .expect("Failed to send transaction");

        println!("sent 7");

        // seq com incorrect pubkey and sig
        get_service_correct_sig_different_public_key()
            .await
            .send_transaction(DaData::SequencerCommitment(SequencerCommitment {
                merkle_root: [15; 32],
                l2_start_block_number: 1246,
                l2_end_block_number: 1268,
            }))
            .await
            .expect("Failed to send transaction");

        da_service
            .send_transaction(DaData::SequencerCommitment(SequencerCommitment {
                merkle_root: [15; 32],
                l2_start_block_number: 1246,
                l2_end_block_number: 1268,
            }))
            .await
            .expect("Failed to send transaction");

        println!("sent 8");

        let size = 1200 * 1024;
        let blob = (0..size).map(|_| rand::random::<u8>()).collect::<Vec<u8>>();

        da_service
            .send_transaction(DaData::ZKProof(Proof::Full(blob)))
            .await
            .expect("Failed to send transaction");

        println!("sent 9");

        da_service
            .send_transaction(DaData::SequencerCommitment(SequencerCommitment {
                merkle_root: [30; 32],
                l2_start_block_number: 1268,
                l2_end_block_number: 1314,
            }))
            .await
            .expect("Failed to send transaction");

        println!("sent 10");
    }

    // #[tokio::test]
    // async fn get_finalized_at() {
    //     let da_service = get_service().await;

    //     da_service
    //         .get_finalized_at(132)
    //         .await
    //         .expect("Failed to get block");
    // }

    // #[tokio::test]
    // async fn subscription_test() {
    //     // Setup and get the service
    //     let service = get_service().await;

    //     // Subscribe to the stream
    //     let mut stream = service.subscribe_finalized_header().await.unwrap();
    //     println!("Subscribed to finalized header stream");

    //     // Generate a new block and wait for the operation to complete
    //     service
    //         .client
    //         .generate_to_address(
    //             Address::from_str("bcrt1qxuds94z3pqwqea2p4f4ev4f25s6uu7y3avljrl")
    //                 .unwrap()
    //                 .require_network(bitcoin::Network::Regtest)
    //                 .unwrap(),
    //             1,
    //         )
    //         .await
    //         .unwrap();
    //     println!("Generated a new block");

    //     // Await the next item from the stream
    //     if let Some(header_result) = stream.next().await {
    //         println!("Got header: {:?}", header_result);
    //         assert!(header_result.is_ok());
    //     } else {
    //         panic!("Failed to receive header from stream");
    //     }
    // }

    #[tokio::test]
    async fn extract_relevant_blobs() {
        let da_service = get_service().await;
        let (header, _inclusion_proof, _completeness_proof, relevant_txs) = get_mock_data();

        let block_txs = get_mock_txs();
        let block_txs = block_txs.into_iter().map(Into::into).collect();

        let block = BitcoinBlock {
            header,
            txdata: block_txs,
        };

        let txs = da_service.extract_relevant_blobs(&block);

        assert_eq!(txs, relevant_txs);
    }

    #[tokio::test]
    async fn extract_relevant_blobs_with_proof() {
        let verifier = BitcoinVerifier::new(RollupParams {
            reveal_batch_prover_prefix: vec![1, 1],
            reveal_light_client_prefix: vec![2, 2],
        });

        let da_service = get_service().await;
        let (header, _inclusion_proof, _completeness_proof, _relevant_txs) = get_mock_data();
        let block_txs = get_mock_txs();
        let block_txs = block_txs.into_iter().map(Into::into).collect();

        let block = BitcoinBlock {
            header,
            txdata: block_txs,
        };

        let (txs, inclusion_proof, completeness_proof) =
            da_service.extract_relevant_blobs_with_proof(&block).await;

        assert!(verifier
            .verify_relevant_tx_list(block.header(), &txs, inclusion_proof, completeness_proof)
            .is_ok());
    }

    #[tokio::test]
    async fn incorrect_private_key_signature_should_fail() {
        // The transaction was sent with this service and the tx data is stored in false_signature_txs.txt
        let da_service = get_service().await;
        let secp = bitcoin::secp256k1::Secp256k1::new();
        let da_pubkey = Keypair::from_secret_key(&secp, &da_service.da_private_key.unwrap())
            .public_key()
            .serialize()
            .to_vec();

        let runtime_config = BitcoinServiceConfig {
            node_url: "http://localhost:38332".to_string(),
            node_username: "chainway".to_string(),
            node_password: "topsecret".to_string(),
            network: bitcoin::Network::Regtest,
            da_private_key: Some(
                "E9873D79C6D87DC0FB6A5778633389F4453213303DA61F20BD67FC233AA33261".to_string(), // Test key, safe to publish
            ),
            tx_backup_dir: get_tx_backup_dir(),
        };

        let (tx, _rx) = tokio::sync::mpsc::unbounded_channel();

        let incorrect_service = BitcoinService::new_without_wallet_check(
            runtime_config,
            RollupParams {
                reveal_batch_prover_prefix: vec![1, 1],
                reveal_light_client_prefix: vec![2, 2],
            },
            tx,
        )
        .await
        .expect("Error initialazing BitcoinService");

        let incorrect_pub_key =
            Keypair::from_secret_key(&secp, &incorrect_service.da_private_key.unwrap())
                .public_key()
                .serialize()
                .to_vec();

        let header = HeaderWrapper::new(
            Header {
                version: Version::from_consensus(536870912),
                prev_blockhash: BlockHash::from_str(
                    "31402555f54c3f89907c07e6d286c132f9984739f2b6b00cde195b10ac771522",
                )
                .unwrap(),
                merkle_root: TxMerkleNode::from_str(
                    "40642938a6cc6124246fd9601108f9671177c1834753162f19e073eaff751191",
                )
                .unwrap(),
                time: 1724665818,
                bits: CompactTarget::from_unprefixed_hex("207fffff").unwrap(),
                nonce: 3,
            },
            3,
            1,
            WitnessMerkleNode::from_str(
                "494880ce756f69b13811200d1e358a049ac3c3dd66e4ff7e86d4c4d3aad95939",
            )
            .unwrap()
            .as_raw_hash()
            .to_byte_array(),
        );

        let txs_str = std::fs::read_to_string("test_data/false_signature_txs.txt").unwrap();

        let txdata: Vec<TransactionWrapper> = txs_str
            .lines()
            .map(|tx| parse_hex_transaction(tx).unwrap())
            .map(Into::into)
            .collect();

        let block = BitcoinBlock { header, txdata };

        let txs = da_service.extract_relevant_blobs(&block);

        assert_ne!(
            txs.first().unwrap().sender.0,
            da_pubkey,
            "Publickey recovered incorrectly!"
        );

        assert_eq!(
            txs.first().unwrap().sender.0,
            incorrect_pub_key,
            "Publickey recovered incorrectly!"
        );
    }

    #[tokio::test]
    async fn check_signature() {
        let da_service = get_service().await;
        let secp = bitcoin::secp256k1::Secp256k1::new();
        let da_pubkey = Keypair::from_secret_key(&secp, &da_service.da_private_key.unwrap())
            .public_key()
            .serialize()
            .to_vec();

        // blob written in tx is: "01000000b60000002adbd76606f2bd4125080e6f44df7ba2d728409955c80b8438eb1828ddf23e3c12188eeac7ecf6323be0ed5668e21cc354fca90d8bca513d6c0a240c26afa7007b758bf2e7670fafaf6bf0015ce0ff5aa802306fc7e3f45762853ffc37180fe64a0000000001fea6ac5b8751120fb62fff67b54d2eac66aef307c7dde1d394dea1e09e43dd44c800000000000000135d23aee8cb15c890831ff36db170157acaac31df9bba6cd40e7329e608eabd0000000000000000";
        // tx id = 0x8a1df48198a509cd91930ff44cbb92ef46e80458b1999e16aa6923171894fba3
        // block hash = 0x4ebbe86ead2e7f397419c25b0757bea281353a0592eb692614d13f0e87c5a7ff
        // the tx_hex = "020000000001012a2b5f4a9aef27067aff1bfe058076043667f0618075b94253d58c9f5b7b85d40000000000fdffffff01220200000000000016001421e826b290c95a5c65059b3a48e97a91f422d1330340f1148ce0807ebd683fad97376225ea2eea0dcef89f609e6e563bc5bb4f25c34d96e4741da9d84130ddb9b5a111703332983fdd20a461ae25c9434cde1e9d8733fd60012044e67148e60dd2ab07bb2505f2e3e9298aada763dd4635bce71bcf2f96a6691aac0063010107736f762d627463010240cc4b23d2cb3e22b2c57a59f24088764f39f7b789847e983b9ee9ce7682578c2b7dbdf4384e230c942b91ae5ce6b1ba33587f549fedee4d19e54ff3a8e54601e801032102588d202afcc1ee4ab5254c7847ec25b9a135bbda0f2bc69ee1a714749fd77dc9010400004cc41b7b01f845c786b10e90638b5cd88023081823b06c20b90040401052860738a7c6cd60c7358f581158bbf7e6bc92c7391efe57ed40c593d8a2e09839969526a688dd6cdf3e13965aeca8592c53b7e8bbce8f89ea5492b146f243b3e5a5035eae51c7ebe6b8bc3cab03487b71a7990116d8b5afdc53370e95bb16a7c0adbd8489749b96ad15ae448c2be3bb332f7dc39b6d967b026f9f591af96f3669f1f7c9cc7b1dd047a2c392bbd145daf11142776253e420f5eccc169afb55693d0febc27f0db159036821c044e67148e60dd2ab07bb2505f2e3e9298aada763dd4635bce71bcf2f96a6691a00000000";
        let header = HeaderWrapper::new(
            Header {
                version: Version::from_consensus(536870912),
                prev_blockhash: BlockHash::from_str(
                    "4ebd11342b9d9e2a23b0f14c17a12bbb4f52a9290fe6a1cf313c270d5a49c2ea",
                )
                .unwrap(),
                merkle_root: TxMerkleNode::from_str(
                    "a720804fbad45307b61958059c06f787a1ae10180ce91df2802a40023dea7e84",
                )
                .unwrap(),
                time: 1723820296,
                bits: CompactTarget::from_unprefixed_hex("207fffff").unwrap(),
                nonce: 0,
            },
            3,
            2273,
            WitnessMerkleNode::from_str(
                "ab0edbf1611637701117cfc70b878b4196be1c5e4c256609ca8b620a0838860a",
            )
            .unwrap()
            .as_raw_hash()
            .to_byte_array(),
        );

        let txs_str = std::fs::read_to_string("test_data/mock_txs.txt").unwrap();

        let txdata: Vec<TransactionWrapper> = txs_str
            .lines()
            .map(|tx| parse_hex_transaction(tx).unwrap())
            .map(Into::into)
            .collect();

        let block = BitcoinBlock { header, txdata };

        let txs = da_service.extract_relevant_blobs(&block);

        assert_eq!(
            txs.first().unwrap().sender.0,
            da_pubkey,
            "Publickey recovered incorrectly!"
        );
    }
}<|MERGE_RESOLUTION|>--- conflicted
+++ resolved
@@ -62,12 +62,7 @@
     da_private_key: Option<SecretKey>,
     reveal_light_client_prefix: Vec<u8>,
     reveal_batch_prover_prefix: Vec<u8>,
-<<<<<<< HEAD
-    inscribes_queue: UnboundedSender<Option<SenderWithNotifier<TxidWrapper>>>,
-=======
-    inscribes_queue: UnboundedSender<SenderWithNotifier<TxidWrapper>>,
     tx_backup_dir: PathBuf,
->>>>>>> cfaa0a03
 }
 
 /// Runtime configuration for the DA service
