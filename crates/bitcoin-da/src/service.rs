--- conflicted
+++ resolved
@@ -346,7 +346,6 @@
                     .send_raw_transaction(&signed_raw_commit_tx.hex)
                     .await?;
 
-<<<<<<< HEAD
                 // serialize reveal tx
                 let serialized_reveal_tx = &encode::serialize(&reveal.tx);
 
@@ -385,13 +384,6 @@
                 let signed_raw_commit_tx = client
                     .sign_raw_transaction_with_wallet(&commit, None, None)
                     .await?;
-=======
-        // write reveal tx to file, it can be used to continue revealing blob if something goes wrong
-        write_reveal_tx(
-            serialized_reveal_tx,
-            unsigned_commit_tx.compute_txid().to_raw_hash().to_string(),
-        );
->>>>>>> b40e674b
 
                 // send inscribe transactions
                 client
