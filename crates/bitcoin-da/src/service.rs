// fix clippy for tracing::instrument
#![allow(clippy::blocks_in_conditions)]

use core::result::Result::Ok;
use core::str::FromStr;
use core::time::Duration;
use std::collections::HashSet;
use std::sync::Arc;

use anyhow::{Context, Result};
// use std::sync::Arc;
use async_trait::async_trait;
use bitcoin::block::Header;
use bitcoin::consensus::{encode, Decodable};
use bitcoin::hash_types::WitnessMerkleNode;
use bitcoin::hashes::{sha256d, Hash};
use bitcoin::secp256k1::SecretKey;
use bitcoin::string::FromHexStr;
use bitcoin::{merkle_tree, Amount, BlockHash, CompactTarget, Transaction, Txid, Wtxid};
use bitcoincore_rpc::jsonrpc_async::Error as RpcError;
use bitcoincore_rpc::{Auth, Client, Error, RpcApi};
use serde::{Deserialize, Serialize};
use sov_rollup_interface::da::DaSpec;
use sov_rollup_interface::services::da::{BlobWithNotifier, DaService};
use tokio::sync::mpsc::{UnboundedReceiver, UnboundedSender};
use tokio::sync::oneshot::channel as oneshot_channel;
use tracing::{debug, error, info, instrument, trace};

use crate::helpers::builders::{
    create_inscription_transactions, sign_blob_with_private_key, write_inscription_txs,
    InscriptionTxs, TxWithId,
};
use crate::helpers::compression::{compress_blob, decompress_blob};
use crate::helpers::parsers::parse_transaction;
use crate::spec::blob::BlobWithSender;
use crate::spec::block::BitcoinBlock;
use crate::spec::header::HeaderWrapper;
use crate::spec::header_stream::BitcoinHeaderStream;
use crate::spec::proof::InclusionMultiProof;
<<<<<<< HEAD
use crate::spec::utxo::{btc_to_satoshi, UTXO};
=======
use crate::spec::transaction::TransactionWrapper;
use crate::spec::utxo::UTXO;
>>>>>>> 77956661
use crate::spec::{BitcoinSpec, RollupParams};
use crate::verifier::BitcoinVerifier;
use crate::{MIN_INPUT_AMOUNT, REVEAL_OUTPUT_AMOUNT};

/// A service that provides data and data availability proofs for Bitcoin
#[derive(Debug)]
pub struct BitcoinService {
    client: Client,
    rollup_name: String,
    network: bitcoin::Network,
    da_private_key: Option<SecretKey>,
    reveal_tx_id_prefix: Vec<u8>,
    inscribes_queue: UnboundedSender<BlobWithNotifier<TxidWrapper>>,
}

/// Runtime configuration for the DA service
#[derive(Debug, Clone, PartialEq, Deserialize, Serialize)]
pub struct DaServiceConfig {
    /// The URL of the Bitcoin node to connect to
    pub node_url: String,
    pub node_username: String,
    pub node_password: String,

    // network of the bitcoin node
    pub network: bitcoin::Network,

    // da private key of the sequencer
    pub da_private_key: Option<String>,

    // number of last paid fee rates to average if estimation fails
    pub fee_rates_to_avg: Option<usize>,
}

const FINALITY_DEPTH: u64 = 4; // blocks
const POLLING_INTERVAL: u64 = 10; // seconds

impl BitcoinService {
    // Create a new instance of the DA service from the given configuration.
    pub async fn new(
        config: DaServiceConfig,
        chain_params: RollupParams,
        tx: UnboundedSender<BlobWithNotifier<TxidWrapper>>,
    ) -> Result<Self> {
        let client = Client::new(
            &config.node_url,
            Auth::UserPass(config.node_username, config.node_password),
        )
        .await?;

        let private_key = config
            .da_private_key
            .map(|pk| SecretKey::from_str(&pk))
            .transpose()
            .context("Invalid private key")?;

        Ok(Self::with_client(
            client,
            chain_params.rollup_name,
            config.network,
            private_key,
            chain_params.reveal_tx_id_prefix,
            tx,
        )
        .await)
    }

    pub fn spawn_da_queue(
        self: Arc<Self>,
        mut rx: UnboundedReceiver<BlobWithNotifier<TxidWrapper>>,
    ) {
        // This is a queue of inscribe requests
        tokio::task::spawn_blocking(|| {
            tokio::runtime::Handle::current().block_on(async move {
                // TODO https://github.com/chainwayxyz/citrea/issues/537
                // TODO find last tx by utxo chain
<<<<<<< HEAD
                let mut prev_utxo = match this.get_prev_utxo().await {
                    Ok(Some(prev_utxo)) => Some(prev_utxo),
                    Ok(None) => {
                        info!("No pending transactions found");
                        None
=======
                let mut prev_tx = match self.get_pending_transactions().await {
                    Ok(pending_txs) => {
                        if !pending_txs.is_empty() {
                            let tx = pending_txs.first().unwrap().clone();
                            let txid = tx.txid();
                            Some(TxWithId { tx, id: txid })
                        } else {
                            None
                        }
>>>>>>> 77956661
                    }
                    Err(e) => {
                        error!(?e, "Failed to get pending transactions");
                        None
                    }
                };

                trace!("BitcoinDA queue is initialized. Waiting for the first request...");

                // We execute commit and reveal txs one by one to chain them
                while let Some(request) = rx.recv().await {
                    trace!("A new request is received");
                    let prev = prev_utxo.take();
                    loop {
                        // Build and send tx with retries:
                        let blob = request.blob.clone();
                        let fee_sat_per_vbyte = match self.get_fee_rate().await {
                            Ok(rate) => rate,
                            Err(e) => {
                                error!(?e, "Failed to call get_fee_rate. Retrying...");
                                tokio::time::sleep(Duration::from_secs(1)).await;
                                continue;
                            }
                        };
                        match self
                            .send_transaction_with_fee_rate(prev.clone(), blob, fee_sat_per_vbyte)
                            .await
                        {
                            Ok(tx) => {
                                let tx_id = TxidWrapper(tx.id);
                                info!(%tx.id, "Sent tx to BitcoinDA");
                                prev_utxo = Some(UTXO {
                                    tx_id: tx.id,
                                    vout: 0,
                                    script_pubkey: tx.tx.output[0].script_pubkey.to_hex_string(),
                                    address: "ANY".into(),
                                    amount: tx.tx.output[0].value.to_sat(),
                                    confirmations: 0,
                                    spendable: true,
                                    solvable: true,
                                });

                                let _ = request.notify.send(Ok(tx_id));
                            }
                            Err(e) => {
                                error!(?e, "Failed to send transaction to DA layer");
                                tokio::time::sleep(Duration::from_secs(1)).await;
                                continue;
                            }
                        }
                        break;
                    }
                }

                error!("BitcoinDA queue stopped");
            });
        });
    }

    #[cfg(test)]
    pub async fn new_without_client(
        config: DaServiceConfig,
        chain_params: RollupParams,
    ) -> Result<Self> {
        use tokio::sync::mpsc::unbounded_channel;

        let client = Client::new(
            &config.node_url,
            Auth::UserPass(config.node_username, config.node_password),
        )
        .await?;

        let private_key = config
            .da_private_key
            .map(|pk| SecretKey::from_str(&pk))
            .transpose()
            .context("Invalid private key")?;

        let (tx, _rx) = unbounded_channel();

        Ok(Self {
            client,
            rollup_name: chain_params.rollup_name,
            network: config.network,
            da_private_key: private_key,
            reveal_tx_id_prefix: chain_params.reveal_tx_id_prefix,
            inscribes_queue: tx,
        })
    }

    async fn with_client(
        client: Client,
        rollup_name: String,
        network: bitcoin::Network,
        da_private_key: Option<SecretKey>,
        reveal_tx_id_prefix: Vec<u8>,
        inscribes_queue: UnboundedSender<BlobWithNotifier<TxidWrapper>>,
    ) -> Self {
        let wallets = client
            .list_wallets()
            .await
            .expect("Failed to list loaded wallets");

        if wallets.is_empty() {
            tracing::warn!("No loaded wallet found!");
        }

        Self {
            client,
            rollup_name,
            network,
            da_private_key,
            reveal_tx_id_prefix,
            inscribes_queue,
        }
    }

    #[instrument(level = "trace", skip_all, ret)]
    async fn get_utxos(&self) -> Result<Vec<UTXO>, anyhow::Error> {
        let utxos = self
            .client
            .list_unspent(None, None, None, None, None)
            .await?;
        if utxos.is_empty() {
            return Err(anyhow::anyhow!("There are no UTXOs"));
        }

        let utxos: Vec<UTXO> = utxos
            .into_iter()
            .filter(|utxo| {
                utxo.spendable
                    && utxo.solvable
                    && utxo.amount > Amount::from_sat(REVEAL_OUTPUT_AMOUNT)
            })
            .map(Into::into)
            .collect();
        if utxos.is_empty() {
            return Err(anyhow::anyhow!("There are no spendable UTXOs"));
        }

        Ok(utxos)
    }

    #[instrument(level = "trace", skip_all, ret)]
    async fn get_prev_utxo(&self) -> Result<Option<UTXO>, anyhow::Error> {
        let mut pending_utxos = self.client.get_pending_utxos().await?;
        // Sorted by ancestor count, the tx with the most ancestors is the latest tx
        pending_utxos.sort_unstable_by_key(|utxo| -(utxo.ancestor_count.unwrap_or(0) as i64));

        Ok(pending_utxos
            .into_iter()
            .find(|u| btc_to_satoshi(u.amount) >= MIN_INPUT_AMOUNT)
            .map(|u| u.into()))
    }

    #[instrument(level = "trace", skip_all, ret)]
    async fn get_pending_transactions(&self) -> Result<Vec<Transaction>, anyhow::Error> {
        let mut pending_utxos = self
            .client
            .list_unspent(Some(0), Some(0), None, None, None)
            .await?;
        // Sorted by ancestor count, the tx with the most ancestors is the latest tx
        pending_utxos.sort_unstable_by_key(|utxo| -(utxo.ancestor_count.unwrap_or(0) as i64));

        let mut pending_transactions = Vec::new();
        let mut scanned_txids = HashSet::new();

        for utxo in pending_utxos.iter() {
            let txid = utxo.txid;
            // Check if tx is already in the pending transactions vector
            if scanned_txids.contains(&txid) {
                continue;
            }

            let tx = self
                .client
                .get_raw_transaction(&txid, None)
                .await
                .expect("Transaction should exist with existing utxo");
            pending_transactions.push(tx);
            scanned_txids.insert(txid);
        }

        Ok(pending_transactions)
    }

    #[instrument(level = "trace", fields(prev_utxo), ret, err)]
    pub async fn send_transaction_with_fee_rate(
        &self,
        prev_utxo: Option<UTXO>,
        blob: Vec<u8>,
        fee_sat_per_vbyte: f64,
    ) -> Result<TxWithId, anyhow::Error> {
        let client = &self.client;
        let network = self.network;

        let rollup_name = self.rollup_name.clone();
        let da_private_key = self.da_private_key.expect("No private key set");

        // Compress the blob
        let blob = compress_blob(&blob);

        // get all available utxos
        let utxos = self.get_utxos().await?;

        // get address from a utxo
        let address = utxos[0]
            .address
            .clone()
            .context("Missing address")?
            .require_network(network)
            .context("Invalid network for address")?;

        // sign the blob for authentication of the sequencer
        let (signature, public_key) =
            sign_blob_with_private_key(&blob, &da_private_key).expect("Sequencer sign the blob");

        // create inscribe transactions
        let inscription_txs = create_inscription_transactions(
            &rollup_name,
            blob,
            signature,
            public_key,
            prev_utxo,
            utxos,
            address,
            REVEAL_OUTPUT_AMOUNT,
            fee_sat_per_vbyte,
            fee_sat_per_vbyte,
            network,
            self.reveal_tx_id_prefix.as_slice(),
        )?;

<<<<<<< HEAD
        // write txs to file, it can be used to continue revealing blob if something goes wrong
        write_inscription_txs(&inscription_txs);

        match inscription_txs {
            InscriptionTxs::Complete { commit, reveal } => {
                // sign inscribe transactions
                let serialized_unsigned_commit_tx = &encode::serialize(&commit);
                let signed_raw_commit_tx = client
                    .sign_raw_transaction_with_wallet(serialized_unsigned_commit_tx.encode_hex())
                    .await?;
=======
        // sign inscribe transactions
        // let serialized_unsigned_commit_tx = &encode::serialize(&unsigned_commit_tx);
        let signed_raw_commit_tx = client
            .sign_raw_transaction_with_wallet(&unsigned_commit_tx, None, None)
            .await?;

        // send inscribe transactions
        client
            .send_raw_transaction(&signed_raw_commit_tx.hex)
            .await?;
>>>>>>> 77956661

                // send inscribe transactions
                client.send_raw_transaction(signed_raw_commit_tx).await?;

                // serialize reveal tx
                let serialized_reveal_tx = &encode::serialize(&reveal.tx);

<<<<<<< HEAD
                // send reveal tx
                let reveal_tx_hash = client
                    .send_raw_transaction(serialized_reveal_tx.encode_hex())
                    .await?;

                info!("Blob inscribe tx sent. Hash: {}", reveal_tx_hash);
                Ok(reveal)
            }
            InscriptionTxs::Chunked {
                commit_chunks,
                reveal_chunks,
                commit,
                reveal,
            } => {
                for (commit, reveal) in commit_chunks.into_iter().zip(reveal_chunks) {
                    // sign inscribe transactions
                    let serialized_unsigned_commit_tx = &encode::serialize(&commit);
                    let signed_raw_commit_tx = client
                        .sign_raw_transaction_with_wallet(
                            serialized_unsigned_commit_tx.encode_hex(),
                        )
                        .await?;

                    // send inscribe transactions
                    client.send_raw_transaction(signed_raw_commit_tx).await?;

                    // serialize reveal tx
                    let serialized_reveal_tx = encode::serialize(&reveal);

                    // send reveal tx
                    let reveal_tx_hash = client
                        .send_raw_transaction(serialized_reveal_tx.encode_hex())
                        .await?;
                    info!("Blob chunk inscribe tx sent. Hash: {}", reveal_tx_hash);
                }

                // sign inscribe transactions
                let serialized_unsigned_commit_tx = &encode::serialize(&commit);
                let signed_raw_commit_tx = client
                    .sign_raw_transaction_with_wallet(serialized_unsigned_commit_tx.encode_hex())
                    .await?;

                // send inscribe transactions
                client.send_raw_transaction(signed_raw_commit_tx).await?;
=======
        // send reveal tx
        let reveal_tx_hash = client.send_raw_transaction(serialized_reveal_tx).await?;
>>>>>>> 77956661

                // serialize reveal tx
                let serialized_reveal_tx = encode::serialize(&reveal.tx);

                // send reveal tx
                let reveal_tx_hash = client
                    .send_raw_transaction(serialized_reveal_tx.encode_hex())
                    .await?;
                info!("Blob chunk aggregate tx sent. Hash: {}", reveal_tx_hash);
                Ok(reveal)
            }
        }
    }

    #[instrument(level = "trace", skip_all, ret)]
    pub async fn get_fee_rate(&self) -> Result<f64, anyhow::Error> {
        if self.network == bitcoin::Network::Regtest {
            // sometimes local mempool is empty, node cannot estimate
            return Ok(2.0);
        }

        self.get_fee_rate_as_sat_vb_ceiled().await
    }

    #[instrument(level = "trace", skip_all, ret)]
    pub async fn get_fee_rate_as_sat_vb_ceiled(&self) -> Result<f64, anyhow::Error> {
        let smart_fee = self.client.estimate_smart_fee(1, None).await?;
        let btc_vkb = smart_fee.fee_rate.map_or(0.00001f64, |rate| rate.to_btc());
        Ok((btc_vkb * 100_000_000.0 / 1000.0).ceil())
    }
}

#[derive(PartialEq, Eq, PartialOrd, Ord, core::hash::Hash)]
pub struct TxidWrapper(Txid);
impl From<TxidWrapper> for [u8; 32] {
    fn from(val: TxidWrapper) -> Self {
        val.0.to_byte_array()
    }
}

fn calculate_witness_root(txdata: &[TransactionWrapper]) -> Option<WitnessMerkleNode> {
    let hashes = txdata.iter().enumerate().map(|(i, t)| {
        if i == 0 {
            // Replace the first hash with zeroes.
            Wtxid::all_zeros().to_raw_hash()
        } else {
            t.wtxid().to_raw_hash()
        }
    });
    merkle_tree::calculate_root(hashes).map(|h| h.into())
}

#[async_trait]
impl DaService for BitcoinService {
    type Spec = BitcoinSpec;

    type Verifier = BitcoinVerifier;

    type FilteredBlock = BitcoinBlock;

    type HeaderStream = BitcoinHeaderStream;

    type TransactionId = TxidWrapper;

    type Error = anyhow::Error;

    type BlockHash = bitcoin::BlockHash;

    // Make an RPC call to the node to get the block at the given height
    // If no such block exists, block until one does.
    #[instrument(level = "trace", skip(self), err)]
    async fn get_block_at(&self, height: u64) -> Result<Self::FilteredBlock, Self::Error> {
        debug!("Getting block at height {}", height);

        let block_hash;
        loop {
            block_hash = match self.client.get_block_hash(height).await {
                Ok(block_hash_response) => block_hash_response,
                Err(e) => {
                    match e {
                        Error::JsonRpc(RpcError::Rpc(rpc_err)) => {
                            if rpc_err.code == -8 {
                                info!("Block not found, waiting");
                                tokio::time::sleep(Duration::from_secs(POLLING_INTERVAL)).await;
                                continue;
                            } else {
                                // other error, return message
                                return Err(anyhow::anyhow!(rpc_err.message));
                            }
                        }
                        _ => return Err(anyhow::anyhow!(e)),
                    }
                }
            };

            break;
        }

        let block = self.get_block_by_hash(block_hash).await?;

        Ok(block)
    }

    // Fetch the [`DaSpec::BlockHeader`] of the last finalized block.
    #[instrument(level = "trace", skip(self), err)]
    async fn get_last_finalized_block_header(
        &self,
    ) -> Result<<Self::Spec as DaSpec>::BlockHeader, Self::Error> {
        let block_count = self.client.get_block_count().await?;

        let finalized_blockhash = self
            .client
            .get_block_hash(block_count - FINALITY_DEPTH)
            .await?;

        let finalized_block_header = self.get_block_by_hash(finalized_blockhash).await?;

        Ok(finalized_block_header.header)
    }

    async fn subscribe_finalized_header(&self) -> Result<Self::HeaderStream, Self::Error> {
        unimplemented!()
    }

    // Fetch the head block of DA.
    #[instrument(level = "trace", skip(self), err)]
    async fn get_head_block_header(
        &self,
    ) -> Result<<Self::Spec as DaSpec>::BlockHeader, Self::Error> {
        let best_blockhash = self.client.get_best_block_hash().await?;

        let head_block_header = self.get_block_by_hash(best_blockhash).await?;

        Ok(head_block_header.header)
    }

    // Extract the blob transactions relevant to a particular rollup from a block.
    #[instrument(level = "trace", skip_all)]
    fn extract_relevant_blobs(
        &self,
        block: &Self::FilteredBlock,
    ) -> Vec<<Self::Spec as sov_rollup_interface::da::DaSpec>::BlobTransaction> {
        debug!(
            "Extracting relevant txs from block {:?}",
            block.header.block_hash()
        );

        let txs = block.txdata.iter().map(|tx| tx.inner().clone()).collect();
        get_relevant_blobs_from_txs(txs, &self.rollup_name, self.reveal_tx_id_prefix.as_slice())
    }

    #[instrument(level = "trace", skip_all)]
    async fn get_extraction_proof(
        &self,
        block: &Self::FilteredBlock,
        _blobs: &[<Self::Spec as sov_rollup_interface::da::DaSpec>::BlobTransaction],
    ) -> (
        <Self::Spec as sov_rollup_interface::da::DaSpec>::InclusionMultiProof,
        <Self::Spec as sov_rollup_interface::da::DaSpec>::CompletenessProof,
    ) {
        info!(
            "Getting extraction proof for block {:?}",
            block.header.block_hash()
        );

        let mut completeness_proof = Vec::with_capacity(block.txdata.len());

        let mut txids = Vec::with_capacity(block.txdata.len());
        let mut wtxids = Vec::with_capacity(block.txdata.len());
        wtxids.push([0u8; 32]);
        let coinbase_tx_hash = block.txdata[0].txid().to_raw_hash().to_byte_array();
        txids.push(coinbase_tx_hash);
        if coinbase_tx_hash.starts_with(self.reveal_tx_id_prefix.as_slice()) {
            completeness_proof.push(block.txdata[0].clone());
        }

        block.txdata[1..].iter().for_each(|tx| {
            let txid = tx.txid().to_raw_hash().to_byte_array();
            let wtxid = tx.wtxid().to_raw_hash().to_byte_array();

            // if tx_hash has two leading zeros, it is in the completeness proof
            if txid.starts_with(self.reveal_tx_id_prefix.as_slice()) {
                completeness_proof.push(tx.clone());
            }

            wtxids.push(wtxid);
            txids.push(txid);
        });

        (
            InclusionMultiProof::new(txids, wtxids, block.txdata[0].clone()),
            completeness_proof,
        )
    }

    // Extract the list blob transactions relevant to a particular rollup from a block, along with inclusion and
    // completeness proofs for that set of transactions. The output of this method will be passed to the verifier.
    async fn extract_relevant_blobs_with_proof(
        &self,
        block: &Self::FilteredBlock,
    ) -> (
        Vec<<Self::Spec as sov_rollup_interface::da::DaSpec>::BlobTransaction>,
        <Self::Spec as sov_rollup_interface::da::DaSpec>::InclusionMultiProof,
        <Self::Spec as sov_rollup_interface::da::DaSpec>::CompletenessProof,
    ) {
        info!(
            "Extracting relevant txs with proof from block {:?}",
            block.header.block_hash()
        );

        let txs = self.extract_relevant_blobs(block);
        let (inclusion_proof, completeness_proof) = self.get_extraction_proof(block, &txs).await;

        (txs, inclusion_proof, completeness_proof)
    }

    #[instrument(level = "trace", skip_all)]
    async fn send_transaction(
        &self,
        blob: &[u8],
    ) -> Result<<Self as DaService>::TransactionId, Self::Error> {
        let queue = self.get_send_transaction_queue();
        let (tx, rx) = oneshot_channel();
        queue.send(BlobWithNotifier {
            blob: blob.to_vec(),
            notify: tx,
        })?;
        rx.await?
    }

    fn get_send_transaction_queue(&self) -> UnboundedSender<BlobWithNotifier<Self::TransactionId>> {
        self.inscribes_queue.clone()
    }

    async fn send_aggregated_zk_proof(
        &self,
        _aggregated_proof_data: &[u8],
    ) -> Result<u64, Self::Error> {
        unimplemented!();
    }

    async fn get_aggregated_proofs_at(&self, _height: u64) -> Result<Vec<Vec<u8>>, Self::Error> {
        unimplemented!();
    }

    #[instrument(level = "trace", skip(self))]
    async fn get_fee_rate(&self) -> Result<u128, Self::Error> {
        let sat_vb_ceil = self.get_fee_rate_as_sat_vb_ceiled().await? as u128;

        // multiply with 10^10/4 = 25*10^8 = 2_500_000_000
        let multiplied_fee = sat_vb_ceil.saturating_mul(2_500_000_000);
        Ok(multiplied_fee)
    }

    #[instrument(level = "trace", skip(self))]
    async fn get_block_by_hash(
        &self,
        hash: Self::BlockHash,
    ) -> Result<Self::FilteredBlock, Self::Error> {
        debug!("Getting block with hash {:?}", hash);

        let block = self.client.get_block_verbose(&hash).await?;

        let header: Header = Header {
            bits: CompactTarget::from_hex_str_no_prefix(block.bits)?,
            merkle_root: block.merkleroot,
            nonce: block.nonce,
            prev_blockhash: block.previousblockhash.unwrap_or_else(BlockHash::all_zeros),
            time: block.time as u32,
            version: block.version,
        };

        let txs = block
            .tx
            .iter()
            .map(|tx| {
                Transaction::consensus_decode(&mut &tx.hex[..])
                    .map(|transaction| transaction.into())
            })
            .collect::<std::result::Result<Vec<_>, _>>()?;

        let witness_root = calculate_witness_root(&txs).unwrap_or(WitnessMerkleNode::all_zeros());

        Ok(BitcoinBlock {
            header: HeaderWrapper::new(header, txs.len() as u32, block.height, witness_root),
            txdata: txs,
        })
    }

    #[instrument(level = "trace", skip(self))]
    async fn get_relevant_blobs_of_pending_transactions(
        &self,
    ) -> Vec<<Self::Spec as sov_rollup_interface::da::DaSpec>::BlobTransaction> {
        let pending_txs = self.get_pending_transactions().await.unwrap();
        get_relevant_blobs_from_txs(
            pending_txs,
            &self.rollup_name,
            self.reveal_tx_id_prefix.as_slice(),
        )
    }
}

fn get_relevant_blobs_from_txs(
    txs: Vec<Transaction>,
    rollup_name: &str,
    reveal_tx_id_prefix: &[u8],
) -> Vec<BlobWithSender> {
    let mut relevant_txs = Vec::new();

    for tx in txs {
        if !tx
            .txid()
            .to_byte_array()
            .as_slice()
            .starts_with(reveal_tx_id_prefix)
        {
            continue;
        }

        let parsed_inscription = parse_transaction(&tx, rollup_name);

        if let Ok(inscription) = parsed_inscription {
            if inscription.get_sig_verified_hash().is_some() {
                // Decompress the blob
                let decompressed_blob = decompress_blob(&inscription.body);

                let relevant_tx = BlobWithSender::new(
                    decompressed_blob,
                    inscription.public_key,
                    sha256d::Hash::hash(&inscription.body).to_byte_array(),
                );

                relevant_txs.push(relevant_tx);
            }
        }
    }
    relevant_txs
}

#[cfg(test)]
mod tests {
    use core::str::FromStr;

    // use futures::{Stream, StreamExt};
    use bitcoin::block::{Header, Version};
    use bitcoin::hash_types::{TxMerkleNode, WitnessMerkleNode};
    use bitcoin::secp256k1::Keypair;
    use bitcoin::string::FromHexStr;
    use bitcoin::{BlockHash, CompactTarget};
    use sov_rollup_interface::da::DaVerifier;
    use sov_rollup_interface::services::da::{DaService, SlotData};

    use super::BitcoinService;
    use crate::helpers::parsers::parse_hex_transaction;
    use crate::helpers::test_utils::{get_mock_data, get_mock_txs};
    use crate::service::DaServiceConfig;
    use crate::spec::block::BitcoinBlock;
    use crate::spec::header::HeaderWrapper;
    use crate::spec::transaction::TransactionWrapper;
    use crate::spec::RollupParams;
    use crate::verifier::BitcoinVerifier;

    async fn get_service() -> BitcoinService {
        let runtime_config = DaServiceConfig {
            node_url: "http://localhost:38332".to_string(),
            node_username: "chainway".to_string(),
            node_password: "topsecret".to_string(),
            network: bitcoin::Network::Regtest,
            da_private_key: Some(
                "E9873D79C6D87DC0FB6A5778633389F4453213303DA61F20BD67FC233AA33262".to_string(), // Test key, safe to publish
            ),
            fee_rates_to_avg: Some(2), // small to speed up tests
        };

        BitcoinService::new(
            runtime_config,
            RollupParams {
                rollup_name: "sov-btc".to_string(),
                reveal_tx_id_prefix: vec![0, 0],
            },
        )
        .await
        .expect("Error initialazing BitcoinService")
    }

    #[tokio::test]
    async fn send_transaction() {
        let da_service = get_service().await;

        let size = 2000;

        // create random bytes with size of size variable
        let blob = (0..size).map(|_| rand::random::<u8>()).collect::<Vec<u8>>();

        let txid = da_service.send_transaction(&blob).await;

        if txid.is_ok() {
            println!("Transaction sent successfully");
        } else {
            panic!("Failed to send transaction: {:?}", txid.err());
        }
    }

    // #[tokio::test]
    // async fn get_finalized_at() {
    //     let da_service = get_service().await;
    //
    //     da_service
    //         .get_finalized_at(132)
    //         .await
    //         .expect("Failed to get block");
    // }

    // #[tokio::test]
    // async fn subscription_test() {
    //     // Setup and get the service
    //     let service = get_service().await;

    //     // Subscribe to the stream
    //     let mut stream = service.subscribe_finalized_header().await.unwrap();
    //     println!("Subscribed to finalized header stream");

    //     // Generate a new block and wait for the operation to complete
    //     service
    //         .client
    //         .generate_to_address(
    //             Address::from_str("bcrt1qxuds94z3pqwqea2p4f4ev4f25s6uu7y3avljrl")
    //                 .unwrap()
    //                 .require_network(bitcoin::Network::Regtest)
    //                 .unwrap(),
    //             1,
    //         )
    //         .await
    //         .unwrap();
    //     println!("Generated a new block");

    //     // Await the next item from the stream
    //     if let Some(header_result) = stream.next().await {
    //         println!("Got header: {:?}", header_result);
    //         assert!(header_result.is_ok());
    //     } else {
    //         panic!("Failed to receive header from stream");
    //     }
    // }

    #[tokio::test]
    async fn extract_relevant_blobs() {
        let da_service = get_service().await;
        let (header, _inclusion_proof, _completeness_proof, relevant_txs) = get_mock_data();

        let block_txs = get_mock_txs();
        let block_txs = block_txs.into_iter().map(Into::into).collect();

        let block = BitcoinBlock {
            header,
            txdata: block_txs,
        };

        let txs = da_service.extract_relevant_blobs(&block);

        assert_eq!(txs, relevant_txs)
    }

    #[tokio::test]
    async fn extract_relevant_blobs_with_proof() {
        let verifier = BitcoinVerifier::new(RollupParams {
            rollup_name: "sov-btc".to_string(),
            reveal_tx_id_prefix: vec![0, 0],
        });

        let da_service = get_service().await;
        let (header, _inclusion_proof, _completeness_proof, _relevant_txs) = get_mock_data();
        let block_txs = get_mock_txs();
        let block_txs = block_txs.into_iter().map(Into::into).collect();

        let block = BitcoinBlock {
            header,
            txdata: block_txs,
        };

        let (txs, inclusion_proof, completeness_proof) =
            da_service.extract_relevant_blobs_with_proof(&block).await;

        assert!(verifier
            .verify_relevant_tx_list(block.header(), &txs, inclusion_proof, completeness_proof)
            .is_ok());
    }

    #[tokio::test]
    async fn incorrect_private_key_signature_should_fail() {
        // The transaction was sent with this service and the tx data is stored in false_signature_txs.txt
        let da_service = get_service().await;
        let secp = bitcoin::secp256k1::Secp256k1::new();
        let da_pubkey = Keypair::from_secret_key(&secp, &da_service.da_private_key.unwrap())
            .public_key()
            .serialize()
            .to_vec();

        let runtime_config = DaServiceConfig {
            node_url: "http://localhost:38332".to_string(),
            node_username: "chainway".to_string(),
            node_password: "topsecret".to_string(),
            network: bitcoin::Network::Regtest,
            da_private_key: Some(
                "E9873D79C6D87DC0FB6A5778633389F4453213303DA61F20BD67FC233AA33261".to_string(), // Test key, safe to publish
            ),
            fee_rates_to_avg: Some(2), // small to speed up tests
        };

        let incorrect_service = BitcoinService::new_without_client(
            runtime_config,
            RollupParams {
                rollup_name: "sov-btc".to_string(),
                reveal_tx_id_prefix: vec![0, 0],
            },
        )
        .await
        .expect("Error initialazing BitcoinService");

        let incorrect_pub_key =
            Keypair::from_secret_key(&secp, &incorrect_service.da_private_key.unwrap())
                .public_key()
                .serialize()
                .to_vec();

        let header = HeaderWrapper::new(
            Header {
                version: Version::from_consensus(536870912),
                prev_blockhash: BlockHash::from_str(
                    "19bd253df7a58cb8131f223fa4d99db2ad4eee171b47e31c2b1a75d7c0c89ea6",
                )
                .unwrap(),
                merkle_root: TxMerkleNode::from_str(
                    "478fd2a0d8b251d37bcda9b408d4b50a5b5387dedb9af1cfb16c0e543e8f2a9b",
                )
                .unwrap(),
                time: 1694177029,
                bits: CompactTarget::from_hex_str_no_prefix("207fffff").unwrap(),
                nonce: 0,
            },
            3,
            1,
            WitnessMerkleNode::from_str(
                "a8b25755ed6e2f1df665b07e751f6acc1ff4e1ec765caa93084176e34fa5ad71",
            )
            .unwrap(),
        );

        let txs_str = std::fs::read_to_string("test_data/false_signature_txs.txt").unwrap();

        let txdata: Vec<TransactionWrapper> = txs_str
            .lines()
            .map(|tx| parse_hex_transaction(tx).unwrap())
            .map(Into::into)
            .collect();

        let block = BitcoinBlock { header, txdata };

        let txs = da_service.extract_relevant_blobs(&block);

        assert_ne!(
            txs.first().unwrap().sender.0,
            da_pubkey,
            "Publickey recovered incorrectly!"
        );

        assert_eq!(
            txs.first().unwrap().sender.0,
            incorrect_pub_key,
            "Publickey recovered incorrectly!"
        );
    }

    #[tokio::test]
    async fn check_signature() {
        let da_service = get_service().await;
        let secp = bitcoin::secp256k1::Secp256k1::new();
        let da_pubkey = Keypair::from_secret_key(&secp, &da_service.da_private_key.unwrap())
            .public_key()
            .serialize()
            .to_vec();

        // blob written in tx is: "01000000b60000002adbd76606f2bd4125080e6f44df7ba2d728409955c80b8438eb1828ddf23e3c12188eeac7ecf6323be0ed5668e21cc354fca90d8bca513d6c0a240c26afa7007b758bf2e7670fafaf6bf0015ce0ff5aa802306fc7e3f45762853ffc37180fe64a0000000001fea6ac5b8751120fb62fff67b54d2eac66aef307c7dde1d394dea1e09e43dd44c800000000000000135d23aee8cb15c890831ff36db170157acaac31df9bba6cd40e7329e608eabd0000000000000000";
        // tx id = 0x8a1df48198a509cd91930ff44cbb92ef46e80458b1999e16aa6923171894fba3
        // block hash = 0x4ebbe86ead2e7f397419c25b0757bea281353a0592eb692614d13f0e87c5a7ff
        // the tx_hex = "020000000001012a2b5f4a9aef27067aff1bfe058076043667f0618075b94253d58c9f5b7b85d40000000000fdffffff01220200000000000016001421e826b290c95a5c65059b3a48e97a91f422d1330340f1148ce0807ebd683fad97376225ea2eea0dcef89f609e6e563bc5bb4f25c34d96e4741da9d84130ddb9b5a111703332983fdd20a461ae25c9434cde1e9d8733fd60012044e67148e60dd2ab07bb2505f2e3e9298aada763dd4635bce71bcf2f96a6691aac0063010107736f762d627463010240cc4b23d2cb3e22b2c57a59f24088764f39f7b789847e983b9ee9ce7682578c2b7dbdf4384e230c942b91ae5ce6b1ba33587f549fedee4d19e54ff3a8e54601e801032102588d202afcc1ee4ab5254c7847ec25b9a135bbda0f2bc69ee1a714749fd77dc9010400004cc41b7b01f845c786b10e90638b5cd88023081823b06c20b90040401052860738a7c6cd60c7358f581158bbf7e6bc92c7391efe57ed40c593d8a2e09839969526a688dd6cdf3e13965aeca8592c53b7e8bbce8f89ea5492b146f243b3e5a5035eae51c7ebe6b8bc3cab03487b71a7990116d8b5afdc53370e95bb16a7c0adbd8489749b96ad15ae448c2be3bb332f7dc39b6d967b026f9f591af96f3669f1f7c9cc7b1dd047a2c392bbd145daf11142776253e420f5eccc169afb55693d0febc27f0db159036821c044e67148e60dd2ab07bb2505f2e3e9298aada763dd4635bce71bcf2f96a6691a00000000";
        let header = HeaderWrapper::new(
            Header {
                version: Version::from_consensus(536870912),
                prev_blockhash: BlockHash::from_str(
                    "427b67c04afcbbee6856b764535c512dc22d0eeef21a55ebb2a37157074563b7",
                )
                .unwrap(),
                merkle_root: TxMerkleNode::from_str(
                    "574efcf98001bf273b489f3b5065cdd8b983ec9b9c31e001e2f3397a885911ca",
                )
                .unwrap(),
                time: 1694177029,
                bits: CompactTarget::from_hex_str_no_prefix("207fffff").unwrap(),
                nonce: 0,
            },
            3,
            2273,
            WitnessMerkleNode::from_str(
                "a8b25755ed6e2f1df665b07e751f6acc1ff4e1ec765caa93084176e34fa5ad71",
            )
            .unwrap(),
        );

        let txs_str = std::fs::read_to_string("test_data/mock_txs.txt").unwrap();

        let txdata: Vec<TransactionWrapper> = txs_str
            .lines()
            .map(|tx| parse_hex_transaction(tx).unwrap())
            .map(Into::into)
            .collect();

        let block = BitcoinBlock { header, txdata };

        let txs = da_service.extract_relevant_blobs(&block);

        assert_eq!(
            txs.first().unwrap().sender.0,
            da_pubkey,
            "Publickey recovered incorrectly!"
        );
    }
}<|MERGE_RESOLUTION|>--- conflicted
+++ resolved
@@ -37,15 +37,11 @@
 use crate::spec::header::HeaderWrapper;
 use crate::spec::header_stream::BitcoinHeaderStream;
 use crate::spec::proof::InclusionMultiProof;
-<<<<<<< HEAD
-use crate::spec::utxo::{btc_to_satoshi, UTXO};
-=======
 use crate::spec::transaction::TransactionWrapper;
 use crate::spec::utxo::UTXO;
->>>>>>> 77956661
 use crate::spec::{BitcoinSpec, RollupParams};
 use crate::verifier::BitcoinVerifier;
-use crate::{MIN_INPUT_AMOUNT, REVEAL_OUTPUT_AMOUNT};
+use crate::REVEAL_OUTPUT_AMOUNT;
 
 /// A service that provides data and data availability proofs for Bitcoin
 #[derive(Debug)]
@@ -116,15 +112,6 @@
         // This is a queue of inscribe requests
         tokio::task::spawn_blocking(|| {
             tokio::runtime::Handle::current().block_on(async move {
-                // TODO https://github.com/chainwayxyz/citrea/issues/537
-                // TODO find last tx by utxo chain
-<<<<<<< HEAD
-                let mut prev_utxo = match this.get_prev_utxo().await {
-                    Ok(Some(prev_utxo)) => Some(prev_utxo),
-                    Ok(None) => {
-                        info!("No pending transactions found");
-                        None
-=======
                 let mut prev_tx = match self.get_pending_transactions().await {
                     Ok(pending_txs) => {
                         if !pending_txs.is_empty() {
@@ -134,7 +121,6 @@
                         } else {
                             None
                         }
->>>>>>> 77956661
                     }
                     Err(e) => {
                         error!(?e, "Failed to get pending transactions");
@@ -147,7 +133,7 @@
                 // We execute commit and reveal txs one by one to chain them
                 while let Some(request) = rx.recv().await {
                     trace!("A new request is received");
-                    let prev = prev_utxo.take();
+                    let prev = prev_tx.take();
                     loop {
                         // Build and send tx with retries:
                         let blob = request.blob.clone();
@@ -166,17 +152,7 @@
                             Ok(tx) => {
                                 let tx_id = TxidWrapper(tx.id);
                                 info!(%tx.id, "Sent tx to BitcoinDA");
-                                prev_utxo = Some(UTXO {
-                                    tx_id: tx.id,
-                                    vout: 0,
-                                    script_pubkey: tx.tx.output[0].script_pubkey.to_hex_string(),
-                                    address: "ANY".into(),
-                                    amount: tx.tx.output[0].value.to_sat(),
-                                    confirmations: 0,
-                                    spendable: true,
-                                    solvable: true,
-                                });
-
+                                prev_tx = Some(tx);
                                 let _ = request.notify.send(Ok(tx_id));
                             }
                             Err(e) => {
@@ -279,18 +255,6 @@
     }
 
     #[instrument(level = "trace", skip_all, ret)]
-    async fn get_prev_utxo(&self) -> Result<Option<UTXO>, anyhow::Error> {
-        let mut pending_utxos = self.client.get_pending_utxos().await?;
-        // Sorted by ancestor count, the tx with the most ancestors is the latest tx
-        pending_utxos.sort_unstable_by_key(|utxo| -(utxo.ancestor_count.unwrap_or(0) as i64));
-
-        Ok(pending_utxos
-            .into_iter()
-            .find(|u| btc_to_satoshi(u.amount) >= MIN_INPUT_AMOUNT)
-            .map(|u| u.into()))
-    }
-
-    #[instrument(level = "trace", skip_all, ret)]
     async fn get_pending_transactions(&self) -> Result<Vec<Transaction>, anyhow::Error> {
         let mut pending_utxos = self
             .client
@@ -324,7 +288,7 @@
     #[instrument(level = "trace", fields(prev_utxo), ret, err)]
     pub async fn send_transaction_with_fee_rate(
         &self,
-        prev_utxo: Option<UTXO>,
+        prev_tx: Option<TxWithId>,
         blob: Vec<u8>,
         fee_sat_per_vbyte: f64,
     ) -> Result<TxWithId, anyhow::Error> {
@@ -358,7 +322,7 @@
             blob,
             signature,
             public_key,
-            prev_utxo,
+            prev_tx,
             utxos,
             address,
             REVEAL_OUTPUT_AMOUNT,
@@ -368,41 +332,26 @@
             self.reveal_tx_id_prefix.as_slice(),
         )?;
 
-<<<<<<< HEAD
         // write txs to file, it can be used to continue revealing blob if something goes wrong
         write_inscription_txs(&inscription_txs);
 
         match inscription_txs {
             InscriptionTxs::Complete { commit, reveal } => {
                 // sign inscribe transactions
-                let serialized_unsigned_commit_tx = &encode::serialize(&commit);
                 let signed_raw_commit_tx = client
-                    .sign_raw_transaction_with_wallet(serialized_unsigned_commit_tx.encode_hex())
+                    .sign_raw_transaction_with_wallet(&commit, None, None)
                     .await?;
-=======
-        // sign inscribe transactions
-        // let serialized_unsigned_commit_tx = &encode::serialize(&unsigned_commit_tx);
-        let signed_raw_commit_tx = client
-            .sign_raw_transaction_with_wallet(&unsigned_commit_tx, None, None)
-            .await?;
-
-        // send inscribe transactions
-        client
-            .send_raw_transaction(&signed_raw_commit_tx.hex)
-            .await?;
->>>>>>> 77956661
 
                 // send inscribe transactions
-                client.send_raw_transaction(signed_raw_commit_tx).await?;
+                client
+                    .send_raw_transaction(&signed_raw_commit_tx.hex)
+                    .await?;
 
                 // serialize reveal tx
                 let serialized_reveal_tx = &encode::serialize(&reveal.tx);
 
-<<<<<<< HEAD
                 // send reveal tx
-                let reveal_tx_hash = client
-                    .send_raw_transaction(serialized_reveal_tx.encode_hex())
-                    .await?;
+                let reveal_tx_hash = client.send_raw_transaction(serialized_reveal_tx).await?;
 
                 info!("Blob inscribe tx sent. Hash: {}", reveal_tx_hash);
                 Ok(reveal)
@@ -415,46 +364,38 @@
             } => {
                 for (commit, reveal) in commit_chunks.into_iter().zip(reveal_chunks) {
                     // sign inscribe transactions
-                    let serialized_unsigned_commit_tx = &encode::serialize(&commit);
                     let signed_raw_commit_tx = client
-                        .sign_raw_transaction_with_wallet(
-                            serialized_unsigned_commit_tx.encode_hex(),
-                        )
+                        .sign_raw_transaction_with_wallet(&commit, None, None)
                         .await?;
 
                     // send inscribe transactions
-                    client.send_raw_transaction(signed_raw_commit_tx).await?;
+                    client
+                        .send_raw_transaction(&signed_raw_commit_tx.hex)
+                        .await?;
 
                     // serialize reveal tx
                     let serialized_reveal_tx = encode::serialize(&reveal);
 
                     // send reveal tx
-                    let reveal_tx_hash = client
-                        .send_raw_transaction(serialized_reveal_tx.encode_hex())
-                        .await?;
+                    let reveal_tx_hash = client.send_raw_transaction(&serialized_reveal_tx).await?;
                     info!("Blob chunk inscribe tx sent. Hash: {}", reveal_tx_hash);
                 }
 
                 // sign inscribe transactions
-                let serialized_unsigned_commit_tx = &encode::serialize(&commit);
                 let signed_raw_commit_tx = client
-                    .sign_raw_transaction_with_wallet(serialized_unsigned_commit_tx.encode_hex())
+                    .sign_raw_transaction_with_wallet(&commit, None, None)
                     .await?;
 
                 // send inscribe transactions
-                client.send_raw_transaction(signed_raw_commit_tx).await?;
-=======
-        // send reveal tx
-        let reveal_tx_hash = client.send_raw_transaction(serialized_reveal_tx).await?;
->>>>>>> 77956661
+                client
+                    .send_raw_transaction(&signed_raw_commit_tx.hex)
+                    .await?;
 
                 // serialize reveal tx
                 let serialized_reveal_tx = encode::serialize(&reveal.tx);
 
                 // send reveal tx
-                let reveal_tx_hash = client
-                    .send_raw_transaction(serialized_reveal_tx.encode_hex())
-                    .await?;
+                let reveal_tx_hash = client.send_raw_transaction(&serialized_reveal_tx).await?;
                 info!("Blob chunk aggregate tx sent. Hash: {}", reveal_tx_hash);
                 Ok(reveal)
             }
@@ -821,7 +762,7 @@
             fee_rates_to_avg: Some(2), // small to speed up tests
         };
 
-        BitcoinService::new(
+        BitcoinService::new_without_client(
             runtime_config,
             RollupParams {
                 rollup_name: "sov-btc".to_string(),
