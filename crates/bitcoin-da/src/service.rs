// fix clippy for tracing::instrument
#![allow(clippy::blocks_in_conditions)]

use core::result::Result::Ok;
use core::str::FromStr;
use core::time::Duration;
use std::collections::HashSet;
use std::sync::Arc;

use anyhow::{bail, Context, Result};
// use std::sync::Arc;
use async_trait::async_trait;
use backoff::future::retry as retry_backoff;
use backoff::ExponentialBackoff;
use bitcoin::block::Header;
use bitcoin::consensus::{encode, Decodable};
use bitcoin::hashes::Hash;
use bitcoin::secp256k1::SecretKey;
use bitcoin::{Amount, BlockHash, CompactTarget, Transaction, Txid, Wtxid};
use bitcoincore_rpc::json::TestMempoolAcceptResult;
use bitcoincore_rpc::jsonrpc_async::Error as RpcError;
use bitcoincore_rpc::{Auth, Client, Error, RpcApi};
use borsh::BorshDeserialize;
use serde::{Deserialize, Serialize};
use sov_rollup_interface::da::{DaData, DaDataBatchProof, DaDataLightClient, DaSpec};
use sov_rollup_interface::services::da::{DaService, SenderWithNotifier};
use tokio::sync::mpsc::{UnboundedReceiver, UnboundedSender};
use tokio::sync::oneshot::channel as oneshot_channel;
use tracing::{debug, error, info, instrument, trace};

use crate::helpers::builders::batch_proof_namespace::{
    create_seqcommitment_transactions, BatchProvingTxs,
};
use crate::helpers::builders::light_client_proof_namespace::{
    create_zkproof_transactions, LightClientTxs,
};
use crate::helpers::builders::{TxListWithReveal, TxWithId};
use crate::helpers::compression::{compress_blob, decompress_blob};
use crate::helpers::merkle_tree;
use crate::helpers::merkle_tree::BitcoinMerkleTree;
use crate::helpers::parsers::{
    parse_batch_proof_transaction, parse_light_client_transaction, ParsedBatchProofTransaction,
    ParsedLightClientTransaction, VerifyParsed,
};
use crate::spec::blob::BlobWithSender;
use crate::spec::block::BitcoinBlock;
use crate::spec::header::HeaderWrapper;
use crate::spec::header_stream::BitcoinHeaderStream;
use crate::spec::proof::InclusionMultiProof;
use crate::spec::transaction::TransactionWrapper;
use crate::spec::utxo::UTXO;
use crate::spec::{BitcoinSpec, RollupParams};
use crate::verifier::BitcoinVerifier;
use crate::REVEAL_OUTPUT_AMOUNT;

/// A service that provides data and data availability proofs for Bitcoin
#[derive(Debug)]
pub struct BitcoinService {
    client: Client,
    network: bitcoin::Network,
    da_private_key: Option<SecretKey>,
    reveal_light_client_prefix: Vec<u8>,
    reveal_batch_prover_prefix: Vec<u8>,
    inscribes_queue: UnboundedSender<Option<SenderWithNotifier<TxidWrapper>>>,
}

/// Runtime configuration for the DA service
#[derive(Debug, Clone, PartialEq, Deserialize, Serialize)]
pub struct BitcoinServiceConfig {
    /// The URL of the Bitcoin node to connect to
    pub node_url: String,
    pub node_username: String,
    pub node_password: String,

    // network of the bitcoin node
    pub network: bitcoin::Network,

    // da private key of the sequencer
    pub da_private_key: Option<String>,
}

pub const FINALITY_DEPTH: u64 = 4; // blocks
const POLLING_INTERVAL: u64 = 10; // seconds

impl BitcoinService {
    // Create a new instance of the DA service from the given configuration.
    pub async fn new_with_wallet_check(
        config: BitcoinServiceConfig,
        chain_params: RollupParams,
        tx: UnboundedSender<Option<SenderWithNotifier<TxidWrapper>>>,
    ) -> Result<Self> {
        let client = Client::new(
            &config.node_url,
            Auth::UserPass(config.node_username, config.node_password),
        )
        .await?;

        let private_key = config
            .da_private_key
            .map(|pk| SecretKey::from_str(&pk))
            .transpose()
            .context("Invalid private key")?;

        let wallets = client
            .list_wallets()
            .await
            .expect("Failed to list loaded wallets");

        if wallets.is_empty() {
            tracing::warn!("No loaded wallet found!");
        }

        Ok(Self {
            client,
            network: config.network,
            da_private_key: private_key,
            reveal_light_client_prefix: chain_params.reveal_light_client_prefix,
            reveal_batch_prover_prefix: chain_params.reveal_batch_prover_prefix,
            inscribes_queue: tx,
        })
    }

    pub async fn new_without_wallet_check(
        config: BitcoinServiceConfig,
        chain_params: RollupParams,
        tx: UnboundedSender<SenderWithNotifier<TxidWrapper>>,
    ) -> Result<Self> {
        let client = Client::new(
            &config.node_url,
            Auth::UserPass(config.node_username, config.node_password),
        )
        .await?;

        let da_private_key = config
            .da_private_key
            .map(|pk| SecretKey::from_str(&pk))
            .transpose()
            .context("Invalid private key")?;

        Ok(Self {
            client,
            network: config.network,
            da_private_key,
            reveal_light_client_prefix: chain_params.reveal_light_client_prefix,
            reveal_batch_prover_prefix: chain_params.reveal_batch_prover_prefix,
            inscribes_queue: tx,
        })
    }

    pub fn spawn_da_queue(
        self: Arc<Self>,
        mut rx: UnboundedReceiver<Option<SenderWithNotifier<TxidWrapper>>>,
    ) {
        // This is a queue of inscribe requests
        tokio::task::spawn_blocking(|| {
            tokio::runtime::Handle::current().block_on(async move {
                let mut prev_utxo = match self.get_prev_utxo().await {
                    Ok(Some(prev_utxo)) => Some(prev_utxo),
                    Ok(None) => {
                        info!("No pending transactions found");
                        None
                    }
                    Err(e) => {
                        error!(?e, "Failed to get pending transactions");
                        None
                    }
                };

                trace!("BitcoinDA queue is initialized. Waiting for the first request...");

                // We execute commit and reveal txs one by one to chain them
                while let Some(request_opt) = rx.recv().await {
                    match request_opt {
                        Some(request) => {
                            trace!("A new request is received");
                            let prev = prev_utxo.take();
                            loop {
                                // Build and send tx with retries:
                                let fee_sat_per_vbyte = match self.get_fee_rate().await {
                                    Ok(rate) => rate,
                                    Err(e) => {
                                        error!(?e, "Failed to call get_fee_rate. Retrying...");
                                        tokio::time::sleep(Duration::from_secs(1)).await;
                                        continue;
                                    }
                                };
                                match self
                                    .send_transaction_with_fee_rate(
                                        prev.clone(),
                                        request.da_data.clone(),
                                        fee_sat_per_vbyte,
                                    )
                                    .await
                                {
                                    Ok(tx) => {
                                        let tx_id = TxidWrapper(tx.id);
                                        info!(%tx.id, "Sent tx to BitcoinDA");
                                        prev_utxo = Some(UTXO {
                                            tx_id: tx.id,
                                            vout: 0,
                                            script_pubkey: tx.tx.output[0]
                                                .script_pubkey
                                                .to_hex_string(),
                                            address: None,
                                            amount: tx.tx.output[0].value.to_sat(),
                                            confirmations: 0,
                                            spendable: true,
                                            solvable: true,
                                        });

                                        let _ = request.notify.send(Ok(tx_id));
                                    }
                                    Err(e) => {
                                        error!(?e, "Failed to send transaction to DA layer");
                                        tokio::time::sleep(Duration::from_secs(1)).await;
                                        continue;
                                    }
                                }
                                break;
                            }
                        }

                        None => {
                            info!("Shutdown signal received. Stopping BitcoinDA queue.");
                            break;
                        }
                    }
                }

                error!("BitcoinDA queue stopped");
            });
        });
    }

<<<<<<< HEAD
    #[cfg(test)]
    pub async fn new_without_wallet_check(
        config: BitcoinServiceConfig,
        chain_params: RollupParams,
        tx: UnboundedSender<Option<SenderWithNotifier<TxidWrapper>>>,
    ) -> Result<Self> {
        let client = Client::new(
            &config.node_url,
            Auth::UserPass(config.node_username, config.node_password),
        )
        .await?;

        let da_private_key = config
            .da_private_key
            .map(|pk| SecretKey::from_str(&pk))
            .transpose()
            .context("Invalid private key")?;

        Ok(Self {
            client,
            network: config.network,
            da_private_key,
            reveal_light_client_prefix: chain_params.reveal_light_client_prefix,
            reveal_batch_prover_prefix: chain_params.reveal_batch_prover_prefix,
            inscribes_queue: tx,
        })
    }

=======
>>>>>>> 67bac5ec
    #[instrument(level = "trace", skip_all, ret)]
    async fn get_prev_utxo(&self) -> Result<Option<UTXO>, anyhow::Error> {
        let mut pending_utxos = self
            .client
            .list_unspent(Some(0), Some(0), None, None, None)
            .await?;

        pending_utxos.retain(|u| u.spendable && u.solvable);

        // Sorted by ancestor count, the tx with the most ancestors is the latest tx
        pending_utxos.sort_unstable_by_key(|utxo| -(utxo.ancestor_count.unwrap_or(0) as i64));

        Ok(pending_utxos
            .into_iter()
            .find(|u| u.amount >= Amount::from_sat(REVEAL_OUTPUT_AMOUNT))
            .map(|u| u.into()))
    }

    #[instrument(level = "trace", skip_all, ret)]
    async fn get_utxos(&self) -> Result<Vec<UTXO>, anyhow::Error> {
        let utxos = self
            .client
            .list_unspent(None, None, None, None, None)
            .await?;
        if utxos.is_empty() {
            return Err(anyhow::anyhow!("There are no UTXOs"));
        }

        let utxos: Vec<UTXO> = utxos
            .into_iter()
            .filter(|utxo| {
                utxo.spendable
                    && utxo.solvable
                    && utxo.amount > Amount::from_sat(REVEAL_OUTPUT_AMOUNT)
            })
            .map(Into::into)
            .collect();
        if utxos.is_empty() {
            return Err(anyhow::anyhow!("There are no spendable UTXOs"));
        }

        Ok(utxos)
    }

    #[instrument(level = "trace", skip_all, ret)]
    async fn get_pending_transactions(&self) -> Result<Vec<Transaction>, anyhow::Error> {
        let mut pending_utxos = self
            .client
            .list_unspent(Some(0), Some(0), None, None, None)
            .await?;
        // Sorted by ancestor count, the tx with the most ancestors is the latest tx
        pending_utxos.sort_unstable_by_key(|utxo| -(utxo.ancestor_count.unwrap_or(0) as i64));

        let mut pending_transactions = Vec::new();
        let mut scanned_txids = HashSet::new();

        for utxo in pending_utxos.iter() {
            let txid = utxo.txid;
            // Check if tx is already in the pending transactions vector
            if scanned_txids.contains(&txid) {
                continue;
            }

            let tx = self
                .client
                .get_raw_transaction(&txid, None)
                .await
                .expect("Transaction should exist with existing utxo");
            pending_transactions.push(tx);
            scanned_txids.insert(txid);
        }

        Ok(pending_transactions)
    }

    #[instrument(level = "trace", fields(prev_utxo), ret, err)]
    pub async fn send_transaction_with_fee_rate(
        &self,
        prev_utxo: Option<UTXO>,
        da_data: DaData,
        fee_sat_per_vbyte: u64,
    ) -> Result<TxWithId, anyhow::Error> {
        let network = self.network;

        let da_private_key = self.da_private_key.expect("No private key set");

        // get all available utxos
        let utxos = self.get_utxos().await?;

        // get address from a utxo
        let address = utxos[0]
            .address
            .clone()
            .context("Missing address")?
            .require_network(network)
            .context("Invalid network for address")?;

        match da_data {
            DaData::ZKProof(zkproof) => {
                let data = DaDataLightClient::ZKProof(zkproof);
                let blob = borsh::to_vec(&data).expect("DaDataLightClient serialize must not fail");
                let blob = compress_blob(&blob);
                // create inscribe transactions
                let inscription_txs = create_zkproof_transactions(
                    blob,
                    &da_private_key,
                    prev_utxo,
                    utxos,
                    address,
                    REVEAL_OUTPUT_AMOUNT,
                    fee_sat_per_vbyte,
                    fee_sat_per_vbyte,
                    network,
                    &self.reveal_light_client_prefix,
                )?;

                // write txs to file, it can be used to continue revealing blob if something goes wrong
                inscription_txs.write_to_file()?;

                match inscription_txs {
                    LightClientTxs::Complete { commit, reveal } => {
                        self.send_complete_transaction(commit, reveal).await
                    }
                    LightClientTxs::Chunked {
                        commit_chunks,
                        reveal_chunks,
                        commit,
                        reveal,
                    } => {
                        self.send_chunked_transaction(commit_chunks, reveal_chunks, commit, reveal)
                            .await
                    }
                }
            }
            DaData::SequencerCommitment(comm) => {
                let data = DaDataBatchProof::SequencerCommitment(comm);
                let blob = borsh::to_vec(&data).expect("DaDataBatchProof serialize must not fail");
                // create inscribe transactions
                let inscription_txs = create_seqcommitment_transactions(
                    blob,
                    &da_private_key,
                    prev_utxo,
                    utxos,
                    address,
                    REVEAL_OUTPUT_AMOUNT,
                    fee_sat_per_vbyte,
                    fee_sat_per_vbyte,
                    network,
                    &self.reveal_batch_prover_prefix,
                )?;

                // write txs to file, it can be used to continue revealing blob if something goes wrong
                inscription_txs.write_to_file()?;

                let BatchProvingTxs { commit, reveal } = inscription_txs;

                self.send_complete_transaction(commit, reveal).await
            }
        }
    }

    pub async fn send_chunked_transaction(
        &self,
        commit_chunks: Vec<Transaction>,
        reveal_chunks: Vec<Transaction>,
        commit: Transaction,
        reveal: TxWithId,
    ) -> Result<TxWithId> {
        debug!("Sending chunked transaction");
        let mut raw_txs = Vec::with_capacity(commit_chunks.len() * 2 + 2);

        for (commit, reveal) in commit_chunks.into_iter().zip(reveal_chunks) {
            let signed_raw_commit_tx = self
                .client
                .sign_raw_transaction_with_wallet(&commit, None, None)
                .await?;
            raw_txs.push(signed_raw_commit_tx.hex);
            let serialized_reveal_tx = encode::serialize(&reveal);
            raw_txs.push(serialized_reveal_tx);
        }

        let signed_raw_commit_tx = self
            .client
            .sign_raw_transaction_with_wallet(&commit, None, None)
            .await?;
        raw_txs.push(signed_raw_commit_tx.hex);

        let serialized_reveal_tx = encode::serialize(&reveal.tx);
        raw_txs.push(serialized_reveal_tx);

        self.test_mempool_accept(&raw_txs).await?;
        let txids = self.send_raw_transactions(&raw_txs).await?;

        for txid in txids[1..txids.len() - 1].iter().step_by(2) {
            info!("Blob chunk inscribe tx sent. Hash: {txid}");
        }

        if let Some(last_txid) = txids.last() {
            info!("Blob chunk aggregate tx sent. Hash: {last_txid}");
        }

        Ok(reveal)
    }

    pub async fn send_complete_transaction(
        &self,
        commit: Transaction,
        reveal: TxWithId,
    ) -> Result<TxWithId> {
        let signed_raw_commit_tx = self
            .client
            .sign_raw_transaction_with_wallet(&commit, None, None)
            .await?;
        let serialized_reveal_tx = encode::serialize(&reveal.tx);
        let raw_txs = [signed_raw_commit_tx.hex, serialized_reveal_tx];

        self.test_mempool_accept(&raw_txs).await?;

        let txids = self.send_raw_transactions(&raw_txs).await?;
        info!("Blob inscribe tx sent. Hash: {}", txids[1]);
        Ok(reveal)
    }

    #[instrument(level = "trace", skip_all, ret)]
    async fn test_mempool_accept(&self, raw_txs: &[Vec<u8>]) -> Result<()> {
        let results = self
            .client
            .test_mempool_accept(
                raw_txs
                    .iter()
                    .map(|tx| tx.as_slice())
                    .collect::<Vec<&[u8]>>()
                    .as_slice(),
            )
            .await?;

        for res in results {
            if let TestMempoolAcceptResult {
                allowed: Some(false) | None,
                reject_reason,
                ..
            } = res
            {
                bail!(
                    "{}",
                    reject_reason.unwrap_or("[testmempoolaccept] Unkown rejection".to_string())
                )
            }
        }
        Ok(())
    }

    #[instrument(level = "trace", skip_all, ret)]
    async fn send_raw_transactions(&self, raw_txs: &[Vec<u8>]) -> Result<Vec<Txid>> {
        let mut txids = Vec::with_capacity(raw_txs.len());
        for tx in raw_txs {
            let txid = self.client.send_raw_transaction(tx.as_slice()).await?;
            txids.push(txid);
        }
        Ok(txids)
    }

    #[instrument(level = "trace", skip_all, ret)]
    pub async fn get_fee_rate(&self) -> Result<u64, anyhow::Error> {
        match self.get_fee_rate_as_sat_vb().await {
            Ok(fee) => Ok(fee),
            Err(e) => {
                if self.network == bitcoin::Network::Regtest
                    || self.network == bitcoin::Network::Testnet
                {
                    Ok(1)
                } else {
                    Err(e)
                }
            }
        }
    }

    #[instrument(level = "trace", skip_all, ret)]
    pub async fn get_fee_rate_as_sat_vb(&self) -> Result<u64, anyhow::Error> {
        let smart_fee = self.client.estimate_smart_fee(1, None).await?;
        let sat_vkb = smart_fee.fee_rate.map_or(1000, |rate| rate.to_sat());

        tracing::debug!("Fee rate: {} sat/vb", sat_vkb / 1000);
        Ok(sat_vkb / 1000)
    }
}

#[derive(PartialEq, Eq, PartialOrd, Ord, core::hash::Hash)]
pub struct TxidWrapper(Txid);
impl From<TxidWrapper> for [u8; 32] {
    fn from(val: TxidWrapper) -> Self {
        val.0.to_byte_array()
    }
}

fn calculate_witness_root(txdata: &[TransactionWrapper]) -> [u8; 32] {
    let hashes = txdata
        .iter()
        .enumerate()
        .map(|(i, t)| {
            if i == 0 {
                // Replace the first hash with zeroes.
                Wtxid::all_zeros().to_raw_hash().to_byte_array()
            } else {
                t.compute_wtxid().to_raw_hash().to_byte_array()
            }
        })
        .collect();
    BitcoinMerkleTree::new(hashes).root()
}

#[async_trait]
impl DaService for BitcoinService {
    type Spec = BitcoinSpec;

    type Verifier = BitcoinVerifier;

    type FilteredBlock = BitcoinBlock;

    type HeaderStream = BitcoinHeaderStream;

    type TransactionId = TxidWrapper;

    type Error = anyhow::Error;

    type BlockHash = bitcoin::BlockHash;

    // Make an RPC call to the node to get the block at the given height
    // If no such block exists, block until one does.
    #[instrument(level = "trace", skip(self), err)]
    async fn get_block_at(&self, height: u64) -> Result<Self::FilteredBlock, Self::Error> {
        debug!("Getting block at height {}", height);

        let block_hash;
        loop {
            block_hash = match self.client.get_block_hash(height).await {
                Ok(block_hash_response) => block_hash_response,
                Err(e) => {
                    match e {
                        Error::JsonRpc(RpcError::Rpc(rpc_err)) => {
                            if rpc_err.code == -8 {
                                info!("Block not found, waiting");
                                tokio::time::sleep(Duration::from_secs(POLLING_INTERVAL)).await;
                                continue;
                            } else {
                                // other error, return message
                                return Err(anyhow::anyhow!(rpc_err.message));
                            }
                        }
                        _ => return Err(anyhow::anyhow!(e)),
                    }
                }
            };

            break;
        }

        let block = self.get_block_by_hash(block_hash).await?;

        Ok(block)
    }

    // Fetch the [`DaSpec::BlockHeader`] of the last finalized block.
    #[instrument(level = "trace", skip(self), err)]
    async fn get_last_finalized_block_header(
        &self,
    ) -> Result<<Self::Spec as DaSpec>::BlockHeader, Self::Error> {
        let block_count = self.client.get_block_count().await?;

        let finalized_blockhash = self
            .client
            .get_block_hash(block_count.saturating_sub(FINALITY_DEPTH))
            .await?;

        let finalized_block_header = self.get_block_by_hash(finalized_blockhash).await?;

        Ok(finalized_block_header.header)
    }

    async fn subscribe_finalized_header(&self) -> Result<Self::HeaderStream, Self::Error> {
        unimplemented!()
    }

    // Fetch the head block of DA.
    #[instrument(level = "trace", skip(self), err)]
    async fn get_head_block_header(
        &self,
    ) -> Result<<Self::Spec as DaSpec>::BlockHeader, Self::Error> {
        let best_blockhash = self.client.get_best_block_hash().await?;

        let head_block_header = self.get_block_by_hash(best_blockhash).await?;

        Ok(head_block_header.header)
    }

    // Extract the blob transactions relevant to a particular rollup from a block.
    #[instrument(level = "trace", skip_all)]
    fn extract_relevant_blobs(
        &self,
        block: &Self::FilteredBlock,
    ) -> Vec<<Self::Spec as sov_rollup_interface::da::DaSpec>::BlobTransaction> {
        debug!(
            "Extracting relevant txs from block {:?}",
            block.header.block_hash()
        );

        let txs = block.txdata.iter().map(|tx| tx.inner().clone()).collect();
        get_relevant_blobs_from_txs(txs, &self.reveal_batch_prover_prefix)
    }

    /// Return a list of LightClient transactions
    #[instrument(level = "trace", skip_all)]
    async fn extract_relevant_proofs(
        &self,
        block: &Self::FilteredBlock,
        prover_pk: &[u8],
    ) -> anyhow::Result<Vec<DaDataLightClient>> {
        let mut completes = Vec::new();
        let mut aggregate_idxs = Vec::new();

        for (i, tx) in block.txdata.iter().enumerate() {
            if !tx
                .compute_wtxid()
                .to_byte_array()
                .as_slice()
                .starts_with(&self.reveal_light_client_prefix)
            {
                continue;
            }

            if let Ok(parsed) = parse_light_client_transaction(tx) {
                let tx_id = tx.compute_txid();
                match parsed {
                    ParsedLightClientTransaction::Complete(complete) => {
                        if complete.public_key() == prover_pk
                            && complete.get_sig_verified_hash().is_some()
                        {
                            // push only when signature is correct
                            completes.push((i, tx_id, complete.body));
                        }
                    }
                    ParsedLightClientTransaction::Aggregate(aggregate) => {
                        if aggregate.public_key() == prover_pk
                            && aggregate.get_sig_verified_hash().is_some()
                        {
                            // push only when signature is correct
                            // collect tx ids
                            aggregate_idxs.push((i, tx_id, aggregate));
                        }
                    }
                    ParsedLightClientTransaction::Chunk(_chunk) => {
                        // we ignore them for now
                    }
                }
            }
        }

        // collect aggregated txs from chunks
        let mut aggregates = Vec::new();
        'aggregate: for (i, tx_id, aggregate) in aggregate_idxs {
            let mut body = Vec::new();
            let Ok(chunk_ids) = aggregate.txids() else {
                error!("{}: Failed to get txids from aggregate", tx_id);
                continue;
            };
            if chunk_ids.is_empty() {
                error!("{}: Empty aggregate tx list", tx_id);
                continue;
            }
            for chunk_id in chunk_ids {
                let tx_raw = {
                    let exponential_backoff = ExponentialBackoff::default();
                    let res = retry_backoff(exponential_backoff, || async move {
                        self.client
                            .get_raw_transaction(&chunk_id, None)
                            .await
                            .map_err(|e| {
                                use bitcoincore_rpc::Error;
                                match e {
                                    Error::Io(_) => backoff::Error::transient(e),
                                    _ => backoff::Error::permanent(e),
                                }
                            })
                    })
                    .await;
                    match res {
                        Ok(r) => r,
                        Err(e) => {
                            error!("{}:{}: Failed to request chunk: {e}", tx_id, chunk_id);
                            continue 'aggregate;
                        }
                    }
                };
                let wrapped: TransactionWrapper = tx_raw.into();
                let parsed = match parse_light_client_transaction(&wrapped) {
                    Ok(r) => r,
                    Err(e) => {
                        error!("{}:{}: Failed parse chunk: {e}", tx_id, chunk_id);
                        continue 'aggregate;
                    }
                };
                match parsed {
                    ParsedLightClientTransaction::Chunk(part) => {
                        body.extend(part.body);
                    }
                    ParsedLightClientTransaction::Complete(_)
                    | ParsedLightClientTransaction::Aggregate(_) => {
                        error!("{}:{}: Expected chunk, got other tx kind", tx_id, chunk_id);
                        continue 'aggregate;
                    }
                }
            }
            aggregates.push((i, tx_id, body));
        }

        let mut bodies: Vec<_> = completes.into_iter().chain(aggregates).collect();
        // restore the order of tx they appear in the block
        bodies.sort_by_key(|b| b.0);

        let mut result = Vec::new();
        for (_i, tx_id, blob) in bodies {
            let body = decompress_blob(&blob);
            let data = DaDataLightClient::try_from_slice(&body)
                .map_err(|e| anyhow::anyhow!("{}: Failed to parse body: {e}", tx_id))?;
            result.push(data);
        }
        Ok(result)
    }

    #[instrument(level = "trace", skip_all)]
    async fn get_extraction_proof(
        &self,
        block: &Self::FilteredBlock,
        _blobs: &[<Self::Spec as sov_rollup_interface::da::DaSpec>::BlobTransaction],
    ) -> (
        <Self::Spec as sov_rollup_interface::da::DaSpec>::InclusionMultiProof,
        <Self::Spec as sov_rollup_interface::da::DaSpec>::CompletenessProof,
    ) {
        info!(
            "Getting extraction proof for block {:?}",
            block.header.block_hash()
        );

        let mut completeness_proof = Vec::with_capacity(block.txdata.len());

        let mut wtxids = Vec::with_capacity(block.txdata.len());
        wtxids.push([0u8; 32]);

        // coinbase starts with 0, so we skip it unless the prefix is all 0's
        if self.reveal_batch_prover_prefix.iter().all(|&x| x == 0) {
            completeness_proof.push(block.txdata[0].clone());
        }

        block.txdata[1..].iter().for_each(|tx| {
            let wtxid = tx.compute_wtxid().to_raw_hash().to_byte_array();

            // if tx_hash starts with the given prefix, it is in the completeness proof
            if wtxid.starts_with(&self.reveal_batch_prover_prefix) {
                completeness_proof.push(tx.clone());
            }

            wtxids.push(wtxid);
        });

        let txid_merkle_tree = merkle_tree::BitcoinMerkleTree::new(
            block
                .txdata
                .iter()
                .map(|tx| tx.compute_txid().as_raw_hash().to_byte_array())
                .collect(),
        );

        assert_eq!(
            txid_merkle_tree.root(),
            block.header.merkle_root(),
            "Merkle root mismatch"
        );

        let coinbase_proof = txid_merkle_tree.get_idx_path(0);

        (
            InclusionMultiProof::new(wtxids, block.txdata[0].clone(), coinbase_proof),
            completeness_proof,
        )
    }

    // Extract the list blob transactions relevant to a particular rollup from a block, along with inclusion and
    // completeness proofs for that set of transactions. The output of this method will be passed to the verifier.
    async fn extract_relevant_blobs_with_proof(
        &self,
        block: &Self::FilteredBlock,
    ) -> (
        Vec<<Self::Spec as sov_rollup_interface::da::DaSpec>::BlobTransaction>,
        <Self::Spec as sov_rollup_interface::da::DaSpec>::InclusionMultiProof,
        <Self::Spec as sov_rollup_interface::da::DaSpec>::CompletenessProof,
    ) {
        info!(
            "Extracting relevant txs with proof from block {:?}",
            block.header.block_hash()
        );

        let txs = self.extract_relevant_blobs(block);
        let (inclusion_proof, completeness_proof) = self.get_extraction_proof(block, &txs).await;

        (txs, inclusion_proof, completeness_proof)
    }

    #[instrument(level = "trace", skip_all)]
    async fn send_transaction(
        &self,
        da_data: DaData,
    ) -> Result<<Self as DaService>::TransactionId, Self::Error> {
        let queue = self.get_send_transaction_queue();
        let (tx, rx) = oneshot_channel();
        queue.send(Some(SenderWithNotifier {
            da_data,
            notify: tx,
        }))?;
        rx.await?
    }

    fn get_send_transaction_queue(
        &self,
    ) -> UnboundedSender<Option<SenderWithNotifier<Self::TransactionId>>> {
        self.inscribes_queue.clone()
    }

    async fn send_aggregated_zk_proof(
        &self,
        _aggregated_proof_data: &[u8],
    ) -> Result<u64, Self::Error> {
        unimplemented!();
    }

    async fn get_aggregated_proofs_at(&self, _height: u64) -> Result<Vec<Vec<u8>>, Self::Error> {
        unimplemented!();
    }

    #[instrument(level = "trace", skip(self))]
    async fn get_fee_rate(&self) -> Result<u128, Self::Error> {
        let sat_vb_ceil = self.get_fee_rate_as_sat_vb().await? as u128;

        // multiply with 10^10/4 = 25*10^8 = 2_500_000_000 for BTC to CBTC conversion (decimals)
        let multiplied_fee = sat_vb_ceil.saturating_mul(2_500_000_000);
        Ok(multiplied_fee)
    }

    #[instrument(level = "trace", skip(self))]
    async fn get_block_by_hash(
        &self,
        hash: Self::BlockHash,
    ) -> Result<Self::FilteredBlock, Self::Error> {
        debug!("Getting block with hash {:?}", hash);

        let block = self.client.get_block_verbose(&hash).await?;

        let header: Header = Header {
            bits: CompactTarget::from_unprefixed_hex(&block.bits)?,
            merkle_root: block.merkleroot,
            nonce: block.nonce,
            prev_blockhash: block.previousblockhash.unwrap_or_else(BlockHash::all_zeros),
            time: block.time as u32,
            version: block.version,
        };

        let txs = block
            .tx
            .iter()
            .map(|tx| {
                Transaction::consensus_decode(&mut &tx.hex[..])
                    .map(|transaction| transaction.into())
            })
            .collect::<std::result::Result<Vec<_>, _>>()?;

        let witness_root = calculate_witness_root(&txs);

        Ok(BitcoinBlock {
            header: HeaderWrapper::new(header, txs.len() as u32, block.height, witness_root),
            txdata: txs,
        })
    }

    #[instrument(level = "trace", skip(self))]
    async fn get_relevant_blobs_of_pending_transactions(
        &self,
    ) -> Vec<<Self::Spec as sov_rollup_interface::da::DaSpec>::BlobTransaction> {
        let pending_txs = self.get_pending_transactions().await.unwrap();
        get_relevant_blobs_from_txs(pending_txs, &self.reveal_batch_prover_prefix)
    }
}

pub fn get_relevant_blobs_from_txs(
    txs: Vec<Transaction>,
    reveal_wtxid_prefix: &[u8],
) -> Vec<BlobWithSender> {
    let mut relevant_txs = Vec::new();

    for tx in txs {
        if !tx
            .compute_wtxid()
            .to_byte_array()
            .as_slice()
            .starts_with(reveal_wtxid_prefix)
        {
            continue;
        }

        if let Ok(tx) = parse_batch_proof_transaction(&tx) {
            match tx {
                ParsedBatchProofTransaction::SequencerCommitment(seq_comm) => {
                    if let Some(hash) = seq_comm.get_sig_verified_hash() {
                        let relevant_tx =
                            BlobWithSender::new(seq_comm.body, seq_comm.public_key, hash);

                        relevant_txs.push(relevant_tx);
                    }
                }
            }
        }
    }
    relevant_txs
}

#[cfg(test)]
mod tests {
    use core::str::FromStr;
    use std::sync::Arc;

    // use futures::{Stream, StreamExt};
    use bitcoin::block::{Header, Version};
    use bitcoin::hash_types::{TxMerkleNode, WitnessMerkleNode};
    use bitcoin::hashes::Hash;
    use bitcoin::secp256k1::Keypair;
    use bitcoin::{BlockHash, CompactTarget};
    use sov_rollup_interface::da::{DaVerifier, SequencerCommitment};
    use sov_rollup_interface::services::da::{DaService, SlotData};

    use super::BitcoinService;
    use crate::helpers::parsers::parse_hex_transaction;
    use crate::helpers::test_utils::{get_mock_data, get_mock_txs};
    use crate::service::BitcoinServiceConfig;
    use crate::spec::block::BitcoinBlock;
    use crate::spec::header::HeaderWrapper;
    use crate::spec::transaction::TransactionWrapper;
    use crate::spec::RollupParams;
    use crate::verifier::BitcoinVerifier;

    async fn get_service() -> Arc<BitcoinService> {
        let runtime_config = BitcoinServiceConfig {
            node_url: "http://localhost:38332/wallet/test".to_string(),
            node_username: "chainway".to_string(),
            node_password: "topsecret".to_string(),
            network: bitcoin::Network::Regtest,
            da_private_key: Some(
                "E9873D79C6D87DC0FB6A5778633389F4453213303DA61F20BD67FC233AA33262".to_string(), // Test key, safe to publish
            ),
        };

        let (tx, _rx) = tokio::sync::mpsc::unbounded_channel();

        let da_service = BitcoinService::new_without_wallet_check(
            runtime_config,
            RollupParams {
                reveal_batch_prover_prefix: vec![1, 1],
                reveal_light_client_prefix: vec![2, 2],
            },
            tx,
        )
        .await
        .expect("Error initialazing BitcoinService");

        let da_service = Arc::new(da_service);
        // da_service.clone().spawn_da_queue(_rx);
        #[allow(clippy::let_and_return)]
        da_service
    }

    async fn get_service_wrong_namespace() -> Arc<BitcoinService> {
        let runtime_config = BitcoinServiceConfig {
            node_url: "http://localhost:38332/wallet/other".to_string(),
            node_username: "chainway".to_string(),
            node_password: "topsecret".to_string(),
            network: bitcoin::Network::Regtest,
            da_private_key: Some(
                "E9873D79C6D87DC0FB6A5778633389F4453213303DA61F20BD67FC233AA33262".to_string(), // Test key, safe to publish
            ),
        };

        let (tx, rx) = tokio::sync::mpsc::unbounded_channel();

        let da_service = BitcoinService::new_without_wallet_check(
            runtime_config,
            RollupParams {
                reveal_batch_prover_prefix: vec![5, 6],
                reveal_light_client_prefix: vec![5, 5],
            },
            tx,
        )
        .await
        .expect("Error initialazing BitcoinService");

        let da_service = Arc::new(da_service);

        da_service.clone().spawn_da_queue(rx);

        da_service
    }

    async fn get_service_correct_sig_different_public_key() -> Arc<BitcoinService> {
        let runtime_config = BitcoinServiceConfig {
            node_url: "http://localhost:38332/wallet/other2".to_string(),
            node_username: "chainway".to_string(),
            node_password: "topsecret".to_string(),
            network: bitcoin::Network::Regtest,
            da_private_key: Some(
                "E9873D79C6D87DC0FB6A5778633389F4453213303DA61F20BD67FC233AA33263".to_string(), // Test key, safe to publish
            ),
        };

        let (tx, rx) = tokio::sync::mpsc::unbounded_channel();

        let da_service = BitcoinService::new_without_wallet_check(
            runtime_config,
            RollupParams {
                reveal_batch_prover_prefix: vec![1, 1],
                reveal_light_client_prefix: vec![2, 2],
            },
            tx,
        )
        .await
        .expect("Error initialazing BitcoinService");

        let da_service = Arc::new(da_service);

        da_service.clone().spawn_da_queue(rx);

        da_service
    }

    #[tokio::test]
    #[ignore]
    /// A test we use to generate some data for the other tests
    async fn send_transaction() {
        use sov_rollup_interface::da::DaData;
        use sov_rollup_interface::zk::Proof;
        let da_service = get_service().await;

        da_service
            .send_transaction(DaData::SequencerCommitment(SequencerCommitment {
                merkle_root: [13; 32],
                l2_start_block_number: 1002,
                l2_end_block_number: 1100,
            }))
            .await
            .expect("Failed to send transaction");

        println!("sent 1");

        da_service
            .send_transaction(DaData::SequencerCommitment(SequencerCommitment {
                merkle_root: [14; 32],
                l2_start_block_number: 1101,
                l2_end_block_number: 1245,
            }))
            .await
            .expect("Failed to send transaction");

        println!("sent 2");

        println!("\n\nSend some BTC to this address: bcrt1qscttjdc3wypf7ttu0203sqgfz80a4q38cne693 and press enter\n\n");
        let mut s = String::new();
        std::io::stdin().read_line(&mut s).unwrap();

        println!("sent 3");

        let size = 2000;
        let blob = (0..size).map(|_| rand::random::<u8>()).collect::<Vec<u8>>();

        da_service
            .send_transaction(DaData::ZKProof(Proof::Full(blob)))
            .await
            .expect("Failed to send transaction");

        println!("sent 4");

        println!("\n\nSend some BTC to this address: bcrt1qscttjdc3wypf7ttu0203sqgfz80a4q38cne693 and press enter\n\n");
        let mut s = String::new();
        std::io::stdin().read_line(&mut s).unwrap();

        println!("sent 5");

        let size = 600 * 1024;
        let blob = (0..size).map(|_| rand::random::<u8>()).collect::<Vec<u8>>();

        da_service
            .send_transaction(DaData::ZKProof(Proof::Full(blob)))
            .await
            .expect("Failed to send transaction");

        println!("sent 6");

        // seq com different namespace
        get_service_wrong_namespace()
            .await
            .send_transaction(DaData::SequencerCommitment(SequencerCommitment {
                merkle_root: [15; 32],
                l2_start_block_number: 1246,
                l2_end_block_number: 1268,
            }))
            .await
            .expect("Failed to send transaction");

        let size = 1024;
        let blob = (0..size).map(|_| rand::random::<u8>()).collect::<Vec<u8>>();

        da_service
            .send_transaction(DaData::ZKProof(Proof::Full(blob)))
            .await
            .expect("Failed to send transaction");

        println!("sent 7");

        // seq com incorrect pubkey and sig
        get_service_correct_sig_different_public_key()
            .await
            .send_transaction(DaData::SequencerCommitment(SequencerCommitment {
                merkle_root: [15; 32],
                l2_start_block_number: 1246,
                l2_end_block_number: 1268,
            }))
            .await
            .expect("Failed to send transaction");

        da_service
            .send_transaction(DaData::SequencerCommitment(SequencerCommitment {
                merkle_root: [15; 32],
                l2_start_block_number: 1246,
                l2_end_block_number: 1268,
            }))
            .await
            .expect("Failed to send transaction");

        println!("sent 8");

        let size = 1200 * 1024;
        let blob = (0..size).map(|_| rand::random::<u8>()).collect::<Vec<u8>>();

        da_service
            .send_transaction(DaData::ZKProof(Proof::Full(blob)))
            .await
            .expect("Failed to send transaction");

        println!("sent 9");

        da_service
            .send_transaction(DaData::SequencerCommitment(SequencerCommitment {
                merkle_root: [30; 32],
                l2_start_block_number: 1268,
                l2_end_block_number: 1314,
            }))
            .await
            .expect("Failed to send transaction");

        println!("sent 10");
    }

    // #[tokio::test]
    // async fn get_finalized_at() {
    //     let da_service = get_service().await;

    //     da_service
    //         .get_finalized_at(132)
    //         .await
    //         .expect("Failed to get block");
    // }

    // #[tokio::test]
    // async fn subscription_test() {
    //     // Setup and get the service
    //     let service = get_service().await;

    //     // Subscribe to the stream
    //     let mut stream = service.subscribe_finalized_header().await.unwrap();
    //     println!("Subscribed to finalized header stream");

    //     // Generate a new block and wait for the operation to complete
    //     service
    //         .client
    //         .generate_to_address(
    //             Address::from_str("bcrt1qxuds94z3pqwqea2p4f4ev4f25s6uu7y3avljrl")
    //                 .unwrap()
    //                 .require_network(bitcoin::Network::Regtest)
    //                 .unwrap(),
    //             1,
    //         )
    //         .await
    //         .unwrap();
    //     println!("Generated a new block");

    //     // Await the next item from the stream
    //     if let Some(header_result) = stream.next().await {
    //         println!("Got header: {:?}", header_result);
    //         assert!(header_result.is_ok());
    //     } else {
    //         panic!("Failed to receive header from stream");
    //     }
    // }

    #[tokio::test]
    async fn extract_relevant_blobs() {
        let da_service = get_service().await;
        let (header, _inclusion_proof, _completeness_proof, relevant_txs) = get_mock_data();

        let block_txs = get_mock_txs();
        let block_txs = block_txs.into_iter().map(Into::into).collect();

        let block = BitcoinBlock {
            header,
            txdata: block_txs,
        };

        let txs = da_service.extract_relevant_blobs(&block);

        assert_eq!(txs, relevant_txs);
    }

    #[tokio::test]
    async fn extract_relevant_blobs_with_proof() {
        let verifier = BitcoinVerifier::new(RollupParams {
            reveal_batch_prover_prefix: vec![1, 1],
            reveal_light_client_prefix: vec![2, 2],
        });

        let da_service = get_service().await;
        let (header, _inclusion_proof, _completeness_proof, _relevant_txs) = get_mock_data();
        let block_txs = get_mock_txs();
        let block_txs = block_txs.into_iter().map(Into::into).collect();

        let block = BitcoinBlock {
            header,
            txdata: block_txs,
        };

        let (txs, inclusion_proof, completeness_proof) =
            da_service.extract_relevant_blobs_with_proof(&block).await;

        assert!(verifier
            .verify_relevant_tx_list(block.header(), &txs, inclusion_proof, completeness_proof)
            .is_ok());
    }

    #[tokio::test]
    async fn incorrect_private_key_signature_should_fail() {
        // The transaction was sent with this service and the tx data is stored in false_signature_txs.txt
        let da_service = get_service().await;
        let secp = bitcoin::secp256k1::Secp256k1::new();
        let da_pubkey = Keypair::from_secret_key(&secp, &da_service.da_private_key.unwrap())
            .public_key()
            .serialize()
            .to_vec();

        let runtime_config = BitcoinServiceConfig {
            node_url: "http://localhost:38332".to_string(),
            node_username: "chainway".to_string(),
            node_password: "topsecret".to_string(),
            network: bitcoin::Network::Regtest,
            da_private_key: Some(
                "E9873D79C6D87DC0FB6A5778633389F4453213303DA61F20BD67FC233AA33261".to_string(), // Test key, safe to publish
            ),
        };

        let (tx, _rx) = tokio::sync::mpsc::unbounded_channel();

        let incorrect_service = BitcoinService::new_without_wallet_check(
            runtime_config,
            RollupParams {
                reveal_batch_prover_prefix: vec![1, 1],
                reveal_light_client_prefix: vec![2, 2],
            },
            tx,
        )
        .await
        .expect("Error initialazing BitcoinService");

        let incorrect_pub_key =
            Keypair::from_secret_key(&secp, &incorrect_service.da_private_key.unwrap())
                .public_key()
                .serialize()
                .to_vec();

        let header = HeaderWrapper::new(
            Header {
                version: Version::from_consensus(536870912),
                prev_blockhash: BlockHash::from_str(
                    "31402555f54c3f89907c07e6d286c132f9984739f2b6b00cde195b10ac771522",
                )
                .unwrap(),
                merkle_root: TxMerkleNode::from_str(
                    "40642938a6cc6124246fd9601108f9671177c1834753162f19e073eaff751191",
                )
                .unwrap(),
                time: 1724665818,
                bits: CompactTarget::from_unprefixed_hex("207fffff").unwrap(),
                nonce: 3,
            },
            3,
            1,
            WitnessMerkleNode::from_str(
                "494880ce756f69b13811200d1e358a049ac3c3dd66e4ff7e86d4c4d3aad95939",
            )
            .unwrap()
            .as_raw_hash()
            .to_byte_array(),
        );

        let txs_str = std::fs::read_to_string("test_data/false_signature_txs.txt").unwrap();

        let txdata: Vec<TransactionWrapper> = txs_str
            .lines()
            .map(|tx| parse_hex_transaction(tx).unwrap())
            .map(Into::into)
            .collect();

        let block = BitcoinBlock { header, txdata };

        let txs = da_service.extract_relevant_blobs(&block);

        assert_ne!(
            txs.first().unwrap().sender.0,
            da_pubkey,
            "Publickey recovered incorrectly!"
        );

        assert_eq!(
            txs.first().unwrap().sender.0,
            incorrect_pub_key,
            "Publickey recovered incorrectly!"
        );
    }

    #[tokio::test]
    async fn check_signature() {
        let da_service = get_service().await;
        let secp = bitcoin::secp256k1::Secp256k1::new();
        let da_pubkey = Keypair::from_secret_key(&secp, &da_service.da_private_key.unwrap())
            .public_key()
            .serialize()
            .to_vec();

        // blob written in tx is: "01000000b60000002adbd76606f2bd4125080e6f44df7ba2d728409955c80b8438eb1828ddf23e3c12188eeac7ecf6323be0ed5668e21cc354fca90d8bca513d6c0a240c26afa7007b758bf2e7670fafaf6bf0015ce0ff5aa802306fc7e3f45762853ffc37180fe64a0000000001fea6ac5b8751120fb62fff67b54d2eac66aef307c7dde1d394dea1e09e43dd44c800000000000000135d23aee8cb15c890831ff36db170157acaac31df9bba6cd40e7329e608eabd0000000000000000";
        // tx id = 0x8a1df48198a509cd91930ff44cbb92ef46e80458b1999e16aa6923171894fba3
        // block hash = 0x4ebbe86ead2e7f397419c25b0757bea281353a0592eb692614d13f0e87c5a7ff
        // the tx_hex = "020000000001012a2b5f4a9aef27067aff1bfe058076043667f0618075b94253d58c9f5b7b85d40000000000fdffffff01220200000000000016001421e826b290c95a5c65059b3a48e97a91f422d1330340f1148ce0807ebd683fad97376225ea2eea0dcef89f609e6e563bc5bb4f25c34d96e4741da9d84130ddb9b5a111703332983fdd20a461ae25c9434cde1e9d8733fd60012044e67148e60dd2ab07bb2505f2e3e9298aada763dd4635bce71bcf2f96a6691aac0063010107736f762d627463010240cc4b23d2cb3e22b2c57a59f24088764f39f7b789847e983b9ee9ce7682578c2b7dbdf4384e230c942b91ae5ce6b1ba33587f549fedee4d19e54ff3a8e54601e801032102588d202afcc1ee4ab5254c7847ec25b9a135bbda0f2bc69ee1a714749fd77dc9010400004cc41b7b01f845c786b10e90638b5cd88023081823b06c20b90040401052860738a7c6cd60c7358f581158bbf7e6bc92c7391efe57ed40c593d8a2e09839969526a688dd6cdf3e13965aeca8592c53b7e8bbce8f89ea5492b146f243b3e5a5035eae51c7ebe6b8bc3cab03487b71a7990116d8b5afdc53370e95bb16a7c0adbd8489749b96ad15ae448c2be3bb332f7dc39b6d967b026f9f591af96f3669f1f7c9cc7b1dd047a2c392bbd145daf11142776253e420f5eccc169afb55693d0febc27f0db159036821c044e67148e60dd2ab07bb2505f2e3e9298aada763dd4635bce71bcf2f96a6691a00000000";
        let header = HeaderWrapper::new(
            Header {
                version: Version::from_consensus(536870912),
                prev_blockhash: BlockHash::from_str(
                    "4ebd11342b9d9e2a23b0f14c17a12bbb4f52a9290fe6a1cf313c270d5a49c2ea",
                )
                .unwrap(),
                merkle_root: TxMerkleNode::from_str(
                    "a720804fbad45307b61958059c06f787a1ae10180ce91df2802a40023dea7e84",
                )
                .unwrap(),
                time: 1723820296,
                bits: CompactTarget::from_unprefixed_hex("207fffff").unwrap(),
                nonce: 0,
            },
            3,
            2273,
            WitnessMerkleNode::from_str(
                "ab0edbf1611637701117cfc70b878b4196be1c5e4c256609ca8b620a0838860a",
            )
            .unwrap()
            .as_raw_hash()
            .to_byte_array(),
        );

        let txs_str = std::fs::read_to_string("test_data/mock_txs.txt").unwrap();

        let txdata: Vec<TransactionWrapper> = txs_str
            .lines()
            .map(|tx| parse_hex_transaction(tx).unwrap())
            .map(Into::into)
            .collect();

        let block = BitcoinBlock { header, txdata };

        let txs = da_service.extract_relevant_blobs(&block);

        assert_eq!(
            txs.first().unwrap().sender.0,
            da_pubkey,
            "Publickey recovered incorrectly!"
        );
    }
}<|MERGE_RESOLUTION|>--- conflicted
+++ resolved
@@ -123,7 +123,7 @@
     pub async fn new_without_wallet_check(
         config: BitcoinServiceConfig,
         chain_params: RollupParams,
-        tx: UnboundedSender<SenderWithNotifier<TxidWrapper>>,
+        tx: UnboundedSender<Option<SenderWithNotifier<TxidWrapper>>>,
     ) -> Result<Self> {
         let client = Client::new(
             &config.node_url,
@@ -232,37 +232,6 @@
         });
     }
 
-<<<<<<< HEAD
-    #[cfg(test)]
-    pub async fn new_without_wallet_check(
-        config: BitcoinServiceConfig,
-        chain_params: RollupParams,
-        tx: UnboundedSender<Option<SenderWithNotifier<TxidWrapper>>>,
-    ) -> Result<Self> {
-        let client = Client::new(
-            &config.node_url,
-            Auth::UserPass(config.node_username, config.node_password),
-        )
-        .await?;
-
-        let da_private_key = config
-            .da_private_key
-            .map(|pk| SecretKey::from_str(&pk))
-            .transpose()
-            .context("Invalid private key")?;
-
-        Ok(Self {
-            client,
-            network: config.network,
-            da_private_key,
-            reveal_light_client_prefix: chain_params.reveal_light_client_prefix,
-            reveal_batch_prover_prefix: chain_params.reveal_batch_prover_prefix,
-            inscribes_queue: tx,
-        })
-    }
-
-=======
->>>>>>> 67bac5ec
     #[instrument(level = "trace", skip_all, ret)]
     async fn get_prev_utxo(&self) -> Result<Option<UTXO>, anyhow::Error> {
         let mut pending_utxos = self
