use core::num::NonZeroU16;

use sha2::{Digest, Sha256};

#[cfg(feature = "native")]
pub mod builders;
<<<<<<< HEAD
pub mod compression;
=======
>>>>>>> 07729cc3
pub mod merkle_tree;
pub mod parsers;
#[cfg(test)]
pub mod test_utils;

/// Type represents a typed enum for LightClient kind
#[repr(u16)]
enum TransactionKindLightClient {
    /// This type of transaction includes full body (< 400kb)
    Complete = 0,
    /// This type of transaction includes txids of chunks (>= 400kb)
    Chunked = 1,
    /// This type of transaction includes chunk parts of body (>= 400kb)
    ChunkedPart = 2,
    Unknown(NonZeroU16),
}

impl TransactionKindLightClient {
    #[cfg(feature = "native")]
    fn to_bytes(&self) -> Vec<u8> {
        match self {
            TransactionKindLightClient::Complete => 0u16.to_le_bytes().to_vec(),
            TransactionKindLightClient::Chunked => 1u16.to_le_bytes().to_vec(),
            TransactionKindLightClient::ChunkedPart => 2u16.to_le_bytes().to_vec(),
            TransactionKindLightClient::Unknown(v) => v.get().to_le_bytes().to_vec(),
        }
    }
    fn from_bytes(bytes: &[u8]) -> Option<TransactionKindLightClient> {
        if bytes.len() != 2 {
            return None;
        }
        let mut kind_bytes = [0; 2];
        kind_bytes.copy_from_slice(bytes);
        match u16::from_le_bytes(kind_bytes) {
            0 => Some(TransactionKindLightClient::Complete),
            1 => Some(TransactionKindLightClient::Chunked),
            2 => Some(TransactionKindLightClient::ChunkedPart),
            n => Some(TransactionKindLightClient::Unknown(
                NonZeroU16::new(n).expect("Is not zero"),
            )),
        }
    }
}

/// Type represents a typed enum for BatchProof kind
#[repr(u16)]
enum TransactionKindBatchProof {
    /// SequencerCommitment
    SequencerCommitment = 0,
    // /// ForcedTransaction
    // ForcedTransaction = 1,
    Unknown(NonZeroU16),
}

impl TransactionKindBatchProof {
    #[cfg(feature = "native")]
    fn to_bytes(&self) -> Vec<u8> {
        match self {
            TransactionKindBatchProof::SequencerCommitment => 0u16.to_le_bytes().to_vec(),
            // TransactionKindBatchProof::ForcedTransaction => 1u16.to_le_bytes(),
            TransactionKindBatchProof::Unknown(v) => v.get().to_le_bytes().to_vec(),
        }
    }
    fn from_bytes(bytes: &[u8]) -> Option<TransactionKindBatchProof> {
        if bytes.len() != 2 {
            return None;
        }
        let mut kind_bytes = [0; 2];
        kind_bytes.copy_from_slice(bytes);
        match u16::from_le_bytes(kind_bytes) {
            0 => Some(TransactionKindBatchProof::SequencerCommitment),
            // 1 => TransactionKindBatchProof::ForcedTransaction,
            n => Some(TransactionKindBatchProof::Unknown(
                NonZeroU16::new(n).expect("Is not zero"),
            )),
        }
    }
}

pub fn calculate_double_sha256(input: &[u8]) -> [u8; 32] {
    let mut hasher = Sha256::default();
    hasher.update(input);
    let result = hasher.finalize_reset();
    hasher.update(result);
    hasher.finalize().into()
}

pub fn calculate_sha256(input: &[u8]) -> [u8; 32] {
    let mut hasher = Sha256::default();
    hasher.update(input);
    hasher.finalize().into()
}<|MERGE_RESOLUTION|>--- conflicted
+++ resolved
@@ -4,10 +4,6 @@
 
 #[cfg(feature = "native")]
 pub mod builders;
-<<<<<<< HEAD
-pub mod compression;
-=======
->>>>>>> 07729cc3
 pub mod merkle_tree;
 pub mod parsers;
 #[cfg(test)]
