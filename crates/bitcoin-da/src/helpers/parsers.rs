use core::num::NonZeroU16;

use bitcoin::blockdata::opcodes::all::{OP_ENDIF, OP_IF};
use bitcoin::blockdata::script::Instruction;
use bitcoin::hashes::{sha256d, Hash};
use bitcoin::opcodes::all::{OP_CHECKSIGVERIFY, OP_DROP};
use bitcoin::script::Instruction::{Op, PushBytes};
use bitcoin::script::{Error as ScriptError, PushBytes as StructPushBytes};
use bitcoin::secp256k1::{ecdsa, Message, Secp256k1};
use bitcoin::{secp256k1, Opcode, Script, Transaction, Txid};
use thiserror::Error;

use super::{TransactionHeader, TransactionKind};

#[derive(Debug, Clone)]
pub struct ParsedInscription {
    pub body: Vec<u8>,
    pub signature: Vec<u8>,
    pub public_key: Vec<u8>,
}

#[derive(Debug, Clone)]
pub struct ParsedChunked {
    pub txids: Vec<Txid>,
    pub signature: Vec<u8>,
    pub public_key: Vec<u8>,
}

#[derive(Debug, Clone)]
pub struct ParsedChunkedPart {
    pub body: Vec<u8>,
}

impl ParsedInscription {
    /// Verifies the signature of the inscription and returns the hash of the body
    pub fn get_sig_verified_hash(&self) -> Option<[u8; 32]> {
        let public_key = secp256k1::PublicKey::from_slice(&self.public_key);
        let signature = ecdsa::Signature::from_compact(&self.signature);
        let hash = sha256d::Hash::hash(&self.body).to_byte_array();
        let message = Message::from_digest_slice(&hash).unwrap(); // cannot fail

        let secp = Secp256k1::new();

        if public_key.is_ok()
            && signature.is_ok()
            && secp
                .verify_ecdsa(&message, &signature.unwrap(), &public_key.unwrap())
                .is_ok()
        {
            Some(hash)
        } else {
            None
        }
    }
}

#[derive(Error, Debug, Clone, PartialEq)]
pub enum ParserError {
    #[error("Invalid rollup name")]
    InvalidRollupName,
    #[error("Invalid header length")]
    InvalidHeaderLength,
    #[error("Invalid header type {0}")]
    InvalidHeaderType(NonZeroU16),
    #[error("No witness in tapscript")]
    NonTapscriptWitness,
    #[error("Unexpected end of script")]
    UnexpectedEndOfScript,
    #[error("Invalid opcode in the script")]
    UnexpectedOpcode,
    #[error("Script error: {0}")]
    ScriptError(String),
}

impl From<ScriptError> for ParserError {
    fn from(value: ScriptError) -> ParserError {
        ParserError::ScriptError(value.to_string())
    }
}

pub fn parse_transaction(
    tx: &Transaction,
    rollup_name: &str,
) -> Result<ParsedInscription, ParserError> {
    let script = get_script(tx)?;
    let instructions = script.instructions().peekable();
    // Map all Instructions errors into ParserError::ScriptError
    let mut instructions = instructions.map(|r| r.map_err(ParserError::from));

    parse_relevant_inscriptions(&mut instructions, rollup_name)
}

// Returns the script from the first input of the transaction
fn get_script(tx: &Transaction) -> Result<&Script, ParserError> {
    tx.input[0]
        .witness
        .tapscript()
        .ok_or(ParserError::NonTapscriptWitness)
}

fn parse_relevant_inscriptions(
    instructions: &mut dyn Iterator<Item = Result<Instruction<'_>, ParserError>>,
    rollup_name: &str,
) -> Result<ParsedInscription, ParserError> {
    // PushBytes(XOnlyPublicKey)
    let _public_key = read_push_bytes(instructions)?;
    if OP_CHECKSIGVERIFY != read_opcode(instructions)? {
        return Err(ParserError::UnexpectedOpcode);
    }

    // Parse header
    let header_slice = read_push_bytes(instructions)?;
    let Some(header) = TransactionHeader::from_bytes(header_slice.as_bytes()) else {
        return Err(ParserError::InvalidHeaderLength);
    };

    // Check rollup name
    if header.rollup_name != rollup_name.as_bytes() {
        return Err(ParserError::InvalidRollupName);
    }

    // Parse transaction body according to type
    match header.kind {
        TransactionKind::Complete => parse_type_0_body(instructions),
        TransactionKind::Chunked => {
            let _body = parse_type_1_body(instructions)?;
            Err(ParserError::InvalidHeaderType(NonZeroU16::new(1).unwrap())) // FIXME
        }
        TransactionKind::ChunkedPart => {
            let _body = parse_type_2_body(instructions)?;
            Err(ParserError::InvalidHeaderType(NonZeroU16::new(2).unwrap())) // FIXME
        }
        TransactionKind::Unknown(n) => Err(ParserError::InvalidHeaderType(n)),
    }
}

fn read_instr<'a>(
    instructions: &mut dyn Iterator<Item = Result<Instruction<'a>, ParserError>>,
) -> Result<Instruction<'a>, ParserError> {
    let instr = instructions
        .next()
        .unwrap_or(Err(ParserError::UnexpectedEndOfScript))?;
    Ok(instr)
}

fn read_push_bytes<'a>(
    instructions: &mut dyn Iterator<Item = Result<Instruction<'a>, ParserError>>,
) -> Result<&'a StructPushBytes, ParserError> {
    let instr = read_instr(instructions)?;
    match instr {
        PushBytes(push_bytes) => Ok(push_bytes),
        _ => Err(ParserError::UnexpectedOpcode),
    }
}

fn read_opcode(
    instructions: &mut dyn Iterator<Item = Result<Instruction<'_>, ParserError>>,
) -> Result<Opcode, ParserError> {
    let instr = read_instr(instructions)?;
    let Op(op) = instr else {
        return Err(ParserError::UnexpectedOpcode);
    };
    Ok(op)
}

// Parse transaction body of Type0
fn parse_type_0_body(
    instructions: &mut dyn Iterator<Item = Result<Instruction<'_>, ParserError>>,
) -> Result<ParsedInscription, ParserError> {
    let op_false = read_push_bytes(instructions)?;
    if !op_false.is_empty() {
        return Err(ParserError::UnexpectedOpcode);
    }

    if OP_IF != read_opcode(instructions)? {
        return Err(ParserError::UnexpectedOpcode);
    }

    let signature = read_push_bytes(instructions)?;
    let public_key = read_push_bytes(instructions)?;

    let mut chunks = vec![];

    loop {
        let instr = read_instr(instructions)?;
        match instr {
            PushBytes(chunk) => {
                if chunk.is_empty() {
                    return Err(ParserError::UnexpectedOpcode);
                }
                chunks.push(chunk)
            }
            Op(OP_ENDIF) => break,
            Op(_) => return Err(ParserError::UnexpectedOpcode),
        }
    }

    // Nonce
    let _nonce = read_push_bytes(instructions)?;
    if OP_DROP != read_opcode(instructions)? {
        return Err(ParserError::UnexpectedOpcode);
    }
    // END of transaction
    if instructions.next().is_some() {
        return Err(ParserError::UnexpectedOpcode);
    }

    let body_size: usize = chunks.iter().map(|c| c.len()).sum();
    let mut body = Vec::with_capacity(body_size);
    for chunk in chunks {
        body.extend_from_slice(chunk.as_bytes());
    }

    let signature = signature.as_bytes().to_vec();
    let public_key = public_key.as_bytes().to_vec();

    Ok(ParsedInscription {
        body,
        signature,
        public_key,
    })
}

<<<<<<< HEAD
// Parse transaction body of Type1
fn parse_type_1_body(
    instructions: &mut dyn Iterator<Item = Result<Instruction<'_>, ParserError>>,
) -> Result<ParsedChunked, ParserError> {
    let op_false = read_push_bytes(instructions)?;
    if !op_false.is_empty() {
        return Err(ParserError::UnexpectedOpcode);
    }

    if OP_IF != read_opcode(instructions)? {
        return Err(ParserError::UnexpectedOpcode);
    }

    let signature = read_push_bytes(instructions)?;
    let public_key = read_push_bytes(instructions)?;

    let mut txids = vec![];

    loop {
        let instr = read_instr(instructions)?;
        match instr {
            PushBytes(chunk) => match Txid::from_slice(chunk.as_bytes()) {
                Ok(id) => txids.push(id),
                Err(_) => return Err(ParserError::UnexpectedOpcode),
            },
            Op(OP_ENDIF) => break,
            Op(_) => return Err(ParserError::UnexpectedOpcode),
        }
    }

    // Nonce
    let _nonce = read_push_bytes(instructions)?;
    if OP_DROP != read_opcode(instructions)? {
        return Err(ParserError::UnexpectedOpcode);
    }
    // END of transaction
    if instructions.next().is_some() {
        return Err(ParserError::UnexpectedOpcode);
    }

    let signature = signature.as_bytes().to_vec();
    let public_key = public_key.as_bytes().to_vec();

    Ok(ParsedChunked {
        txids,
        signature,
        public_key,
    })
}

// Parse transaction body of Type2
fn parse_type_2_body(
    instructions: &mut dyn Iterator<Item = Result<Instruction<'_>, ParserError>>,
) -> Result<ParsedChunkedPart, ParserError> {
    let op_false = read_push_bytes(instructions)?;
    if !op_false.is_empty() {
        return Err(ParserError::UnexpectedOpcode);
    }

    if OP_IF != read_opcode(instructions)? {
        return Err(ParserError::UnexpectedOpcode);
    }

    let mut chunks = vec![];

    loop {
        let instr = read_instr(instructions)?;
        match instr {
            PushBytes(chunk) => {
                if chunk.is_empty() {
                    return Err(ParserError::UnexpectedOpcode);
                }
                chunks.push(chunk)
            }
            Op(OP_ENDIF) => break,
            Op(_) => return Err(ParserError::UnexpectedOpcode),
        }
    }

    let body_size: usize = chunks.iter().map(|c| c.len()).sum();
    let mut body = Vec::with_capacity(body_size);
    for chunk in chunks {
        body.extend_from_slice(chunk.as_bytes());
    }

    Ok(ParsedChunkedPart { body })
}

#[cfg(any(feature = "native", test))]
=======
#[cfg(test)]
>>>>>>> 77956661
pub fn parse_hex_transaction(
    tx_hex: &str,
) -> Result<Transaction, bitcoin::consensus::encode::Error> {
    use bitcoin::consensus::Decodable;

    if let Ok(reader) = hex::decode(tx_hex) {
        Transaction::consensus_decode(&mut &reader[..])
    } else {
        Err(bitcoin::consensus::encode::Error::ParseFailed(
            "Could not decode hex",
        ))
    }
}
#[cfg(test)]
mod tests {
    use bitcoin::key::XOnlyPublicKey;
    use bitcoin::opcodes::all::{OP_CHECKSIG, OP_CHECKSIGVERIFY, OP_DROP, OP_ENDIF, OP_IF};
    use bitcoin::opcodes::{OP_FALSE, OP_TRUE};
    use bitcoin::script::{self, PushBytesBuf};

    use super::{parse_relevant_inscriptions, ParserError, TransactionHeader, TransactionKind};

    #[test]
    fn correct() {
        let header = TransactionHeader {
            rollup_name: b"sov-btc",
            kind: TransactionKind::Complete,
        };

        let reveal_script_builder = script::Builder::new()
            .push_x_only_key(&XOnlyPublicKey::from_slice(&[1; 32]).unwrap())
            .push_opcode(OP_CHECKSIGVERIFY)
            .push_slice(PushBytesBuf::try_from(header.to_bytes()).expect("Cannot push header"))
            .push_opcode(OP_FALSE)
            .push_opcode(OP_IF)
            .push_slice([2u8; 64]) // signature
            .push_slice([3u8; 64]) // public key
            .push_slice([4u8; 64]) // chunk
            .push_slice([4u8; 64]) // chunk
            .push_opcode(OP_ENDIF)
            .push_slice(42i64.to_le_bytes()) // random
            .push_opcode(OP_DROP);

        let reveal_script = reveal_script_builder.into_script();
        let mut instructions = reveal_script
            .instructions()
            .map(|r| r.map_err(ParserError::from));

        let result = parse_relevant_inscriptions(&mut instructions, "sov-btc");

        let result = result.inspect_err(|e| {
            dbg!(e);
        });
        assert!(result.is_ok());

        let result = result.unwrap();

        assert_eq!(result.body, vec![4u8; 128]);
        assert_eq!(result.signature, vec![2u8; 64]);
        assert_eq!(result.public_key, vec![3u8; 64]);
    }

    #[test]
    fn wrong_rollup_tag() {
        let header = TransactionHeader {
            rollup_name: b"not-sov-btc",
            kind: TransactionKind::Complete,
        };

        let reveal_script_builder = script::Builder::new()
            .push_x_only_key(&XOnlyPublicKey::from_slice(&[1; 32]).unwrap())
            .push_opcode(OP_CHECKSIGVERIFY)
            .push_slice(PushBytesBuf::try_from(header.to_bytes()).expect("Cannot push header"));

        let reveal_script = reveal_script_builder.into_script();
        let mut instructions = reveal_script
            .instructions()
            .map(|r| r.map_err(ParserError::from));

        let result = parse_relevant_inscriptions(&mut instructions, "sov-btc");

        assert!(result.is_err());
        assert_eq!(result.unwrap_err(), ParserError::InvalidRollupName);
    }

    #[test]
    fn only_checksig() {
        let header = TransactionHeader {
            rollup_name: b"sov-btc",
            kind: TransactionKind::Complete,
        };

        let reveal_script_builder = script::Builder::new()
            .push_x_only_key(&XOnlyPublicKey::from_slice(&[1; 32]).unwrap())
            .push_opcode(OP_CHECKSIGVERIFY)
            .push_slice(PushBytesBuf::try_from(header.to_bytes()).expect("Cannot push header"));

        let reveal_script = reveal_script_builder.into_script();

        let mut instructions = reveal_script
            .instructions()
            .map(|r| r.map_err(ParserError::from));

        let result = parse_relevant_inscriptions(&mut instructions, "sov-btc");

        assert!(result.is_err());
        assert_eq!(result.unwrap_err(), ParserError::UnexpectedEndOfScript);
    }

    #[test]
    fn complex_envelope() {
        let header = TransactionHeader {
            rollup_name: b"sov-btc",
            kind: TransactionKind::Complete,
        };

        let reveal_script = script::Builder::new()
            .push_x_only_key(&XOnlyPublicKey::from_slice(&[1; 32]).unwrap())
            .push_opcode(OP_CHECKSIGVERIFY)
            .push_slice(PushBytesBuf::try_from(header.to_bytes()).expect("Cannot push header"))
            .push_opcode(OP_FALSE)
            .push_opcode(OP_IF)
            .push_slice([2u8; 64]) // signature
            .push_slice([3u8; 64]) // public key
            .push_slice(PushBytesBuf::try_from(vec![1u8; 64]).unwrap())
            .push_opcode(OP_TRUE)
            .push_opcode(OP_IF)
            .push_x_only_key(&XOnlyPublicKey::from_slice(&[1; 32]).unwrap())
            .push_opcode(OP_CHECKSIG)
            .push_opcode(OP_ENDIF)
            .push_opcode(OP_ENDIF)
            .push_slice(42i64.to_le_bytes()) // random
            .push_opcode(OP_DROP)
            .into_script();

        let mut instructions = reveal_script
            .instructions()
            .map(|r| r.map_err(ParserError::from));

        let result = parse_relevant_inscriptions(&mut instructions, "sov-btc");

        assert!(result.is_err());
        assert_eq!(result.unwrap_err(), ParserError::UnexpectedOpcode);
    }

    #[test]
    fn two_envelopes() {
        let header = TransactionHeader {
            rollup_name: b"sov-btc",
            kind: TransactionKind::Complete,
        };

        let reveal_script = script::Builder::new()
            .push_x_only_key(&XOnlyPublicKey::from_slice(&[1; 32]).unwrap())
            .push_opcode(OP_CHECKSIGVERIFY)
            .push_slice(PushBytesBuf::try_from(header.to_bytes()).expect("Cannot push header"))
            .push_opcode(OP_FALSE)
            .push_opcode(OP_IF)
            .push_slice([2u8; 64]) // signature
            .push_slice([3u8; 64]) // public key
            .push_slice(PushBytesBuf::try_from(vec![0u8; 64]).unwrap())
            .push_opcode(OP_ENDIF)
            .push_slice(42i64.to_le_bytes()) // random
            .push_opcode(OP_DROP)
            .push_opcode(OP_FALSE)
            .push_opcode(OP_IF)
            .push_slice([2u8; 64]) // signature
            .push_slice([3u8; 64]) // public key
            .push_slice(PushBytesBuf::try_from(vec![1u8; 64]).unwrap())
            .push_opcode(OP_ENDIF)
            .push_slice(42i64.to_le_bytes()) // random
            .push_opcode(OP_DROP)
            .into_script();

        let mut instructions = reveal_script
            .instructions()
            .map(|r| r.map_err(ParserError::from));

        let result = parse_relevant_inscriptions(&mut instructions, "sov-btc");

        assert!(result.is_err());
        assert_eq!(result.unwrap_err(), ParserError::UnexpectedOpcode);
    }

    #[test]
    fn big_push() {
        let header = TransactionHeader {
            rollup_name: b"sov-btc",
            kind: TransactionKind::Complete,
        };

        let reveal_script = script::Builder::new()
            .push_x_only_key(&XOnlyPublicKey::from_slice(&[1; 32]).unwrap())
            .push_opcode(OP_CHECKSIGVERIFY)
            .push_slice(PushBytesBuf::try_from(header.to_bytes()).expect("Cannot push header"))
            .push_opcode(OP_FALSE)
            .push_opcode(OP_IF)
            .push_slice([2u8; 64]) // signature
            .push_slice([3u8; 64]) // public key
            .push_slice(PushBytesBuf::try_from(vec![1u8; 512]).unwrap())
            .push_slice(PushBytesBuf::try_from(vec![1u8; 512]).unwrap())
            .push_slice(PushBytesBuf::try_from(vec![1u8; 512]).unwrap())
            .push_slice(PushBytesBuf::try_from(vec![1u8; 512]).unwrap())
            .push_slice(PushBytesBuf::try_from(vec![1u8; 512]).unwrap())
            .push_slice(PushBytesBuf::try_from(vec![1u8; 512]).unwrap())
            .push_opcode(OP_ENDIF)
            .push_slice(42i64.to_le_bytes()) // random
            .push_opcode(OP_DROP)
            .into_script();

        let mut instructions = reveal_script
            .instructions()
            .map(|r| r.map_err(ParserError::from));

        let result = parse_relevant_inscriptions(&mut instructions, "sov-btc");

        assert!(result.is_ok());

        let result = result.unwrap();

        assert_eq!(result.body, vec![1u8; 512 * 6]);
        assert_eq!(result.signature, vec![2u8; 64]);
        assert_eq!(result.public_key, vec![3u8; 64]);
    }
}<|MERGE_RESOLUTION|>--- conflicted
+++ resolved
@@ -221,7 +221,6 @@
     })
 }
 
-<<<<<<< HEAD
 // Parse transaction body of Type1
 fn parse_type_1_body(
     instructions: &mut dyn Iterator<Item = Result<Instruction<'_>, ParserError>>,
@@ -310,10 +309,7 @@
     Ok(ParsedChunkedPart { body })
 }
 
-#[cfg(any(feature = "native", test))]
-=======
-#[cfg(test)]
->>>>>>> 77956661
+#[cfg(feature = "native")]
 pub fn parse_hex_transaction(
     tx_hex: &str,
 ) -> Result<Transaction, bitcoin::consensus::encode::Error> {
