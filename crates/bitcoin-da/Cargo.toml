--- conflicted
+++ resolved
@@ -12,7 +12,7 @@
 
 [dependencies]
 citrea-common = { path = "../common", optional = true }
-citrea-primitives = { path = "../primitives", features = ["native"], optional = true }
+citrea-primitives = { path = "../primitives" }
 sov-rollup-interface = { path = "../sovereign-sdk/rollup-interface" }
 
 tokio = { workspace = true, features = ["full"], optional = true }
@@ -31,10 +31,6 @@
 tracing = { workspace = true, optional = true }
 
 bitcoin = { workspace = true }
-<<<<<<< HEAD
-brotli = { workspace = true }
-=======
->>>>>>> 07729cc3
 futures.workspace = true
 sha2 = { workspace = true }
 
@@ -49,7 +45,6 @@
   "dep:tracing",
   "sov-rollup-interface/native",
   "dep:citrea-common",
-  "dep:citrea-primitives",
   "dep:bitcoincore-rpc",
   "dep:reqwest",
 ]