--- conflicted
+++ resolved
@@ -43,9 +43,5 @@
 
 [features]
 default = []
-<<<<<<< HEAD
-native = ["sov-modules-api/native", "jsonrpsee", "tokio"]
-=======
-native = ["sov-modules-api/native", "dep:tracing", "jsonrpsee"]
->>>>>>> 4ee257e9
+native = ["sov-modules-api/native", "dep:tracing", "jsonrpsee", "tokio"]
 serde = []