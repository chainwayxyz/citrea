use jsonrpsee::core::RpcResult;
use sov_modules_api::macros::rpc_gen;
use sov_modules_api::{Context, DaSpec, StateMapAccessor, StateValueAccessor, WorkingSet};

use crate::SoftConfirmationRuleEnforcer;

#[rpc_gen(client, server, namespace = "softConfirmationRuleEnforcer")]
impl<C: Context, Da: DaSpec> SoftConfirmationRuleEnforcer<C, Da> {
    #[rpc_method(name = "getLimitingNumber")]
    /// Get the account corresponding to the given public key.
    pub fn get_limiting_number(&self, working_set: &mut WorkingSet<C>) -> RpcResult<u64> {
        tokio::task::block_in_place(|| {
            Ok(self
                .limiting_number
                .get(working_set)
                .expect("Limiting number must be set"))
        })
    }

    #[rpc_method(name = "getBlockCountByDaRootHash")]
    /// Get number of L2 blocks published for L1 block with the given DA root hash.
    pub fn get_block_count_by_da_root_hash(
        &self,
        da_root_hash: [u8; 32],
        working_set: &mut WorkingSet<C>,
    ) -> RpcResult<u64> {
        tokio::task::block_in_place(|| {
            Ok(self
                .da_root_hash_to_number
                .get(&da_root_hash, working_set)
                .unwrap_or(0))
        })
    }

    #[rpc_method(name = "getMaxL1FeeRateChangePercentage")]
    /// Get the maximum L1 fee rate change percentage.
    pub fn get_max_l1_fee_rate_change_percentage(
        &self,
        working_set: &mut WorkingSet<C>,
<<<<<<< HEAD
    ) -> RpcResult<u64> {
        tokio::task::block_in_place(|| {
            Ok(self
                .l1_fee_rate_change_percentage
                .get(working_set)
                .expect("L1 fee rate change should be set"))
        })
=======
    ) -> RpcResult<u128> {
        Ok(self
            .l1_fee_rate_change_percentage
            .get(working_set)
            .expect("L1 fee rate change should be set"))
>>>>>>> 822a5b3e
    }

    #[rpc_method(name = "getLastL1FeeRate")]
    /// Get the last processed L1 fee rate.
    /// 0 at genesis.
<<<<<<< HEAD
    pub fn get_last_l1_fee_rate(&self, working_set: &mut WorkingSet<C>) -> RpcResult<u64> {
        tokio::task::block_in_place(|| Ok(self.last_l1_fee_rate.get(working_set).unwrap_or(0)))
=======
    pub fn get_last_l1_fee_rate(&self, working_set: &mut WorkingSet<C>) -> RpcResult<u128> {
        Ok(self.last_l1_fee_rate.get(working_set).unwrap_or(0))
>>>>>>> 822a5b3e
    }
    #[rpc_method(name = "getLatestBlockTimestamp")]
    /// Get the latest block's timestamp.
    /// 0 at genesis.
    pub fn get_last_timestamp(&self, working_set: &mut WorkingSet<C>) -> RpcResult<u64> {
        tokio::task::block_in_place(|| Ok(self.last_timestamp.get(working_set).unwrap_or(0)))
    }
}<|MERGE_RESOLUTION|>--- conflicted
+++ resolved
@@ -37,33 +37,20 @@
     pub fn get_max_l1_fee_rate_change_percentage(
         &self,
         working_set: &mut WorkingSet<C>,
-<<<<<<< HEAD
-    ) -> RpcResult<u64> {
+    ) -> RpcResult<u128> {
         tokio::task::block_in_place(|| {
             Ok(self
                 .l1_fee_rate_change_percentage
                 .get(working_set)
                 .expect("L1 fee rate change should be set"))
         })
-=======
-    ) -> RpcResult<u128> {
-        Ok(self
-            .l1_fee_rate_change_percentage
-            .get(working_set)
-            .expect("L1 fee rate change should be set"))
->>>>>>> 822a5b3e
     }
 
     #[rpc_method(name = "getLastL1FeeRate")]
     /// Get the last processed L1 fee rate.
     /// 0 at genesis.
-<<<<<<< HEAD
-    pub fn get_last_l1_fee_rate(&self, working_set: &mut WorkingSet<C>) -> RpcResult<u64> {
+    pub fn get_last_l1_fee_rate(&self, working_set: &mut WorkingSet<C>) -> RpcResult<u128> {
         tokio::task::block_in_place(|| Ok(self.last_l1_fee_rate.get(working_set).unwrap_or(0)))
-=======
-    pub fn get_last_l1_fee_rate(&self, working_set: &mut WorkingSet<C>) -> RpcResult<u128> {
-        Ok(self.last_l1_fee_rate.get(working_set).unwrap_or(0))
->>>>>>> 822a5b3e
     }
     #[rpc_method(name = "getLatestBlockTimestamp")]
     /// Get the latest block's timestamp.
