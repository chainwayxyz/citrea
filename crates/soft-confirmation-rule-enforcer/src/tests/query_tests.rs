use sov_mock_da::MockDaSpec;
use sov_modules_api::StateMapAccessor;

use crate::tests::genesis_tests::{get_soft_confirmation_rule_enforcer, TEST_CONFIG};
use crate::tests::sc_info_helper;

#[test]
fn block_count_per_da_hash_must_be_correct() {
    let (soft_confirmation_rule_enforcer, mut working_set) =
        get_soft_confirmation_rule_enforcer::<MockDaSpec>(&TEST_CONFIG);

    let mut soft_confirmation_info = sc_info_helper();

    // call begin_slot_hook a couple times for da hash 0
    for _ in 0..3 {
        soft_confirmation_rule_enforcer
            .begin_soft_confirmation_hook(&soft_confirmation_info, &mut working_set)
            .unwrap();
    }
    // the block count for da hash 0 should be 3
    assert_eq!(
        soft_confirmation_rule_enforcer
            .da_root_hash_to_number
            .get(&[0; 32], &mut working_set)
            .unwrap(),
        3
    );

    soft_confirmation_info.da_slot_hash = [1; 32];

    // call with a different da hash
    soft_confirmation_rule_enforcer
        .begin_soft_confirmation_hook(&soft_confirmation_info, &mut working_set)
        .unwrap();

    // the block count for da hash 1 should be 1
    assert_eq!(
        soft_confirmation_rule_enforcer
            .da_root_hash_to_number
            .get(&[1; 32], &mut working_set)
            .unwrap(),
        1
    );
}

#[test]
fn get_max_l1_fee_rate_change_percentage_must_be_correct() {
    let (soft_confirmation_rule_enforcer, mut working_set) =
        get_soft_confirmation_rule_enforcer::<MockDaSpec>(&TEST_CONFIG);

<<<<<<< HEAD
    assert_eq!(
        soft_confirmation_rule_enforcer
            .get_max_l1_fee_rate_change_percentage(&mut working_set)
            .unwrap(),
        10
=======
    let signed_soft_confirmation_batch = SignedSoftConfirmationBatch::new(
        [0; 32],
        [0; 32],
        0,
        [0; 32],
        [0; 32],
        1,
        vec![],
        vec![],
        vec![],
        vec![],
        0,
>>>>>>> 624250b1
    );

    soft_confirmation_rule_enforcer
        .begin_soft_confirmation_hook(&sc_info_helper(), &mut working_set)
        .unwrap();
}

#[test]
fn get_last_l1_fee_rate_must_be_correct() {
    let (soft_confirmation_rule_enforcer, mut working_set) =
        get_soft_confirmation_rule_enforcer::<MockDaSpec>(&TEST_CONFIG);

<<<<<<< HEAD
    assert_eq!(
        soft_confirmation_rule_enforcer
            .get_last_l1_fee_rate(&mut working_set)
            .unwrap(),
        0
    );

=======
    let signed_soft_confirmation_batch = SignedSoftConfirmationBatch::new(
        [0; 32],
        [0; 32],
        0,
        [0; 32],
        [0; 32],
        1,
        vec![],
        vec![],
        vec![],
        vec![],
        0,
    );
>>>>>>> 624250b1
    soft_confirmation_rule_enforcer
        .begin_soft_confirmation_hook(&sc_info_helper(), &mut working_set)
        .unwrap();
}

#[test]
fn get_last_timestamp_must_be_correct() {
    let (soft_confirmation_rule_enforcer, mut working_set) =
        get_soft_confirmation_rule_enforcer::<MockDaSpec>(&TEST_CONFIG);

    assert_eq!(
        soft_confirmation_rule_enforcer
            .get_last_timestamp(&mut working_set)
            .unwrap(),
        0
    );

    let timestamp = chrono::Local::now().timestamp() as u64;
    let mut soft_confirmation_info = sc_info_helper();
    soft_confirmation_info.timestamp = timestamp;

    soft_confirmation_rule_enforcer
        .begin_soft_confirmation_hook(&soft_confirmation_info, &mut working_set)
        .unwrap();

    assert_ne!(
        soft_confirmation_rule_enforcer
            .get_last_timestamp(&mut working_set)
            .unwrap(),
        0,
    );
    // now set to 1
    assert_eq!(
        soft_confirmation_rule_enforcer
            .get_last_timestamp(&mut working_set)
            .unwrap(),
        timestamp,
    );
}<|MERGE_RESOLUTION|>--- conflicted
+++ resolved
@@ -44,71 +44,6 @@
 }
 
 #[test]
-fn get_max_l1_fee_rate_change_percentage_must_be_correct() {
-    let (soft_confirmation_rule_enforcer, mut working_set) =
-        get_soft_confirmation_rule_enforcer::<MockDaSpec>(&TEST_CONFIG);
-
-<<<<<<< HEAD
-    assert_eq!(
-        soft_confirmation_rule_enforcer
-            .get_max_l1_fee_rate_change_percentage(&mut working_set)
-            .unwrap(),
-        10
-=======
-    let signed_soft_confirmation_batch = SignedSoftConfirmationBatch::new(
-        [0; 32],
-        [0; 32],
-        0,
-        [0; 32],
-        [0; 32],
-        1,
-        vec![],
-        vec![],
-        vec![],
-        vec![],
-        0,
->>>>>>> 624250b1
-    );
-
-    soft_confirmation_rule_enforcer
-        .begin_soft_confirmation_hook(&sc_info_helper(), &mut working_set)
-        .unwrap();
-}
-
-#[test]
-fn get_last_l1_fee_rate_must_be_correct() {
-    let (soft_confirmation_rule_enforcer, mut working_set) =
-        get_soft_confirmation_rule_enforcer::<MockDaSpec>(&TEST_CONFIG);
-
-<<<<<<< HEAD
-    assert_eq!(
-        soft_confirmation_rule_enforcer
-            .get_last_l1_fee_rate(&mut working_set)
-            .unwrap(),
-        0
-    );
-
-=======
-    let signed_soft_confirmation_batch = SignedSoftConfirmationBatch::new(
-        [0; 32],
-        [0; 32],
-        0,
-        [0; 32],
-        [0; 32],
-        1,
-        vec![],
-        vec![],
-        vec![],
-        vec![],
-        0,
-    );
->>>>>>> 624250b1
-    soft_confirmation_rule_enforcer
-        .begin_soft_confirmation_hook(&sc_info_helper(), &mut working_set)
-        .unwrap();
-}
-
-#[test]
 fn get_last_timestamp_must_be_correct() {
     let (soft_confirmation_rule_enforcer, mut working_set) =
         get_soft_confirmation_rule_enforcer::<MockDaSpec>(&TEST_CONFIG);
