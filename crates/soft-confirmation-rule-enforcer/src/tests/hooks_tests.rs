--- conflicted
+++ resolved
@@ -48,124 +48,6 @@
 }
 
 #[test]
-<<<<<<< HEAD
-fn begin_soft_confirmation_hook_checks_l1_fee_rate() {
-    let (soft_confirmation_rule_enforcer, mut working_set) =
-        get_soft_confirmation_rule_enforcer::<MockDaSpec>(&TEST_CONFIG);
-
-    let mut hook_soft_confirmation_info = sc_info_helper();
-
-    // call first with 100 fee rate to set last_l1_fee_rate
-    hook_soft_confirmation_info.l1_fee_rate = 100;
-
-    let res = soft_confirmation_rule_enforcer
-        .begin_soft_confirmation_hook(&hook_soft_confirmation_info, &mut working_set);
-
-    assert!(res.is_ok());
-
-    // now call with 111 fee rate
-    // should fail
-    let mut hook_soft_confirmation_info = sc_info_helper();
-
-    hook_soft_confirmation_info.l1_fee_rate = 111;
-
-    let res = soft_confirmation_rule_enforcer
-        .begin_soft_confirmation_hook(&hook_soft_confirmation_info, &mut working_set);
-
-    assert!(res.is_err());
-    assert_eq!(
-        "Other error: L1 fee rate changed more than allowed",
-        format!("{}", res.unwrap_err())
-    );
-
-    // now call with 110 fee rate
-    // should not fail
-    let mut hook_soft_confirmation_info = sc_info_helper();
-
-    hook_soft_confirmation_info.l1_fee_rate = 110;
-
-    let res = soft_confirmation_rule_enforcer
-        .begin_soft_confirmation_hook(&hook_soft_confirmation_info, &mut working_set);
-
-    assert!(res.is_ok());
-
-    // now 122 should'nt pass but 121 should
-    let mut hook_soft_confirmation_info = sc_info_helper();
-
-    hook_soft_confirmation_info.l1_fee_rate = 122;
-
-    let res = soft_confirmation_rule_enforcer
-        .begin_soft_confirmation_hook(&hook_soft_confirmation_info, &mut working_set);
-
-    assert!(res.is_err());
-
-    let mut hook_soft_confirmation_info = sc_info_helper();
-
-    hook_soft_confirmation_info.l1_fee_rate = 121;
-
-    let res = soft_confirmation_rule_enforcer
-        .begin_soft_confirmation_hook(&hook_soft_confirmation_info, &mut working_set);
-
-    assert!(res.is_ok());
-
-    // reset back to 100 so calculations are easier
-    let mut hook_soft_confirmation_info = sc_info_helper();
-
-    hook_soft_confirmation_info.l1_fee_rate = 109;
-
-    let res = soft_confirmation_rule_enforcer
-        .begin_soft_confirmation_hook(&hook_soft_confirmation_info, &mut working_set);
-    assert!(res.is_ok());
-
-    let mut hook_soft_confirmation_info = sc_info_helper();
-
-    hook_soft_confirmation_info.l1_fee_rate = 100;
-
-    let res = soft_confirmation_rule_enforcer
-        .begin_soft_confirmation_hook(&hook_soft_confirmation_info, &mut working_set);
-    assert!(res.is_ok());
-
-    let mut hook_soft_confirmation_info = sc_info_helper();
-
-    // change da root hash so it doesnt fail
-    hook_soft_confirmation_info.da_slot_hash = [1; 32];
-    // now 89 should'nt pass but 90 should
-    hook_soft_confirmation_info.l1_fee_rate = 89;
-
-    let res = soft_confirmation_rule_enforcer
-        .begin_soft_confirmation_hook(&hook_soft_confirmation_info, &mut working_set);
-
-    assert!(res.is_err());
-
-    assert_eq!(
-        "Other error: L1 fee rate changed more than allowed",
-        format!("{}", res.unwrap_err())
-    );
-
-    let mut hook_soft_confirmation_info = sc_info_helper();
-
-    hook_soft_confirmation_info.l1_fee_rate = 90;
-
-    let res = soft_confirmation_rule_enforcer
-        .begin_soft_confirmation_hook(&hook_soft_confirmation_info, &mut working_set);
-
-    assert!(res.is_ok());
-
-    // since 90 passed now e.g. 89 should pass
-
-    let mut hook_soft_confirmation_info = sc_info_helper();
-
-    hook_soft_confirmation_info.l1_fee_rate = 89;
-
-    let res = soft_confirmation_rule_enforcer
-        .begin_soft_confirmation_hook(&hook_soft_confirmation_info, &mut working_set);
-
-    assert!(res.is_ok());
-}
-
-#[test]
-=======
->>>>>>> 624250b1
 fn begin_soft_confirmation_hook_checks_timestamp() {
     let (soft_confirmation_rule_enforcer, mut working_set) =
         get_soft_confirmation_rule_enforcer::<MockDaSpec>(&TEST_CONFIG);
