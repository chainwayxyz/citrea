--- conflicted
+++ resolved
@@ -46,53 +46,6 @@
         Ok(())
     }
 
-<<<<<<< HEAD
-    /// Checks the L1 fee rate rule.
-    /// The L1 fee rate should not change more than the allowed percentage.
-    /// If the L1 fee rate changes more than the allowed percentage, the soft confirmation should fail and not be accepted by full nodes.
-    /// This ensures the sequencer cannot change the fee rate more than the allowed percentage.
-    /// Thus blocks the ability of the sequencer to raise the L1 fee rates arbitrarily and charging a transaction maliciously.
-    /// An ideal solution would have the L1 fee trustlessly determined by the L2 users, but that is not possible currently.
-    #[cfg_attr(feature = "native", instrument(level = "trace", skip_all, err, ret))]
-    fn apply_fee_rate_rule(
-        &self,
-        soft_confirmation: &HookSoftConfirmationInfo,
-        working_set: &mut WorkingSet<C>,
-    ) -> Result<(), SoftConfirmationError> {
-        let l1_fee_rate = soft_confirmation.l1_fee_rate();
-        let last_l1_fee_rate = self.last_l1_fee_rate.get(working_set).unwrap_or(0);
-
-        // if we are in the block right after genesis, we don't have a last fee rate
-        // so just accept the given fee rate
-        if last_l1_fee_rate == 0 {
-            // early return so don't forget to set
-            self.last_l1_fee_rate
-                .set(&soft_confirmation.l1_fee_rate, working_set);
-            return Ok(());
-        }
-
-        let l1_fee_rate_change_percentage = self
-            .l1_fee_rate_change_percentage
-            .get(working_set)
-            .expect("L1 fee rate change should be set");
-
-        // check last fee * (100 - change percentage) / 100 <= current fee <= last fee * (100 + change percentage) / 100
-        if l1_fee_rate * 100 < last_l1_fee_rate * (100 - l1_fee_rate_change_percentage)
-            || l1_fee_rate * 100 > last_l1_fee_rate * (100 + l1_fee_rate_change_percentage)
-        {
-            return Err(SoftConfirmationError::Other(
-                "L1 fee rate changed more than allowed".to_string(),
-            ));
-        }
-
-        self.last_l1_fee_rate
-            .set(&soft_confirmation.l1_fee_rate, working_set);
-
-        Ok(())
-    }
-
-=======
->>>>>>> 624250b1
     /// Checks that the current block's timestamp.
     /// This is to make sure that the set timestamp is greater than the last block's timestamp.
     #[cfg_attr(feature = "native", instrument(level = "trace", skip_all, err, ret))]
@@ -128,13 +81,7 @@
     ) -> Result<(), SoftConfirmationError> {
         self.apply_block_count_rule(soft_confirmation_info, working_set)?;
 
-<<<<<<< HEAD
-        self.apply_fee_rate_rule(soft_confirmation_info, working_set)?;
-
         self.apply_timestamp_rule(soft_confirmation_info, working_set)?;
-=======
-        self.apply_timestamp_rule(soft_confirmation, working_set)?;
->>>>>>> 624250b1
 
         Ok(())
     }
