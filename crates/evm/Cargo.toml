--- conflicted
+++ resolved
@@ -31,12 +31,8 @@
     "client-core",
     "server",
 ], optional = true }
-<<<<<<< HEAD
-tracing = { workspace = true }
+tracing = { workspace = true, optional = true }
 tokio = { workspace = true, optional = true }
-=======
-tracing = { workspace = true, optional = true }
->>>>>>> 4ee257e9
 
 
 ethereum-types = { workspace = true, optional = true }
@@ -103,11 +99,8 @@
     "itertools",
     "serde_json",
     "secp256k1",
-<<<<<<< HEAD
-    "tokio"
-=======
+    "tokio",
     "dep:tracing",
->>>>>>> 4ee257e9
 ]
 serde = []
 smart_contracts = [
