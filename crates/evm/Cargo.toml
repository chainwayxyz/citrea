[package]
name = "citrea-evm"
authors = { workspace = true }
edition = { workspace = true }
homepage = { workspace = true }
license = { workspace = true }
repository = { workspace = true }
description = "EVM Module of Citrea"

version = { workspace = true }
publish = false
readme = "README.md"

[dependencies]
sov-modules-api = { path = "../sovereign-sdk/module-system/sov-modules-api", default-features = false, features = ["macros"] }
sov-prover-storage-manager = { path = "../sovereign-sdk/full-node/sov-prover-storage-manager", optional = true }
sov-state = { path = "../sovereign-sdk/module-system/sov-state" }

anyhow = { workspace = true }
borsh = { workspace = true, features = ["rc"] }
clap = { workspace = true, optional = true }
hex = { workspace = true }
jsonrpsee = { workspace = true, features = ["macros", "client-core", "server"], optional = true }
schemars = { workspace = true, optional = true }
serde = { workspace = true }
serde_json = { workspace = true, optional = true }
thiserror = { workspace = true }
tracing = { workspace = true, optional = true }

alloy-primitives = { workspace = true, features = ["rand", "serde"] }
alloy-rlp = { workspace = true, optional = true }
alloy-sol-types = { workspace = true }
itertools = { workspace = true, optional = true }
reth-interfaces = { workspace = true, optional = true }
reth-primitives = { workspace = true, default-features = false }
reth-rpc = { workspace = true, optional = true }
reth-rpc-types = { workspace = true, optional = true }
reth-rpc-types-compat = { workspace = true, optional = true }
revm = { workspace = true }
revm-inspectors = { workspace = true, optional = true }
secp256k1 = { workspace = true, optional = true }

[dev-dependencies]
<<<<<<< HEAD
alloy = { workspace = true, features = ["consensus", "providers", "signer-wallet", "signers"] }
=======
alloy = { workspace = true, features = ["consensus", "signer-wallet", "signers", "providers"] }
>>>>>>> 2f4cd197
bytes = { workspace = true }
lazy_static = "1.4.0"
rand = { workspace = true }
rayon = { workspace = true }
reth-db = { workspace = true }
reth-provider = { workspace = true }
revm = { workspace = true, features = ["optional_block_gas_limit", "optional_eip3607", "optional_no_base_fee"] }
sov-modules-api = { path = "../sovereign-sdk/module-system/sov-modules-api", features = ["macros"] }
sov-prover-storage-manager = { path = "../sovereign-sdk/full-node/sov-prover-storage-manager", features = ["test-utils"] }
tempfile = { workspace = true }
tracing-subscriber = { workspace = true }
walkdir = "2.3.3"

[features]
default = []
native = [
  "sov-state/native",
  "sov-modules-api/native",

  "reth-interfaces",
  "reth-rpc-types",
  "reth-rpc-types-compat",
  "revm-inspectors",
  "reth-rpc",
  "alloy-rlp",

  "jsonrpsee",
  "schemars",
  "clap",
  "itertools",
  "serde_json",
  "secp256k1",
  "dep:tracing",
]
serde = []<|MERGE_RESOLUTION|>--- conflicted
+++ resolved
@@ -41,11 +41,7 @@
 secp256k1 = { workspace = true, optional = true }
 
 [dev-dependencies]
-<<<<<<< HEAD
 alloy = { workspace = true, features = ["consensus", "providers", "signer-wallet", "signers"] }
-=======
-alloy = { workspace = true, features = ["consensus", "signer-wallet", "signers", "providers"] }
->>>>>>> 2f4cd197
 bytes = { workspace = true }
 lazy_static = "1.4.0"
 rand = { workspace = true }
