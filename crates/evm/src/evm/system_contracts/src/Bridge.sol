--- conflicted
+++ resolved
@@ -213,12 +213,7 @@
         bytes4 index = BTCUtils.extractTxIndexLE(input);
         bytes32 kickoffHash = keccak256(abi.encodePacked(txId, index));
         bytes32 root = kickoffRoots[depositId];
-<<<<<<< HEAD
         require(ValidateSPV.prove(kickoffHash, root, proofToKickoffRoot, operatorId), "Invalid proof");
-
-=======
-        require(ValidateSPV.prove(_txId, root, proofToKickoffRoot, operatorId), "Invalid kickoffRoot proof");
->>>>>>> 2001cdb6
         if(withdrawFillers[depositId] == bytes32(0) || withdrawFillers[depositId] != operatorAddresses[operatorId]){
             isOperatorMalicious[operatorId] = true;
         }
@@ -299,7 +294,7 @@
     }
 
     function constructMerkle(bytes32[] memory leaves) internal pure returns (bytes32) {
-        
+
     } 
 
     function bytesToBytes32(bytes memory source) internal pure returns (bytes32 result) {
