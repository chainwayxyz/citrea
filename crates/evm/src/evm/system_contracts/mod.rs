--- conflicted
+++ resolved
@@ -44,9 +44,6 @@
         .into()
     }
 
-<<<<<<< HEAD
-    #[cfg(all(test, feature = "native"))]
-=======
     /// Return input data to get the system caller
     pub fn get_system_caller() -> Bytes {
         BitcoinLightClientContract::SYSTEM_CALLERCall {}
@@ -54,8 +51,7 @@
             .into()
     }
 
-    #[cfg(test)]
->>>>>>> 2f4cd197
+    #[cfg(all(test, feature = "native"))]
     pub(crate) fn get_witness_root_by_number(block_number: u64) -> Bytes {
         BitcoinLightClientContract::getWitnessRootByNumberCall {
             _blockNumber: U256::from(block_number),
