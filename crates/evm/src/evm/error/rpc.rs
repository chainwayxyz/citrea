//! Implementation specific Errors for the `eth_` namespace.

use jsonrpsee::types::ErrorObject;
use reth_primitives::{Bytes, U256};
use reth_rpc::eth::error::{EthResult, RevertError, RpcInvalidTransactionError};
use revm::primitives::{ExecutionResult, HaltReason, OutOfGasError};

use super::pool::{
    Eip4844PoolTransactionError, InvalidPoolTransactionError, PoolError, PoolErrorKind,
    PoolTransactionError,
};
use super::result::internal_rpc_err;

// /// Eth Optimism Api Error
// #[cfg(feature = "optimism")]
// #[derive(Debug, thiserror::Error)]
// pub enum OptimismEthApiError {
//     /// Wrapper around a [hyper::Error].
//     #[error(transparent)]
//     HyperError(#[from] hyper::Error),
//     /// Wrapper around an [reqwest::Error].
//     #[error(transparent)]
//     HttpError(#[from] reqwest::Error),
//     /// Thrown when serializing transaction to forward to sequencer
//     #[error("invalid sequencer transaction")]
//     InvalidSequencerTransaction,
//     /// Thrown when calculating L1 gas fee
//     #[error("failed to calculate l1 gas fee")]
//     L1BlockFeeError,
//     /// Thrown when calculating L1 gas used
//     #[error("failed to calculate l1 gas used")]
//     L1BlockGasError,
// }

// impl From<JsInspectorError> for EthApiError {
//     fn from(error: JsInspectorError) -> Self {
//         match error {
//             err @ JsInspectorError::JsError(_) => {
//                 EthApiError::InternalJsTracerError(err.to_string())
//             }
//             err => EthApiError::InvalidParams(err.to_string()),
//         }
//     }
// }

// /// Optimism specific invalid transaction errors
// #[cfg(feature = "optimism")]
// #[derive(thiserror::Error, Debug)]
// pub enum OptimismInvalidTransactionError {
//     /// A deposit transaction was submitted as a system transaction post-regolith.
//     #[error("no system transactions allowed after regolith")]
//     DepositSystemTxPostRegolith,
//     /// A deposit transaction halted post-regolith
//     #[error("deposit transaction halted after regolith")]
//     HaltedDepositPostRegolith,
// }

/// A helper error type that's mainly used to mirror `geth` Txpool's error messages
#[derive(Debug, thiserror::Error)]
pub enum RpcPoolError {
    /// When the transaction is already known
    #[error("already known")]
    AlreadyKnown,
    /// When the sender is invalid
    #[error("invalid sender")]
    InvalidSender,
    /// When the transaction is underpriced
    #[error("transaction underpriced")]
    Underpriced,
    /// When the transaction pool is full
    #[error("txpool is full")]
    TxPoolOverflow,
    /// When the replacement transaction is underpriced
    #[error("replacement transaction underpriced")]
    ReplaceUnderpriced,
    /// When the transaction exceeds the block gas limit
    #[error("exceeds block gas limit")]
    ExceedsGasLimit,
    /// When a negative value is encountered
    #[error("negative value")]
    NegativeValue,
    /// When oversized data is encountered
    #[error("oversized data")]
    OversizedData,
    /// When the max initcode size is exceeded
    #[error("max initcode size exceeded")]
    ExceedsMaxInitCodeSize,
    /// Errors related to invalid transactions
    #[error(transparent)]
    Invalid(#[from] RpcInvalidTransactionError),
    /// Custom pool error
    #[error(transparent)]
    PoolTransactionError(Box<dyn PoolTransactionError>),
    /// Eip-4844 related error
    #[error(transparent)]
    Eip4844(#[from] Eip4844PoolTransactionError),
    /// Thrown if a conflicting transaction type is already in the pool
    ///
    /// In other words, thrown if a transaction with the same sender that violates the exclusivity
    /// constraint (blob vs normal tx)
    #[error("address already reserved")]
    AddressAlreadyReserved,
    /// Other unspecified error
    #[error(transparent)]
    Other(Box<dyn std::error::Error + Send + Sync>),
}

impl From<RpcPoolError> for ErrorObject<'static> {
    fn from(error: RpcPoolError) -> Self {
        match error {
            RpcPoolError::Invalid(err) => err.into(),
            error => internal_rpc_err(error.to_string()),
        }
    }
}

impl From<PoolError> for RpcPoolError {
    fn from(err: PoolError) -> RpcPoolError {
        match err.kind {
            PoolErrorKind::ReplacementUnderpriced => RpcPoolError::ReplaceUnderpriced,
            PoolErrorKind::FeeCapBelowMinimumProtocolFeeCap(_) => RpcPoolError::Underpriced,
            PoolErrorKind::SpammerExceededCapacity(_) => RpcPoolError::TxPoolOverflow,
            PoolErrorKind::DiscardedOnInsert => RpcPoolError::TxPoolOverflow,
            PoolErrorKind::InvalidTransaction(err) => err.into(),
            PoolErrorKind::Other(err) => RpcPoolError::Other(err),
            PoolErrorKind::AlreadyImported => RpcPoolError::AlreadyKnown,
            PoolErrorKind::ExistingConflictingTransactionType(_, _) => {
                RpcPoolError::AddressAlreadyReserved
            }
        }
    }
}

impl From<InvalidPoolTransactionError> for RpcPoolError {
    fn from(err: InvalidPoolTransactionError) -> RpcPoolError {
        match err {
            InvalidPoolTransactionError::Consensus(err) => RpcPoolError::Invalid(err.into()),
            InvalidPoolTransactionError::ExceedsGasLimit(_, _) => RpcPoolError::ExceedsGasLimit,
            InvalidPoolTransactionError::ExceedsMaxInitCodeSize(_, _) => {
                RpcPoolError::ExceedsMaxInitCodeSize
            }
            InvalidPoolTransactionError::IntrinsicGasTooLow => {
                RpcPoolError::Invalid(RpcInvalidTransactionError::GasTooLow)
            }
            InvalidPoolTransactionError::OversizedData(_, _) => RpcPoolError::OversizedData,
            InvalidPoolTransactionError::Underpriced => RpcPoolError::Underpriced,
            InvalidPoolTransactionError::Other(err) => RpcPoolError::PoolTransactionError(err),
            InvalidPoolTransactionError::Eip4844(err) => RpcPoolError::Eip4844(err),
            InvalidPoolTransactionError::Overdraft => {
                RpcPoolError::Invalid(RpcInvalidTransactionError::InsufficientFunds)
            }
        }
    }
}

/// Errors returned from a sign request.
#[derive(Debug, thiserror::Error)]
pub enum SignError {
    /// Error occured while trying to sign data.
    #[error("could not sign")]
    CouldNotSign,
    /// Signer for requested account not found.
    #[error("unknown account")]
    NoAccount,
    /// TypedData has invalid format.
    #[error("given typed data is not valid")]
    InvalidTypedData,
    /// Invalid transaction request in `sign_transaction`.
    #[error("invalid transaction request")]
    InvalidTransactionRequest,
    /// No chain ID was given.
    #[error("no chainid")]
    NoChainId,
}

<<<<<<< HEAD
#[allow(clippy::unconditional_recursion)]
impl From<SignError> for ErrorObject<'static> {
    fn from(error: SignError) -> Self {
        error.into()
    }
}
=======
// impl From<SignError> for ErrorObject<'static> {
//     fn from(error: SignError) -> Self {
//         error.into()
//     }
// }
>>>>>>> d1c81ce0

/// We have to implement these functions because they are private to the reth_rpc crate
pub trait RpcInvalidTransactionErrorExt {
    /// Converts the out of gas error
    fn out_of_gas(reason: OutOfGasError, gas_limit: u64) -> RpcInvalidTransactionError {
        let gas_limit = U256::from(gas_limit);
        match reason {
            OutOfGasError::Basic => RpcInvalidTransactionError::BasicOutOfGas(gas_limit),
            OutOfGasError::Memory => RpcInvalidTransactionError::MemoryOutOfGas(gas_limit),
            OutOfGasError::Precompile => RpcInvalidTransactionError::PrecompileOutOfGas(gas_limit),
            OutOfGasError::InvalidOperand => {
                RpcInvalidTransactionError::InvalidOperandOutOfGas(gas_limit)
            }
            OutOfGasError::MemoryLimit => RpcInvalidTransactionError::MemoryOutOfGas(gas_limit),
        }
    }

    /// Converts the halt error
    ///
    /// Takes the configured gas limit of the transaction which is attached to the error
    fn halt(reason: HaltReason, gas_limit: u64) -> RpcInvalidTransactionError {
        match reason {
            HaltReason::OutOfGas(err) => Self::out_of_gas(err, gas_limit),
            HaltReason::NonceOverflow => RpcInvalidTransactionError::NonceMaxValue,
            err => RpcInvalidTransactionError::EvmHalt(err),
        }
    }
}

impl RpcInvalidTransactionErrorExt for RpcInvalidTransactionError {}

/// Converts the evm [ExecutionResult] into a result where `Ok` variant is the output bytes if it is
/// [ExecutionResult::Success].
pub(crate) fn ensure_success(result: ExecutionResult) -> EthResult<Bytes> {
    match result {
        ExecutionResult::Success { output, .. } => Ok(output.into_data()),
        ExecutionResult::Revert { output, .. } => {
            Err(RpcInvalidTransactionError::Revert(RevertError::new(output)).into())
        }
        ExecutionResult::Halt { reason, gas_used } => {
            Err(RpcInvalidTransactionError::halt(reason, gas_used).into())
        }
    }
}<|MERGE_RESOLUTION|>--- conflicted
+++ resolved
@@ -173,21 +173,6 @@
     NoChainId,
 }
 
-<<<<<<< HEAD
-#[allow(clippy::unconditional_recursion)]
-impl From<SignError> for ErrorObject<'static> {
-    fn from(error: SignError) -> Self {
-        error.into()
-    }
-}
-=======
-// impl From<SignError> for ErrorObject<'static> {
-//     fn from(error: SignError) -> Self {
-//         error.into()
-//     }
-// }
->>>>>>> d1c81ce0
-
 /// We have to implement these functions because they are private to the reth_rpc crate
 pub trait RpcInvalidTransactionErrorExt {
     /// Converts the out of gas error
