mod basic_queries;
mod estimate_gas_tests;
mod evm_call_tests;
mod log_tests;

use std::str::FromStr;

use reth_primitives::{Address, Bytes};
use revm::primitives::{SpecId, KECCAK_EMPTY, U256};
use sov_modules_api::default_context::DefaultContext;
use sov_modules_api::utils::generate_address;
use sov_modules_api::{Context, Module, WorkingSet};
use sov_prover_storage_manager::{new_orphan_storage, SnapshotManager};
use sov_state::{DefaultStorageSpec, ProverStorage, Storage};

use crate::call::CallMessage;
use crate::smart_contracts::{
    CallerContract, LogsContract, SimplePayableContract, SimpleStorageContract,
};
use crate::tests::call_tests::{
    create_contract_transaction, publish_event_message, set_arg_message,
};
use crate::tests::genesis_tests::GENESIS_STATE_ROOT;
use crate::tests::test_signer::TestSigner;
use crate::{AccountData, Evm, EvmConfig, RlpEvmTransaction};

type C = DefaultContext;

/// Creates evm instance with 4 blocks (including genesis)
/// Block 1 has 3 transactions
/// Block 2 has 4 transactions
/// Block 3 has 2 transactions
fn init_evm() -> (Evm<C>, WorkingSet<C>, TestSigner) {
    let dev_signer: TestSigner = TestSigner::new_random();

    let config = EvmConfig {
        data: vec![AccountData {
            address: dev_signer.address(),
            balance: U256::from_str("100000000000000000000").unwrap(),
            code_hash: KECCAK_EMPTY,
            code: Bytes::default(),
            nonce: 0,
            storage: Default::default(),
        }],
        // SHANGAI instead of LATEST
        // https://github.com/Sovereign-Labs/sovereign-sdk/issues/912
        spec: vec![(0, SpecId::SHANGHAI)].into_iter().collect(),
        ..Default::default()
    };

    let (evm, mut working_set, prover_storage) = get_evm_with_storage(&config);

    let contract_addr: Address = Address::from_slice(
        hex::decode("819c5497b157177315e1204f52e588b393771719")
            .unwrap()
            .as_slice(),
    );

    let contract_addr2: Address = Address::from_slice(
        hex::decode("eeb03d20dae810f52111b853b31c8be6f30f4cd3")
            .unwrap()
            .as_slice(),
    );

<<<<<<< HEAD
    evm.begin_soft_confirmation_hook([5u8; 32], 1, [42u8; 32], &[10u8; 32], 1, &mut working_set);
=======
    evm.begin_soft_confirmation_hook([5u8; 32], [42u8; 32], &[10u8; 32], 1, 24, &mut working_set);
>>>>>>> f8ad0364

    {
        let sender_address = generate_address::<C>("sender");
        let sequencer_address = generate_address::<C>("sequencer");
        let context = C::new(sender_address, sequencer_address, 1);

        let transactions: Vec<RlpEvmTransaction> = vec![
            create_contract_transaction(&dev_signer, 0, LogsContract::default()),
            publish_event_message(contract_addr, &dev_signer, 1, "hello".to_string()),
            publish_event_message(contract_addr, &dev_signer, 2, "hi".to_string()),
        ];

        evm.call(
            CallMessage { txs: transactions },
            &context,
            &mut working_set,
        )
        .unwrap();
    }

    evm.end_soft_confirmation_hook(&mut working_set);
    evm.finalize_hook(&[99u8; 32].into(), &mut working_set.accessory_state());

    commit(working_set, prover_storage.clone());

    let mut working_set: WorkingSet<DefaultContext> = WorkingSet::new(prover_storage.clone());

<<<<<<< HEAD
    evm.begin_soft_confirmation_hook([8u8; 32], 1, [42u8; 32], &[99u8; 32], 1, &mut working_set);
=======
    evm.begin_soft_confirmation_hook([8u8; 32], [42u8; 32], &[99u8; 32], 1, 24, &mut working_set);
>>>>>>> f8ad0364

    {
        let sender_address = generate_address::<C>("sender");
        let sequencer_address = generate_address::<C>("sequencer");
        let context = C::new(sender_address, sequencer_address, 1);

        let transactions: Vec<RlpEvmTransaction> = vec![
            publish_event_message(contract_addr, &dev_signer, 3, "hello2".to_string()),
            publish_event_message(contract_addr, &dev_signer, 4, "hi2".to_string()),
            publish_event_message(contract_addr, &dev_signer, 5, "hi3".to_string()),
            publish_event_message(contract_addr, &dev_signer, 6, "hi4".to_string()),
        ];

        evm.call(
            CallMessage { txs: transactions },
            &context,
            &mut working_set,
        )
        .unwrap();
    }

    evm.end_soft_confirmation_hook(&mut working_set);
    evm.finalize_hook(&[100u8; 32].into(), &mut working_set.accessory_state());

    commit(working_set, prover_storage.clone());

    let mut working_set: WorkingSet<DefaultContext> = WorkingSet::new(prover_storage.clone());

<<<<<<< HEAD
    evm.begin_soft_confirmation_hook([10u8; 32], 1, [42u8; 32], &[100u8; 32], 1, &mut working_set);
=======
    evm.begin_soft_confirmation_hook(
        [10u8; 32],
        [42u8; 32],
        &[100u8; 32],
        1,
        24,
        &mut working_set,
    );
>>>>>>> f8ad0364

    {
        let sender_address = generate_address::<C>("sender");
        let sequencer_address = generate_address::<C>("sequencer");
        let context = C::new(sender_address, sequencer_address, 1);

        let transactions: Vec<RlpEvmTransaction> = vec![
            create_contract_transaction(&dev_signer, 7, SimpleStorageContract::default()),
            set_arg_message(contract_addr2, &dev_signer, 8, 478),
        ];

        evm.call(
            CallMessage { txs: transactions },
            &context,
            &mut working_set,
        )
        .unwrap();
    }

    evm.end_soft_confirmation_hook(&mut working_set);
    evm.finalize_hook(&[101u8; 32].into(), &mut working_set.accessory_state());

    commit(working_set, prover_storage.clone());

    let working_set: WorkingSet<DefaultContext> = WorkingSet::new(prover_storage.clone());

    (evm, working_set, dev_signer)
}

pub fn init_evm_single_block() -> (Evm<C>, WorkingSet<C>, TestSigner) {
    let dev_signer: TestSigner = TestSigner::new_random();

    let config = EvmConfig {
        data: vec![AccountData {
            address: dev_signer.address(),
            balance: U256::from_str("100000000000000000000").unwrap(), // Setting initial balance
            code_hash: KECCAK_EMPTY,
            code: Bytes::default(),
            nonce: 0,
            storage: Default::default(),
        }],
        spec: vec![(0, SpecId::SHANGHAI)].into_iter().collect(),
        ..Default::default()
    };

    let (evm, mut working_set, prover_storage) = get_evm_with_storage(&config);

    // let contract_addr: Address = Address::from_slice(
    //     hex::decode("819c5497b157177315e1204f52e588b393771719")
    //         .unwrap()
    //         .as_slice(),
    // );

<<<<<<< HEAD
    evm.begin_soft_confirmation_hook([1u8; 32], 1, [42u8; 32], &[0u8; 32], 1, &mut working_set);
=======
    evm.begin_soft_confirmation_hook([1u8; 32], [42u8; 32], &[0u8; 32], 1, 0, &mut working_set);
>>>>>>> f8ad0364

    let simple_payable_contract_tx =
        create_contract_transaction(&dev_signer, 0, SimplePayableContract::default());

    let sender_address = generate_address::<C>("sender");
    let sequencer_address = generate_address::<C>("sequencer");
    let context = C::new(sender_address, sequencer_address, 1);

    evm.call(
        CallMessage {
            txs: vec![simple_payable_contract_tx],
        },
        &context,
        &mut working_set,
    )
    .unwrap();

    evm.end_soft_confirmation_hook(&mut working_set);
    evm.finalize_hook(&[2u8; 32].into(), &mut working_set.accessory_state());

    commit(working_set, prover_storage.clone());

    let working_set: WorkingSet<DefaultContext> = WorkingSet::new(prover_storage);

    (evm, working_set, dev_signer)
}

pub fn init_evm_with_caller_contract() -> (Evm<C>, WorkingSet<C>, TestSigner) {
    let dev_signer: TestSigner = TestSigner::new_random();

    let config = EvmConfig {
        data: vec![AccountData {
            address: dev_signer.address(),
            balance: U256::from_str("100000000000000000000").unwrap(), // Setting initial balance
            code_hash: KECCAK_EMPTY,
            code: Bytes::default(),
            nonce: 0,
            storage: Default::default(),
        }],
        spec: vec![(0, SpecId::SHANGHAI)].into_iter().collect(),
        ..Default::default()
    };

    let (evm, mut working_set, prover_storage) = get_evm_with_storage(&config);

    let contract_addr: Address = Address::from_slice(
        hex::decode("819c5497b157177315e1204f52e588b393771719")
            .unwrap()
            .as_slice(),
    );

    // Address of the caller contract
    // let contract_addr2: Address = Address::from_slice(
    //     hex::decode("5ccda3e6d071a059f00d4f3f25a1adc244eb5c93")
    //         .unwrap()
    //         .as_slice(),
    // );

<<<<<<< HEAD
    evm.begin_soft_confirmation_hook([1u8; 32], 1, [42u8; 32], &[0u8; 32], 1, &mut working_set);
=======
    evm.begin_soft_confirmation_hook([1u8; 32], [42u8; 32], &[0u8; 32], 1, 0, &mut working_set);
>>>>>>> f8ad0364

    {
        let sender_address = generate_address::<C>("sender");
        let sequencer_address = generate_address::<C>("sequencer");
        let context = C::new(sender_address, sequencer_address, 1);

        let transactions: Vec<RlpEvmTransaction> = vec![
            create_contract_transaction(&dev_signer, 0, SimpleStorageContract::default()),
            set_arg_message(contract_addr, &dev_signer, 1, 7878),
        ];

        evm.call(
            CallMessage { txs: transactions },
            &context,
            &mut working_set,
        )
        .unwrap();
    }

    evm.end_soft_confirmation_hook(&mut working_set);
    evm.finalize_hook(&[2u8; 32].into(), &mut working_set.accessory_state());

    commit(working_set, prover_storage.clone());

    let mut working_set: WorkingSet<DefaultContext> = WorkingSet::new(prover_storage.clone());

<<<<<<< HEAD
    evm.begin_soft_confirmation_hook([2u8; 32], 1, [42u8; 32], &[2u8; 32], 1, &mut working_set);
=======
    evm.begin_soft_confirmation_hook([2u8; 32], [42u8; 32], &[2u8; 32], 1, 0, &mut working_set);
>>>>>>> f8ad0364

    {
        let sender_address = generate_address::<C>("sender");
        let sequencer_address = generate_address::<C>("sequencer");
        let context = C::new(sender_address, sequencer_address, 1);

        let transactions: Vec<RlpEvmTransaction> = vec![create_contract_transaction(
            &dev_signer,
            2,
            CallerContract::default(),
        )];

        evm.call(
            CallMessage { txs: transactions },
            &context,
            &mut working_set,
        )
        .unwrap();
    }

    evm.end_soft_confirmation_hook(&mut working_set);
    evm.finalize_hook(&[3u8; 32].into(), &mut working_set.accessory_state());

    commit(working_set, prover_storage.clone());

    let working_set: WorkingSet<DefaultContext> = WorkingSet::new(prover_storage);

    (evm, working_set, dev_signer)
}

fn get_evm_with_storage(
    config: &EvmConfig,
) -> (
    Evm<C>,
    WorkingSet<DefaultContext>,
    ProverStorage<DefaultStorageSpec, SnapshotManager>,
) {
    let tmpdir = tempfile::tempdir().unwrap();
    let prover_storage = new_orphan_storage(tmpdir.path()).unwrap();
    let mut working_set = WorkingSet::new(prover_storage.clone());
    let evm = Evm::<C>::default();
    evm.genesis(config, &mut working_set).unwrap();

    let mut genesis_state_root = [0u8; 32];
    genesis_state_root.copy_from_slice(GENESIS_STATE_ROOT.as_ref());

    evm.finalize_hook(
        &genesis_state_root.into(),
        &mut working_set.accessory_state(),
    );
    (evm, working_set, prover_storage)
}

pub(crate) fn commit(
    working_set: WorkingSet<DefaultContext>,
    storage: ProverStorage<DefaultStorageSpec, SnapshotManager>,
) -> [u8; 32] {
    // Save checkpoint
    let mut checkpoint = working_set.checkpoint();

    let (cache_log, witness) = checkpoint.freeze();

    let (root, authenticated_node_batch) = storage
        .compute_state_update(cache_log, &witness)
        .expect("jellyfish merkle tree update must succeed");

    let working_set = checkpoint.to_revertable();

    let accessory_log = working_set.checkpoint().freeze_non_provable();

    storage.commit(&authenticated_node_batch, &accessory_log);

    root.0
}<|MERGE_RESOLUTION|>--- conflicted
+++ resolved
@@ -62,11 +62,15 @@
             .as_slice(),
     );
 
-<<<<<<< HEAD
-    evm.begin_soft_confirmation_hook([5u8; 32], 1, [42u8; 32], &[10u8; 32], 1, &mut working_set);
-=======
-    evm.begin_soft_confirmation_hook([5u8; 32], [42u8; 32], &[10u8; 32], 1, 24, &mut working_set);
->>>>>>> f8ad0364
+    evm.begin_soft_confirmation_hook(
+        [5u8; 32],
+        1,
+        [42u8; 32],
+        &[10u8; 32],
+        1,
+        24,
+        &mut working_set,
+    );
 
     {
         let sender_address = generate_address::<C>("sender");
@@ -94,11 +98,15 @@
 
     let mut working_set: WorkingSet<DefaultContext> = WorkingSet::new(prover_storage.clone());
 
-<<<<<<< HEAD
-    evm.begin_soft_confirmation_hook([8u8; 32], 1, [42u8; 32], &[99u8; 32], 1, &mut working_set);
-=======
-    evm.begin_soft_confirmation_hook([8u8; 32], [42u8; 32], &[99u8; 32], 1, 24, &mut working_set);
->>>>>>> f8ad0364
+    evm.begin_soft_confirmation_hook(
+        [8u8; 32],
+        1,
+        [42u8; 32],
+        &[99u8; 32],
+        1,
+        24,
+        &mut working_set,
+    );
 
     {
         let sender_address = generate_address::<C>("sender");
@@ -127,18 +135,15 @@
 
     let mut working_set: WorkingSet<DefaultContext> = WorkingSet::new(prover_storage.clone());
 
-<<<<<<< HEAD
-    evm.begin_soft_confirmation_hook([10u8; 32], 1, [42u8; 32], &[100u8; 32], 1, &mut working_set);
-=======
     evm.begin_soft_confirmation_hook(
         [10u8; 32],
+        1,
         [42u8; 32],
         &[100u8; 32],
         1,
         24,
         &mut working_set,
     );
->>>>>>> f8ad0364
 
     {
         let sender_address = generate_address::<C>("sender");
@@ -192,11 +197,7 @@
     //         .as_slice(),
     // );
 
-<<<<<<< HEAD
-    evm.begin_soft_confirmation_hook([1u8; 32], 1, [42u8; 32], &[0u8; 32], 1, &mut working_set);
-=======
-    evm.begin_soft_confirmation_hook([1u8; 32], [42u8; 32], &[0u8; 32], 1, 0, &mut working_set);
->>>>>>> f8ad0364
+    evm.begin_soft_confirmation_hook([1u8; 32], 1, [42u8; 32], &[0u8; 32], 1, 0, &mut working_set);
 
     let simple_payable_contract_tx =
         create_contract_transaction(&dev_signer, 0, SimplePayableContract::default());
@@ -255,11 +256,7 @@
     //         .as_slice(),
     // );
 
-<<<<<<< HEAD
-    evm.begin_soft_confirmation_hook([1u8; 32], 1, [42u8; 32], &[0u8; 32], 1, &mut working_set);
-=======
-    evm.begin_soft_confirmation_hook([1u8; 32], [42u8; 32], &[0u8; 32], 1, 0, &mut working_set);
->>>>>>> f8ad0364
+    evm.begin_soft_confirmation_hook([1u8; 32], 1, [42u8; 32], &[0u8; 32], 1, 0, &mut working_set);
 
     {
         let sender_address = generate_address::<C>("sender");
@@ -286,11 +283,7 @@
 
     let mut working_set: WorkingSet<DefaultContext> = WorkingSet::new(prover_storage.clone());
 
-<<<<<<< HEAD
-    evm.begin_soft_confirmation_hook([2u8; 32], 1, [42u8; 32], &[2u8; 32], 1, &mut working_set);
-=======
-    evm.begin_soft_confirmation_hook([2u8; 32], [42u8; 32], &[2u8; 32], 1, 0, &mut working_set);
->>>>>>> f8ad0364
+    evm.begin_soft_confirmation_hook([2u8; 32], 1, [42u8; 32], &[2u8; 32], 1, 0, &mut working_set);
 
     {
         let sender_address = generate_address::<C>("sender");
