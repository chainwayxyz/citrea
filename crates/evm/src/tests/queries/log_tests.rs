use std::str::FromStr;

use alloy_primitives::FixedBytes;
use hex::FromHex;
use reth_primitives::constants::ETHEREUM_BLOCK_GAS_LIMIT;
use reth_primitives::BlockNumberOrTag;
use revm::primitives::{B256, U256};
use sov_modules_api::default_context::DefaultContext;
use sov_modules_api::utils::generate_address;
use sov_modules_api::{Context, Module, StateVecAccessor};

use crate::call::CallMessage;
use crate::smart_contracts::LogsContract;
use crate::tests::call_tests::{create_contract_message, get_evm_config, publish_event_message};
use crate::tests::genesis_tests::get_evm;
use crate::tests::queries::init_evm;
use crate::{EthApiError, Filter, FilterBlockOption, FilterSet};

type C = DefaultContext;

#[test]
fn logs_for_filter_test() {
    let (evm, mut working_set, _) = init_evm();

    let result = evm.eth_get_logs(
        Filter {
            block_option: FilterBlockOption::AtBlockHash(B256::from([1u8; 32])),
            address: FilterSet::default(),
            topics: [
                FilterSet::default(),
                FilterSet::default(),
                FilterSet::default(),
                FilterSet::default(),
            ],
        },
        &mut working_set,
    );

    assert_eq!(result, Err(EthApiError::UnknownBlockNumber.into()));

    let available_res = evm.eth_get_logs(
        Filter {
            block_option: FilterBlockOption::AtBlockHash(
                FixedBytes::from_hex(
                    "0x2d7962c316685635252886d6801a553139e94e3b7d2b678f8c9d974a54e24ab9",
                )
                .unwrap(),
            ),
            address: FilterSet::default(),
            topics: [
                FilterSet::default(),
                FilterSet::default(),
                FilterSet::default(),
                FilterSet::default(),
            ],
        },
        &mut working_set,
    );

    // TODO: Check this better.
    assert_eq!(available_res.unwrap().len(), 8);
}

#[test]
fn log_filter_test_at_block_hash() {
    let (config, dev_signer, contract_addr) =
        get_evm_config(U256::from_str("100000000000000000000").unwrap(), None);

    let (evm, mut working_set) = get_evm(&config);

<<<<<<< HEAD
    evm.begin_soft_confirmation_hook([5u8; 32], 1, [42u8; 32], &[10u8; 32], 1, &mut working_set);
=======
    evm.begin_soft_confirmation_hook([5u8; 32], [42u8; 32], &[10u8; 32], 1, 0, &mut working_set);
>>>>>>> f8ad0364
    {
        let sender_address = generate_address::<C>("sender");
        let sequencer_address = generate_address::<C>("sequencer");
        let context = C::new(sender_address, sequencer_address, 1);

        // deploy logs contract
        // call the contract function
        // the last topic will be Keccak256("hello")
        // call the contract function
        // the last topic will be Keccak256("hi")
        let rlp_transcations = vec![
            create_contract_message(&dev_signer, 0, LogsContract::default()),
            publish_event_message(contract_addr, &dev_signer, 1, "hello".to_string()),
            publish_event_message(contract_addr, &dev_signer, 2, "hi".to_string()),
        ];

        evm.call(
            CallMessage {
                txs: rlp_transcations,
            },
            &context,
            &mut working_set,
        )
        .unwrap();
    }
    evm.end_soft_confirmation_hook(&mut working_set);
    evm.finalize_hook(&[99u8; 32].into(), &mut working_set.accessory_state());

    // `AnotherLog` topics
    // [0xf16dfb875e436384c298237e04527f538a5eb71f60593cfbaae1ff23250d22a9, event signature => (kecccak256("AnotherLog(address)")
    //  0x000000000000000000000000819c5497b157177315e1204f52e588b393771719]

    // `Log`topics
    // [0xa9943ee9804b5d456d8ad7b3b1b975a5aefa607e16d13936959976e776c4bec7, event signature => (keccak256("Log(address,address,string,string)"))
    //  0x0000000000000000000000009e1abd37ec34bbc688b6a2b7d9387d9256cf1773,
    //  0x000000000000000000000000819c5497b157177315e1204f52e588b393771719,
    //  0x1c8aff950685c2ed4bc3174f3472287b56d9517b9c948127319a09a7a36deac8 or 0x7624778dedc75f8b322b9fa1632a610d40b85e106c7d9bf0e743a9ce291b9c6f] (keccak256("hello") or keccak256("hi"))

    /*
       A transaction with a log with topics [A, B] will be matched by the following topic filters:
       1) [] “anything”
       2) [A] “A in first position (and anything after)”
       3) [null, B] “anything in first position AND B in second position (and anything after)”
       4) [A, B] “A in first position AND B in second position (and anything after)”
       5) [[A, B], [A, B]] “(A OR B) in first position AND (A OR B) in second position (and anything after)”
    */

    let block = evm.blocks.last(&mut working_set.accessory_state()).unwrap();
    let mut address = FilterSet::default();
    // Test without address and topics
    let mut topics: [FilterSet<B256>; 4] = [
        FilterSet::default(),
        FilterSet::default(),
        FilterSet::default(),
        FilterSet::default(),
    ];

    let filter = Filter {
        block_option: crate::FilterBlockOption::AtBlockHash(block.header.hash()),
        address: address.clone(),
        topics: topics.clone(),
    };

    let rpc_logs = evm.eth_get_logs(filter, &mut working_set).unwrap();
    // should get all the logs
    assert_eq!(rpc_logs.len(), 4);

    // with address and without topics
    address.0.insert(contract_addr);

    let filter = Filter {
        block_option: crate::FilterBlockOption::AtBlockHash(block.header.hash()),
        address: address.clone(),
        topics: topics.clone(),
    };
    let rpc_logs = evm.eth_get_logs(filter, &mut working_set).unwrap();
    // 1) should get all the logs
    assert_eq!(rpc_logs.len(), 4);

    let empty_topic: FilterSet<B256> = FilterSet::default();

    let mut sig_topic = FilterSet::default();
    sig_topic.0.insert(B256::from_slice(
        hex::decode("a9943ee9804b5d456d8ad7b3b1b975a5aefa607e16d13936959976e776c4bec7")
            .unwrap()
            .as_slice(),
    ));

    topics[0] = sig_topic.clone();

    let filter = Filter {
        block_option: crate::FilterBlockOption::AtBlockHash(block.header.hash()),
        address: address.clone(),
        topics: topics.clone(),
    };

    let rpc_logs = evm.eth_get_logs(filter, &mut working_set).unwrap();

    // 2) should get the logs with the signature
    assert_eq!(rpc_logs.len(), 2);

    let mut last_topic = FilterSet::default();
    last_topic.0.insert(B256::from_slice(
        hex::decode("1c8aff950685c2ed4bc3174f3472287b56d9517b9c948127319a09a7a36deac8")
            .unwrap()
            .as_slice(),
    ));
    topics[0] = empty_topic;
    topics[3] = last_topic.clone();

    let filter = Filter {
        block_option: crate::FilterBlockOption::AtBlockHash(block.header.hash()),
        address: address.clone(),
        topics: topics.clone(),
    };

    let rpc_logs = evm.eth_get_logs(filter, &mut working_set).unwrap();

    // 3) should get only the first log with hello as message
    assert_eq!(rpc_logs.len(), 1);
    assert_eq!(
        hex::encode(rpc_logs[0].topics[3]).to_string(),
        "1c8aff950685c2ed4bc3174f3472287b56d9517b9c948127319a09a7a36deac8"
    );

    last_topic.0.insert(B256::from_slice(
        hex::decode("7624778dedc75f8b322b9fa1632a610d40b85e106c7d9bf0e743a9ce291b9c6f")
            .unwrap()
            .as_slice(),
    ));
    topics[3] = last_topic.clone();

    let filter = Filter {
        block_option: crate::FilterBlockOption::AtBlockHash(block.header.hash()),
        address: address.clone(),
        topics: topics.clone(),
    };

    let rpc_logs = evm.eth_get_logs(filter, &mut working_set).unwrap();

    // 3) should get the logs with hello and hi messages
    assert_eq!(rpc_logs.len(), 2);

    topics[0] = sig_topic.clone();
    topics[3].0.remove(&B256::from_slice(
        hex::decode("7624778dedc75f8b322b9fa1632a610d40b85e106c7d9bf0e743a9ce291b9c6f")
            .unwrap()
            .as_slice(),
    ));

    let filter = Filter {
        block_option: crate::FilterBlockOption::AtBlockHash(block.header.hash()),
        address: address.clone(),
        topics: topics.clone(),
    };

    let rpc_logs = evm.eth_get_logs(filter, &mut working_set).unwrap();

    // 4) should get the logs with given signature and hello message
    assert_eq!(rpc_logs.len(), 1);

    // add the signature of anotherlog to the first topic set
    topics[0].0.insert(B256::from_slice(
        hex::decode("f16dfb875e436384c298237e04527f538a5eb71f60593cfbaae1ff23250d22a9")
            .unwrap()
            .as_slice(),
    ));
    // add the hi topic to the last topic set
    topics[3].0.insert(B256::from_slice(
        hex::decode("7624778dedc75f8b322b9fa1632a610d40b85e106c7d9bf0e743a9ce291b9c6f")
            .unwrap()
            .as_slice(),
    ));

    let filter = Filter {
        block_option: crate::FilterBlockOption::AtBlockHash(block.header.hash()),
        address: address.clone(),
        topics: topics.clone(),
    };

    let rpc_logs = evm.eth_get_logs(filter, &mut working_set).unwrap();

    // 5) should get the logs with given signatures and hello or hi messages, so in this case all logs with messages
    assert_eq!(rpc_logs.len(), 2);
}

#[test]
fn log_filter_test_with_range() {
    let (config, dev_signer, contract_addr) =
        get_evm_config(U256::from_str("100000000000000000000").unwrap(), None);

    let (evm, mut working_set) = get_evm(&config);

<<<<<<< HEAD
    evm.begin_soft_confirmation_hook([5u8; 32], 1, [42u8; 32], &[10u8; 32], 1, &mut working_set);
=======
    evm.begin_soft_confirmation_hook([5u8; 32], [42u8; 32], &[10u8; 32], 1, 0, &mut working_set);
>>>>>>> f8ad0364
    {
        let sender_address = generate_address::<C>("sender");
        let sequencer_address = generate_address::<C>("sequencer");
        let context = C::new(sender_address, sequencer_address, 1);

        // deploy selfdestruct contract
        // call the contract function
        // the last topic will be Keccak256("hello")
        // call the contract function
        // the last topic will be Keccak256("hi")
        let rlp_transactions = vec![
            create_contract_message(&dev_signer, 0, LogsContract::default()),
            publish_event_message(contract_addr, &dev_signer, 1, "hello".to_string()),
            publish_event_message(contract_addr, &dev_signer, 2, "hi".to_string()),
        ];

        evm.call(
            CallMessage {
                txs: rlp_transactions,
            },
            &context,
            &mut working_set,
        )
        .unwrap();
    }
    evm.end_soft_confirmation_hook(&mut working_set);
    evm.finalize_hook(&[99u8; 32].into(), &mut working_set.accessory_state());

    // Test with block range from start to finish, should get all logs
    let empty_topics = [
        FilterSet::default(),
        FilterSet::default(),
        FilterSet::default(),
        FilterSet::default(),
    ];
    let filter = Filter {
        block_option: crate::FilterBlockOption::Range {
            from_block: Some(BlockNumberOrTag::Earliest),
            to_block: Some(BlockNumberOrTag::Latest),
        },
        address: FilterSet::default(),
        topics: empty_topics.clone(),
    };

    let rpc_logs = evm.eth_get_logs(filter, &mut working_set).unwrap();

    assert_eq!(rpc_logs.len(), 4);

<<<<<<< HEAD
    evm.begin_soft_confirmation_hook([5u8; 32], 1, [42u8; 32], &[99u8; 32], 1, &mut working_set);
=======
    evm.begin_soft_confirmation_hook([5u8; 32], [42u8; 32], &[99u8; 32], 1, 0, &mut working_set);
>>>>>>> f8ad0364
    {
        let sender_address = generate_address::<C>("sender");
        let sequencer_address = generate_address::<C>("sequencer");
        let context = C::new(sender_address, sequencer_address, 1);
        // call the contract function
        evm.call(
            CallMessage {
                txs: vec![publish_event_message(
                    contract_addr,
                    &dev_signer,
                    3,
                    "message".to_string(),
                )],
            },
            &context,
            &mut working_set,
        )
        .unwrap();
        // the last topic will be Keccak256("message")
    }
    evm.end_soft_confirmation_hook(&mut working_set);
    evm.finalize_hook(&[100u8; 32].into(), &mut working_set.accessory_state());
    let filter = Filter {
        block_option: crate::FilterBlockOption::Range {
            from_block: Some(BlockNumberOrTag::Latest),
            to_block: Some(BlockNumberOrTag::Latest),
        },
        address: FilterSet::default(),
        topics: empty_topics.clone(),
    };

    let rpc_logs = evm.eth_get_logs(filter, &mut working_set).unwrap();
    // In the last block we have 2 logs
    assert_eq!(rpc_logs.len(), 2);
}

#[test]
fn test_log_limits() {
    // citrea::initialize_logging();

    // bigger block is needed to be able to include all the transactions
    let (config, dev_signer, contract_addr) = get_evm_config(
        U256::from_str("100000000000000000000").unwrap(),
        Some(20 * ETHEREUM_BLOCK_GAS_LIMIT),
    );

    let (evm, mut working_set) = get_evm(&config);

<<<<<<< HEAD
    evm.begin_soft_confirmation_hook([5u8; 32], 1, [42u8; 32], &[10u8; 32], 1, &mut working_set);
=======
    evm.begin_soft_confirmation_hook([5u8; 32], [42u8; 32], &[10u8; 32], 1, 0, &mut working_set);
>>>>>>> f8ad0364
    {
        let sender_address = generate_address::<C>("sender");
        let sequencer_address = generate_address::<C>("sequencer");
        let context = C::new(sender_address, sequencer_address, 1);

        // deploy logs contract
        let mut rlp_transactions = vec![create_contract_message(
            &dev_signer,
            0,
            LogsContract::default(),
        )];

        // call the contracts 10_001 times so we got 20_002 logs (response limit is 20_000)
        for i in 0..10001 {
            rlp_transactions.push(publish_event_message(
                contract_addr,
                &dev_signer,
                i + 1,
                "hello".to_string(),
            ));
        }

        // deploy logs contract
        let mut rlp_transactions = vec![create_contract_message(
            &dev_signer,
            0,
            LogsContract::default(),
        )];

        // call the contracts 10_001 times so we got 20_002 logs (response limit is 20_000)
        for i in 0..10001 {
            rlp_transactions.push(publish_event_message(
                contract_addr,
                &dev_signer,
                i + 1,
                "hello".to_string(),
            ));
        }

        evm.call(
            CallMessage {
                txs: rlp_transactions,
            },
            &context,
            &mut working_set,
        )
        .unwrap();
    }
    evm.end_soft_confirmation_hook(&mut working_set);
    evm.finalize_hook(&[99u8; 32].into(), &mut working_set.accessory_state());

    // Test with block range from start to finish, should get all logs
    let empty_topics = [
        FilterSet::default(),
        FilterSet::default(),
        FilterSet::default(),
        FilterSet::default(),
    ];
    let filter = Filter {
        block_option: crate::FilterBlockOption::Range {
            from_block: Some(BlockNumberOrTag::Earliest),
            to_block: Some(BlockNumberOrTag::Latest),
        },
        address: FilterSet::default(),
        topics: empty_topics.clone(),
    };

    let rpc_logs = evm.eth_get_logs(filter, &mut working_set);

    assert!(rpc_logs.is_err());
    if let Err(rpc_err) = rpc_logs {
        assert_eq!(
            rpc_err.message(),
            "query exceeds max results 20000".to_string()
        );
    }

    // Test with block range from start to finish, should get all logs
    let empty_topics = [
        FilterSet::default(),
        FilterSet::default(),
        FilterSet::default(),
        FilterSet::default(),
    ];

    for _ in 1..100_001 {
        // generate 100_000 blocks to test the max block range limit
        evm.begin_soft_confirmation_hook(
            [5u8; 32],
<<<<<<< HEAD
            1,
            [42u8; 32],
            &[99u8; 32],
            1,
=======
            [42u8; 32],
            &[99u8; 32],
            1,
            0,
>>>>>>> f8ad0364
            &mut working_set,
        );
        evm.end_soft_confirmation_hook(&mut working_set);
        evm.finalize_hook(&[99u8; 32].into(), &mut working_set.accessory_state());
    }

    let filter = Filter {
        block_option: crate::FilterBlockOption::Range {
            from_block: Some(BlockNumberOrTag::Number(1)),
            to_block: Some(BlockNumberOrTag::Number(100_001)),
        },
        address: FilterSet::default(),
        topics: empty_topics.clone(),
    };

    let rpc_logs = evm.eth_get_logs(filter, &mut working_set);

    assert!(rpc_logs.is_err());
    assert_eq!(
        rpc_logs.err().unwrap().message(),
        "query exceeds max block range 100000".to_string()
    );
}<|MERGE_RESOLUTION|>--- conflicted
+++ resolved
@@ -68,11 +68,15 @@
 
     let (evm, mut working_set) = get_evm(&config);
 
-<<<<<<< HEAD
-    evm.begin_soft_confirmation_hook([5u8; 32], 1, [42u8; 32], &[10u8; 32], 1, &mut working_set);
-=======
-    evm.begin_soft_confirmation_hook([5u8; 32], [42u8; 32], &[10u8; 32], 1, 0, &mut working_set);
->>>>>>> f8ad0364
+    evm.begin_soft_confirmation_hook(
+        [5u8; 32],
+        1,
+        [42u8; 32],
+        &[10u8; 32],
+        1,
+        0,
+        &mut working_set,
+    );
     {
         let sender_address = generate_address::<C>("sender");
         let sequencer_address = generate_address::<C>("sequencer");
@@ -266,11 +270,15 @@
 
     let (evm, mut working_set) = get_evm(&config);
 
-<<<<<<< HEAD
-    evm.begin_soft_confirmation_hook([5u8; 32], 1, [42u8; 32], &[10u8; 32], 1, &mut working_set);
-=======
-    evm.begin_soft_confirmation_hook([5u8; 32], [42u8; 32], &[10u8; 32], 1, 0, &mut working_set);
->>>>>>> f8ad0364
+    evm.begin_soft_confirmation_hook(
+        [5u8; 32],
+        1,
+        [42u8; 32],
+        &[10u8; 32],
+        1,
+        0,
+        &mut working_set,
+    );
     {
         let sender_address = generate_address::<C>("sender");
         let sequencer_address = generate_address::<C>("sequencer");
@@ -319,11 +327,15 @@
 
     assert_eq!(rpc_logs.len(), 4);
 
-<<<<<<< HEAD
-    evm.begin_soft_confirmation_hook([5u8; 32], 1, [42u8; 32], &[99u8; 32], 1, &mut working_set);
-=======
-    evm.begin_soft_confirmation_hook([5u8; 32], [42u8; 32], &[99u8; 32], 1, 0, &mut working_set);
->>>>>>> f8ad0364
+    evm.begin_soft_confirmation_hook(
+        [5u8; 32],
+        1,
+        [42u8; 32],
+        &[99u8; 32],
+        1,
+        0,
+        &mut working_set,
+    );
     {
         let sender_address = generate_address::<C>("sender");
         let sequencer_address = generate_address::<C>("sequencer");
@@ -372,11 +384,15 @@
 
     let (evm, mut working_set) = get_evm(&config);
 
-<<<<<<< HEAD
-    evm.begin_soft_confirmation_hook([5u8; 32], 1, [42u8; 32], &[10u8; 32], 1, &mut working_set);
-=======
-    evm.begin_soft_confirmation_hook([5u8; 32], [42u8; 32], &[10u8; 32], 1, 0, &mut working_set);
->>>>>>> f8ad0364
+    evm.begin_soft_confirmation_hook(
+        [5u8; 32],
+        1,
+        [42u8; 32],
+        &[10u8; 32],
+        1,
+        0,
+        &mut working_set,
+    );
     {
         let sender_address = generate_address::<C>("sender");
         let sequencer_address = generate_address::<C>("sequencer");
@@ -466,17 +482,11 @@
         // generate 100_000 blocks to test the max block range limit
         evm.begin_soft_confirmation_hook(
             [5u8; 32],
-<<<<<<< HEAD
             1,
             [42u8; 32],
             &[99u8; 32],
             1,
-=======
-            [42u8; 32],
-            &[99u8; 32],
-            1,
             0,
->>>>>>> f8ad0364
             &mut working_set,
         );
         evm.end_soft_confirmation_hook(&mut working_set);
