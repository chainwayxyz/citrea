--- conflicted
+++ resolved
@@ -72,11 +72,15 @@
 
     let random_address = Address::from_str("0x000000000000000000000000000000000000dead").unwrap();
 
-<<<<<<< HEAD
-    evm.begin_soft_confirmation_hook([5u8; 32], 1, [42u8; 32], &[10u8; 32], 1, &mut working_set);
-=======
-    evm.begin_soft_confirmation_hook([5u8; 32], [42u8; 32], &[10u8; 32], 1, 0, &mut working_set);
->>>>>>> f8ad0364
+    evm.begin_soft_confirmation_hook(
+        [5u8; 32],
+        1,
+        [42u8; 32],
+        &[10u8; 32],
+        1,
+        0,
+        &mut working_set,
+    );
 
     let call_result = evm.get_call(
         TransactionRequest {
