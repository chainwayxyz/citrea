use lazy_static::lazy_static;
use rand::Rng;
use reth_primitives::hex_literal::hex;
use reth_primitives::{
    Address, Bloom, Bytes, Header, SealedHeader, Signature, TransactionSigned, B256,
    EMPTY_OMMER_ROOT_HASH, KECCAK_EMPTY, U256,
};
use sov_modules_api::{StateMapAccessor, StateValueAccessor, StateVecAccessor};

use super::genesis_tests::{get_evm, GENESIS_DA_TXS_COMMITMENT, TEST_CONFIG};
use crate::evm::primitive_types::{
    Block, BlockEnv, Receipt, SealedBlock, TransactionSignedAndRecovered,
};
use crate::tests::genesis_tests::{BENEFICIARY, GENESIS_HASH, GENESIS_STATE_ROOT};
use crate::tests::DEFAULT_CHAIN_ID;
use crate::PendingTransaction;

lazy_static! {
    pub(crate) static ref DA_ROOT_HASH: B256 = B256::from([5u8; 32]);
}

#[test]
fn begin_soft_confirmation_hook_creates_pending_block() {
    let (evm, mut working_set) = get_evm(&TEST_CONFIG);
    let l1_fee_rate = 0;
    evm.begin_soft_confirmation_hook(
        DA_ROOT_HASH.0,
        [42u8; 32],
        &[10u8; 32],
        l1_fee_rate,
        &mut working_set,
    );
    let pending_block = evm.block_env.get(&mut working_set).unwrap();
    assert_eq!(
        pending_block,
        BlockEnv {
            number: 2,
            coinbase: *BENEFICIARY,
            timestamp: TEST_CONFIG.genesis_timestamp + TEST_CONFIG.block_timestamp_delta * 2,
            prevrandao: *DA_ROOT_HASH,
            basefee: 765625000,
            gas_limit: TEST_CONFIG.block_gas_limit,
        }
    );
}

#[test]
fn end_soft_confirmation_hook_sets_head() {
    let (evm, mut working_set) = get_evm(&TEST_CONFIG);
    let mut pre_state_root = [0u8; 32];
    pre_state_root.copy_from_slice(GENESIS_STATE_ROOT.as_ref());
    let txs_commitment = *GENESIS_DA_TXS_COMMITMENT;
    let l1_fee_rate = 0;

    evm.begin_soft_confirmation_hook(
        DA_ROOT_HASH.0,
        txs_commitment.into(),
        &pre_state_root,
        l1_fee_rate,
        &mut working_set,
    );

    evm.pending_transactions.push(
        &create_pending_transaction(B256::from([1u8; 32]), 1),
        &mut working_set,
    );

    evm.pending_transactions.push(
        &create_pending_transaction(B256::from([2u8; 32]), 2),
        &mut working_set,
    );

    evm.end_soft_confirmation_hook(&mut working_set);
    let head = evm.head.get(&mut working_set).unwrap();
    let pending_head = evm
        .pending_head
        .get(&mut working_set.accessory_state())
        .unwrap();

    assert_eq!(head, pending_head);
    assert_eq!(
        head,
        Block {
            header: Header {
                parent_hash: B256::from(hex!(
                    "1163a852eff98caafa21d45c339b1160ea8e7a365f3b14aa36d95348c61cd19c"
                )),

                ommers_hash: EMPTY_OMMER_ROOT_HASH,
                beneficiary: TEST_CONFIG.coinbase,
                state_root: KECCAK_EMPTY,
                transactions_root: B256::from(hex!(
                    "30eb5f6050df7ea18ca34cf3503f4713119315a2d3c11f892c5c8920acf816f4"
                )),
                receipts_root: B256::from(hex!(
                    "27036187b3f5e87d4306b396cf06c806da2cc9a0fef9b07c042e3b4304e01c64"
                )),
                withdrawals_root: None,
                logs_bloom: Bloom::default(),
                difficulty: U256::ZERO,
                number: 2,
                gas_limit: TEST_CONFIG.block_gas_limit,
                gas_used: 200u64,
                timestamp: TEST_CONFIG.genesis_timestamp + TEST_CONFIG.block_timestamp_delta * 2,
                mix_hash: *DA_ROOT_HASH,
                nonce: 0,
                base_fee_per_gas: Some(765625000),
                extra_data: Bytes::default(),
                blob_gas_used: None,
                excess_blob_gas: None,
                parent_beacon_block_root: None,
            },
            l1_fee_rate: 0,
            transactions: 0..2
        }
    );
}

#[test]
fn end_soft_confirmation_hook_moves_transactions_and_receipts() {
    let (evm, mut working_set) = get_evm(&TEST_CONFIG);
    let l1_fee_rate = 0;
    evm.begin_soft_confirmation_hook(
        DA_ROOT_HASH.0,
        [42u8; 32],
        &[10u8; 32],
        l1_fee_rate,
        &mut working_set,
    );

    let tx1 = create_pending_transaction(B256::from([1u8; 32]), 1);
    evm.pending_transactions.push(&tx1, &mut working_set);

    let tx2 = create_pending_transaction(B256::from([2u8; 32]), 2);
    evm.pending_transactions.push(&tx2, &mut working_set);

    evm.end_soft_confirmation_hook(&mut working_set);

    let tx1_hash = tx1.transaction.signed_transaction.hash;
    let tx2_hash = tx2.transaction.signed_transaction.hash;

    assert_eq!(
        evm.transactions
            .iter(&mut working_set.accessory_state())
            .collect::<Vec<_>>(),
        [tx1.transaction, tx2.transaction]
    );

    assert_eq!(
        evm.receipts
            .iter(&mut working_set.accessory_state())
            .collect::<Vec<_>>(),
        [tx1.receipt, tx2.receipt]
    );

    assert_eq!(
        evm.transaction_hashes
            .get(&tx1_hash, &mut working_set.accessory_state())
            .unwrap(),
        0
    );

    assert_eq!(
        evm.transaction_hashes
            .get(&tx2_hash, &mut working_set.accessory_state())
            .unwrap(),
        1
    );

    assert_eq!(evm.pending_transactions.len(&mut working_set), 0);
}

fn create_pending_transaction(hash: B256, index: u64) -> PendingTransaction {
    PendingTransaction {
        transaction: TransactionSignedAndRecovered {
            signer: Address::from([1u8; 20]),
            signed_transaction: TransactionSigned {
                hash,
                signature: Signature::default(),
                transaction: reth_primitives::Transaction::Eip1559(reth_primitives::TxEip1559 {
                    chain_id: DEFAULT_CHAIN_ID,
                    nonce: 1u64,
                    gas_limit: 1000u64,
                    max_fee_per_gas: 2000u64 as u128,
                    max_priority_fee_per_gas: 3000u64 as u128,
                    to: reth_primitives::TransactionKind::Call(Address::from([3u8; 20])),
                    value: U256::from(4000u128),
                    access_list: reth_primitives::AccessList::default(),
                    input: Bytes::from([4u8; 20]),
                }),
            },
            block_number: 1,
        },
        receipt: Receipt {
            receipt: reth_primitives::Receipt {
                tx_type: reth_primitives::TxType::Eip1559,
                success: true,
                cumulative_gas_used: 100u64 * index,
                logs: vec![],
            },
            gas_used: 100u64,
            log_index_start: 0,
            diff_size: 0,
            error: None,
        },
    }
}

#[test]
fn finalize_hook_creates_final_block() {
    let (evm, mut working_set) = get_evm(&TEST_CONFIG);
<<<<<<< HEAD
    let l1_fee_rate = 0;

    // hack to get the root hash
    let binding = evm
        .blocks
        .get(1, &mut working_set.accessory_state())
        .unwrap();
    let root = binding.header.header().state_root.as_slice();

    evm.begin_soft_confirmation_hook(DA_ROOT_HASH.0, &root, l1_fee_rate, &mut working_set);
=======
    let mut pre_state_root = [0u8; 32];
    pre_state_root.copy_from_slice(GENESIS_STATE_ROOT.as_ref());
    let txs_commitment = *GENESIS_DA_TXS_COMMITMENT;
    let l1_fee_rate = 0;

    evm.begin_soft_confirmation_hook(
        DA_ROOT_HASH.0,
        txs_commitment.into(),
        &pre_state_root,
        l1_fee_rate,
        &mut working_set,
    );
>>>>>>> 7fe2f9e7
    evm.pending_transactions.push(
        &create_pending_transaction(B256::from([1u8; 32]), 1),
        &mut working_set,
    );
    evm.pending_transactions.push(
        &create_pending_transaction(B256::from([2u8; 32]), 2),
        &mut working_set,
    );
    evm.end_soft_confirmation_hook(&mut working_set);

    let root_hash = [99u8; 32];

    let mut accessory_state = working_set.accessory_state();
    evm.finalize_hook(&root_hash.into(), &mut accessory_state);
    assert_eq!(evm.blocks.len(&mut accessory_state), 3);

    evm.begin_soft_confirmation_hook(
        DA_ROOT_HASH.0,
        txs_commitment.into(),
        &root_hash,
        l1_fee_rate,
        &mut working_set,
    );

    let mut accessory_state = working_set.accessory_state();

    let parent_block = evm.blocks.get(1usize, &mut accessory_state).unwrap();
    let parent_hash = parent_block.header.hash();
    let block = evm.blocks.get(2usize, &mut accessory_state).unwrap();

    assert_eq!(
        block,
        SealedBlock {
            header: SealedHeader::new(
                Header {
                    parent_hash,
                    ommers_hash: EMPTY_OMMER_ROOT_HASH,
                    beneficiary: TEST_CONFIG.coinbase,
                    state_root: B256::from(root_hash),
                    transactions_root: B256::from(hex!(
                        "30eb5f6050df7ea18ca34cf3503f4713119315a2d3c11f892c5c8920acf816f4"
                    )),
                    receipts_root: B256::from(hex!(
                        "27036187b3f5e87d4306b396cf06c806da2cc9a0fef9b07c042e3b4304e01c64"
                    )),
                    withdrawals_root: None,
                    logs_bloom: Bloom::default(),
                    difficulty: U256::ZERO,
                    number: 2,
                    gas_limit: 30000000,
                    gas_used: 200,
                    timestamp: 54,
                    mix_hash: B256::from(hex!(
                        "0505050505050505050505050505050505050505050505050505050505050505"
                    )),
                    nonce: 0,
                    base_fee_per_gas: Some(765625000),
                    extra_data: Bytes::default(),
                    blob_gas_used: None,
                    excess_blob_gas: None,
                    parent_beacon_block_root: None,
                },
                B256::from(hex!(
                    "da7d8670c43cab7a537d251ff0fa0164625fb211172cfcce07c31c915b548409"
                ))
            ),
            l1_fee_rate: 0,
            transactions: 0..2
        }
    );

    assert_eq!(
        evm.block_hashes
            .get(&block.header.hash(), &mut accessory_state)
            .unwrap(),
        2u64
    );

    assert_eq!(evm.pending_head.get(&mut accessory_state), None);
}

#[test]
fn begin_soft_confirmation_hook_appends_last_block_hashes() {
    let (evm, mut working_set) = get_evm(&TEST_CONFIG);

<<<<<<< HEAD
    let root: [u8; 32] = rand::thread_rng().gen::<[u8; 32]>();

    let l1_fee_rate = 0;

    evm.begin_soft_confirmation_hook(DA_ROOT_HASH.0, &root, l1_fee_rate, &mut working_set);
=======
    let mut state_root = [0u8; 32];
    state_root.copy_from_slice(&GENESIS_STATE_ROOT.0);
    let txs_commitment = *GENESIS_DA_TXS_COMMITMENT;
    let l1_fee_rate = 0;

    evm.begin_soft_confirmation_hook(
        DA_ROOT_HASH.0,
        txs_commitment.into(),
        &state_root,
        l1_fee_rate,
        &mut working_set,
    );
>>>>>>> 7fe2f9e7

    // on block 2, only block 0 and 1 exists, so the last block hash should be the genesis hash
    // the others should not exist
    for i in 0..2 {
        assert_eq!(
            evm.latest_block_hashes
                .get(&U256::from(0), &mut working_set)
                .unwrap(),
            evm.blocks
                .get(0, &mut working_set.accessory_state())
                .unwrap()
                .header
                .hash()
        );
    }

    assert!(evm
        .latest_block_hashes
        .get(&U256::from(2), &mut working_set)
        .is_none());

    evm.end_soft_confirmation_hook(&mut working_set);

    let mut random_32_bytes: [u8; 32] = rand::thread_rng().gen::<[u8; 32]>();
    evm.finalize_hook(&random_32_bytes.into(), &mut working_set.accessory_state());

    // finalize blocks 2-257 with random state root hashes
    for _ in 2..257 {
        let l1_fee_rate = 0;
        evm.begin_soft_confirmation_hook(
            DA_ROOT_HASH.0,
            random_32_bytes,
            &random_32_bytes,
            l1_fee_rate,
            &mut working_set,
        );

        evm.end_soft_confirmation_hook(&mut working_set);

        random_32_bytes = rand::thread_rng().gen::<[u8; 32]>();
        evm.finalize_hook(&random_32_bytes.into(), &mut working_set.accessory_state());
    }

    // start environment for block 258
    let l1_fee_rate = 0;
    evm.begin_soft_confirmation_hook(
        DA_ROOT_HASH.0,
        random_32_bytes,
        &random_32_bytes,
        l1_fee_rate,
        &mut working_set,
    );

    // only the last 256 blocks should exist on block 258
    // which is [2, 257]
    // not 0 and 1
    assert_eq!(
        evm.latest_block_hashes
            .get(&U256::from(256), &mut working_set)
            .unwrap(),
        evm.blocks
            .get(256, &mut working_set.accessory_state())
            .unwrap()
            .header
            .hash()
    );

    assert!(evm
        .latest_block_hashes
        .get(&U256::from(0), &mut working_set)
        .is_none());
    assert!(evm
        .latest_block_hashes
        .get(&U256::from(1), &mut working_set)
        .is_none());
    assert!(evm
        .latest_block_hashes
        .get(&U256::from(258), &mut working_set)
        .is_none());
    assert!(evm
        .latest_block_hashes
        .get(&U256::from(2), &mut working_set)
        .is_some());
}<|MERGE_RESOLUTION|>--- conflicted
+++ resolved
@@ -209,7 +209,6 @@
 #[test]
 fn finalize_hook_creates_final_block() {
     let (evm, mut working_set) = get_evm(&TEST_CONFIG);
-<<<<<<< HEAD
     let l1_fee_rate = 0;
 
     // hack to get the root hash
@@ -219,21 +218,17 @@
         .unwrap();
     let root = binding.header.header().state_root.as_slice();
 
-    evm.begin_soft_confirmation_hook(DA_ROOT_HASH.0, &root, l1_fee_rate, &mut working_set);
-=======
-    let mut pre_state_root = [0u8; 32];
-    pre_state_root.copy_from_slice(GENESIS_STATE_ROOT.as_ref());
     let txs_commitment = *GENESIS_DA_TXS_COMMITMENT;
     let l1_fee_rate = 0;
 
     evm.begin_soft_confirmation_hook(
-        DA_ROOT_HASH.0,
+        root,
         txs_commitment.into(),
         &pre_state_root,
         l1_fee_rate,
         &mut working_set,
     );
->>>>>>> 7fe2f9e7
+
     evm.pending_transactions.push(
         &create_pending_transaction(B256::from([1u8; 32]), 1),
         &mut working_set,
@@ -319,26 +314,17 @@
 fn begin_soft_confirmation_hook_appends_last_block_hashes() {
     let (evm, mut working_set) = get_evm(&TEST_CONFIG);
 
-<<<<<<< HEAD
     let root: [u8; 32] = rand::thread_rng().gen::<[u8; 32]>();
-
-    let l1_fee_rate = 0;
-
-    evm.begin_soft_confirmation_hook(DA_ROOT_HASH.0, &root, l1_fee_rate, &mut working_set);
-=======
-    let mut state_root = [0u8; 32];
-    state_root.copy_from_slice(&GENESIS_STATE_ROOT.0);
     let txs_commitment = *GENESIS_DA_TXS_COMMITMENT;
     let l1_fee_rate = 0;
 
     evm.begin_soft_confirmation_hook(
-        DA_ROOT_HASH.0,
+        root,
         txs_commitment.into(),
         &state_root,
         l1_fee_rate,
         &mut working_set,
     );
->>>>>>> 7fe2f9e7
 
     // on block 2, only block 0 and 1 exists, so the last block hash should be the genesis hash
     // the others should not exist
