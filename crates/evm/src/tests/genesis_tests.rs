use std::collections::HashMap;

use hex::FromHex;
use lazy_static::lazy_static;
use reth_primitives::constants::{EMPTY_RECEIPTS, EMPTY_TRANSACTIONS, ETHEREUM_BLOCK_GAS_LIMIT};
use reth_primitives::hex_literal::hex;
use reth_primitives::{
    Address, BaseFeeParams, Bloom, Bytes, Header, SealedHeader, B256, EMPTY_OMMER_ROOT_HASH,
};
use revm::primitives::{SpecId, KECCAK_EMPTY, U256};
use sov_modules_api::default_context::DefaultContext;
use sov_modules_api::prelude::*;
use sov_modules_api::{Module, WorkingSet};
use sov_prover_storage_manager::new_orphan_storage;

use super::queries::commit;
use crate::evm::primitive_types::SealedBlock;
use crate::evm::{AccountInfo, DbAccount, EvmChainConfig};
use crate::{AccountData, Evm, EvmConfig};

type C = DefaultContext;

lazy_static! {
    pub(crate) static ref TEST_CONFIG: EvmConfig = EvmConfig {
        data: vec![AccountData {
            address: Address::from([1u8; 20]),
            balance: U256::checked_mul(U256::from(1000), U256::pow(U256::from(10), U256::from(18))).unwrap(), // 1000 ETH
            code_hash: KECCAK_EMPTY,
            code: Bytes::default(),
            nonce: 0,
            storage: Default::default(),
        },
        AccountData {
            address:Address::from([2u8; 20]),
            balance: U256::checked_mul(U256::from(1000),
            U256::pow(U256::from(10), U256::from(18))).unwrap(), // 1000 ETH,
            code_hash: B256::from_hex("0x4e8ee9adb469b245e3a5a8e58e9b733aaa857a9dce1982257531db8a2700aabf").unwrap(),
            code: Bytes::from_hex("0x60606040526000357c0100000000000000000000000000000000000000000000000000000000900463ffffffff168063a223e05d1461006a578063").unwrap(),
            storage: {
                let mut storage = HashMap::new();
                storage.insert(U256::from(0), U256::from(0x4321));
                storage.insert(
                    U256::from_be_slice(
                        &hex::decode("6661e9d6d8b923d5bbaab1b96e1dd51ff6ea2a93520fdc9eb75d059238b8c5e9").unwrap(),
                    ),
                    U256::from(8),
                );

                storage
            },
            nonce: 1
        }],
        spec: vec![(0, SpecId::BERLIN), (1, SpecId::SHANGHAI)]
            .into_iter()
            .collect(),
        chain_id: 1000,
        block_gas_limit: reth_primitives::constants::ETHEREUM_BLOCK_GAS_LIMIT,
        coinbase: Address::from([3u8; 20]),
        limit_contract_code_size: Some(5000),
        starting_base_fee: 1000000000,
        base_fee_params: BaseFeeParams::ethereum(),
        timestamp: 0,
        difficulty: U256::ZERO,
        extra_data: Bytes::default(),
        nonce: 0,
    };

    pub(crate) static ref GENESIS_HASH: B256 = B256::from(hex!(
<<<<<<< HEAD
        "91ace8820e1a4b263de5b292fb30f076c9662e3f2908e2e26cdc6c60a6cc5d61"
    ));
    pub(crate) static ref GENESIS_STATE_ROOT: B256 = B256::from(hex!(
        "369f114773e15dac0d88c1081171df4342461eeb358b8430fd49b79dbc23907f"
=======
        "d3d0598f798aeac0eb991a29a1ec2e79e6d3caf76393c787a564d89233342df8"
    ));
    pub(crate) static ref GENESIS_STATE_ROOT: B256 = B256::from(hex!(
        "050d41ea04851c5800ba402d42d7a3777ca025feda7c1bd6a272ff9710a4501a"
>>>>>>> be950d6f
    ));
    pub(crate) static ref GENESIS_DA_TXS_COMMITMENT: B256 = B256::from(hex!(
        "4a5e1e4baab89f3a32518a88c31bc87f618f76673e2cc77ab2127b7afdeda33b"
    ));
    pub(crate) static ref BENEFICIARY: Address = Address::from([3u8; 20]);
}

#[test]
fn genesis_data() {
    let (evm, mut working_set) = get_evm(&TEST_CONFIG);

    let account = &TEST_CONFIG.data[0];

    let db_account = evm
        .accounts
        .get(&account.address, &mut working_set)
        .unwrap();

    let contract = &TEST_CONFIG.data[1];

    let contract_account = evm
        .accounts
        .get(&contract.address, &mut working_set)
        .unwrap();

    let contract_storage1 = evm
        .get_storage_at(contract.address, U256::from(0), None, &mut working_set)
        .unwrap();

    let contract_storage2 = evm
        .get_storage_at(
            contract.address,
            U256::from_be_slice(
                &hex::decode("6661e9d6d8b923d5bbaab1b96e1dd51ff6ea2a93520fdc9eb75d059238b8c5e9")
                    .unwrap(),
            ),
            None,
            &mut working_set,
        )
        .unwrap();

    let evm_db = evm.get_db(&mut working_set);

    assert_eq!(
        db_account,
        DbAccount::new_with_info(
            evm_db.accounts.prefix(),
            TEST_CONFIG.data[0].address,
            AccountInfo {
                balance: account.balance,
                code_hash: account.code_hash,
                nonce: account.nonce,
            }
        ),
    );

    assert_eq!(
        contract_account,
        DbAccount::new_with_info(
            evm_db.accounts.prefix(),
            contract.address,
            AccountInfo {
                balance: contract.balance,
                code_hash: contract.code_hash,
                nonce: contract.nonce,
            }
        ),
    );

    assert_eq!(
        contract_storage1,
        B256::from_slice(
            hex::decode("0000000000000000000000000000000000000000000000000000000000004321")
                .unwrap()
                .as_slice()
        )
    );
    assert_eq!(
        contract_storage2,
        B256::from_slice(
            hex::decode("0000000000000000000000000000000000000000000000000000000000000008")
                .unwrap()
                .as_slice()
        )
    );
}

#[test]
fn genesis_cfg() {
    let (evm, mut working_set) = get_evm(&TEST_CONFIG);

    let cfg = evm.cfg.get(&mut working_set).unwrap();
    assert_eq!(
        cfg,
        EvmChainConfig {
            spec: vec![(0, SpecId::BERLIN), (1, SpecId::SHANGHAI)],
            chain_id: 1000,
            block_gas_limit: reth_primitives::constants::ETHEREUM_BLOCK_GAS_LIMIT,
            coinbase: Address::from([3u8; 20]),
            limit_contract_code_size: Some(5000),
            base_fee_params: BaseFeeParams::ethereum(),
        }
    );
}

#[test]
#[should_panic(expected = "EVM spec must start from block 0")]
fn genesis_cfg_missing_specs() {
    get_evm(&EvmConfig {
        spec: vec![(5, SpecId::BERLIN)].into_iter().collect(),
        ..Default::default()
    });
}

#[test]
fn genesis_empty_spec_defaults_to_shanghai() {
    let mut config = TEST_CONFIG.clone();
    config.spec.clear();
    let (evm, mut working_set) = get_evm(&config);

    let cfg = evm.cfg.get(&mut working_set).unwrap();
    assert_eq!(cfg.spec, vec![(0, SpecId::SHANGHAI)]);
}

#[test]
#[should_panic(expected = "Cancun is not supported")]
fn genesis_cfg_cancun() {
    get_evm(&EvmConfig {
        spec: vec![(0, SpecId::CANCUN)].into_iter().collect(),
        ..Default::default()
    });
}

#[test]
fn genesis_block() {
    let (evm, mut working_set) = get_evm(&TEST_CONFIG);
    let mut accessory_state = working_set.accessory_state();

    let block_number = evm
        .block_hashes
        .get(&GENESIS_HASH, &mut accessory_state)
        .unwrap();

    let block = evm
        .blocks
        .get(block_number as usize, &mut accessory_state)
        .unwrap();

    assert_eq!(block_number, 0);

    assert_eq!(
        block,
        SealedBlock {
            header: SealedHeader::new(
                Header {
                    parent_hash: B256::default(),
                    state_root: *GENESIS_STATE_ROOT,
                    transactions_root: EMPTY_TRANSACTIONS,
                    receipts_root: EMPTY_RECEIPTS,
                    logs_bloom: Bloom::default(),
                    difficulty: U256::ZERO,
                    number: 0,
                    gas_limit: ETHEREUM_BLOCK_GAS_LIMIT,
                    gas_used: 0,
                    timestamp: 0,
                    extra_data: Bytes::default(),
                    mix_hash: B256::default(),
                    nonce: 0,
                    base_fee_per_gas: Some(1000000000),
                    ommers_hash: EMPTY_OMMER_ROOT_HASH,
                    beneficiary: *BENEFICIARY,
                    withdrawals_root: None,
                    blob_gas_used: None,
                    excess_blob_gas: None,
                    parent_beacon_block_root: None,
                },
                *GENESIS_HASH
            ),
            l1_fee_rate: 0,
            l1_hash: [0; 32].into(),
            transactions: (0u64..0u64),
        }
    );
}

#[test]
fn genesis_head() {
    let (evm, mut working_set) = get_evm(&TEST_CONFIG);
    let head = evm.head.get(&mut working_set).unwrap();

    assert_eq!(head.header.parent_hash, *GENESIS_HASH);
    let genesis_block = evm
        .blocks
        .get(0, &mut working_set.accessory_state())
        .unwrap();

    assert_eq!(
        *genesis_block.header.header(),
        Header {
            parent_hash: B256::default(),
            state_root: *GENESIS_STATE_ROOT,
            transactions_root: EMPTY_TRANSACTIONS,
            receipts_root: EMPTY_RECEIPTS,
            logs_bloom: Bloom::default(),
            difficulty: U256::ZERO,
            number: 0,
            gas_limit: ETHEREUM_BLOCK_GAS_LIMIT,
            gas_used: 0,
            timestamp: 0,
            extra_data: Bytes::default(),
            mix_hash: B256::default(),
            nonce: 0,
            base_fee_per_gas: Some(1000000000),
            ommers_hash: EMPTY_OMMER_ROOT_HASH,
            beneficiary: *BENEFICIARY,
            withdrawals_root: None,
            blob_gas_used: None,
            excess_blob_gas: None,
            parent_beacon_block_root: None,
        }
    );

    assert_eq!(genesis_block.l1_fee_rate, 0);

    assert_eq!(genesis_block.transactions, (0u64..0u64));
}

pub(crate) fn get_evm(config: &EvmConfig) -> (Evm<C>, WorkingSet<DefaultContext>) {
    let tmpdir = tempfile::tempdir().unwrap();
    let storage = new_orphan_storage(tmpdir.path()).unwrap();
    let mut working_set = WorkingSet::new(storage.clone());
    let evm = Evm::<C>::default();
    evm.genesis(config, &mut working_set).unwrap();

    let root = commit(working_set, storage.clone());

    let mut working_set: WorkingSet<DefaultContext> = WorkingSet::new(storage.clone());
    evm.finalize_hook(&root.into(), &mut working_set.accessory_state());

    evm.begin_soft_confirmation_hook([1u8; 32], 1, [2u8; 32], &root, 0, 0, &mut working_set);
    evm.end_soft_confirmation_hook(&mut working_set);

    let root = commit(working_set, storage.clone());
    let mut working_set: WorkingSet<DefaultContext> = WorkingSet::new(storage.clone());
    evm.finalize_hook(&root.into(), &mut working_set.accessory_state());

    // let mut genesis_state_root = [0u8; 32];
    // genesis_state_root.copy_from_slice(GENESIS_STATE_ROOT.as_ref());

    (evm, working_set)
}<|MERGE_RESOLUTION|>--- conflicted
+++ resolved
@@ -66,17 +66,10 @@
     };
 
     pub(crate) static ref GENESIS_HASH: B256 = B256::from(hex!(
-<<<<<<< HEAD
-        "91ace8820e1a4b263de5b292fb30f076c9662e3f2908e2e26cdc6c60a6cc5d61"
+        "f02ef9e64296322b3bd217661431be41544f64750632daa02a07bd2c52b28656"
     ));
     pub(crate) static ref GENESIS_STATE_ROOT: B256 = B256::from(hex!(
-        "369f114773e15dac0d88c1081171df4342461eeb358b8430fd49b79dbc23907f"
-=======
-        "d3d0598f798aeac0eb991a29a1ec2e79e6d3caf76393c787a564d89233342df8"
-    ));
-    pub(crate) static ref GENESIS_STATE_ROOT: B256 = B256::from(hex!(
-        "050d41ea04851c5800ba402d42d7a3777ca025feda7c1bd6a272ff9710a4501a"
->>>>>>> be950d6f
+        "1b49889efcbe36e1140122803727c5f6f5d12065461e3a6e2a4515f1d5ced9d5"
     ));
     pub(crate) static ref GENESIS_DA_TXS_COMMITMENT: B256 = B256::from(hex!(
         "4a5e1e4baab89f3a32518a88c31bc87f618f76673e2cc77ab2127b7afdeda33b"
