--- conflicted
+++ resolved
@@ -60,15 +60,6 @@
         nonce: 0,
     };
 
-<<<<<<< HEAD
-=======
-    pub(crate) static ref GENESIS_HASH: B256 = B256::from(hex!(
-        "f02ef9e64296322b3bd217661431be41544f64750632daa02a07bd2c52b28656"
-    ));
-    pub(crate) static ref GENESIS_STATE_ROOT: B256 = B256::from(hex!(
-        "1b49889efcbe36e1140122803727c5f6f5d12065461e3a6e2a4515f1d5ced9d5"
-    ));
->>>>>>> 5015c3cb
     pub(crate) static ref GENESIS_DA_TXS_COMMITMENT: B256 = B256::from(hex!(
         "4a5e1e4baab89f3a32518a88c31bc87f618f76673e2cc77ab2127b7afdeda33b"
     ));
