--- conflicted
+++ resolved
@@ -236,17 +236,11 @@
 
     evm.begin_soft_confirmation_hook(
         [5u8; 32],
-<<<<<<< HEAD
         1,
         [42u8; 32],
         &[10u8; 32],
         l1_fee_rate,
-=======
-        [42u8; 32],
-        &[10u8; 32],
-        l1_fee_rate,
         0,
->>>>>>> f8ad0364
         working_set,
     );
     {
