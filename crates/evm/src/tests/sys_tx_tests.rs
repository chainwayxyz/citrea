use std::collections::HashMap;
use std::str::FromStr;

use alloy_primitives::LogData;
use reth_primitives::constants::ETHEREUM_BLOCK_GAS_LIMIT;
use reth_primitives::{address, b256, hex, BlockNumberOrTag, Log, TxKind};
use reth_rpc_types::{TransactionInput, TransactionRequest};
use revm::primitives::{Bytes, KECCAK_EMPTY, U256};
use sov_modules_api::default_context::DefaultContext;
use sov_modules_api::hooks::HookSoftConfirmationInfo;
use sov_modules_api::utils::generate_address;
use sov_modules_api::{Context, Module, StateMapAccessor, StateVecAccessor};
use sov_rollup_interface::spec::SpecId;

use crate::call::CallMessage;
use crate::evm::primitive_types::Receipt;
use crate::evm::system_contracts::BitcoinLightClient;
use crate::handler::L1_FEE_OVERHEAD;
use crate::smart_contracts::{BlockHashContract, LogsContract};
use crate::system_contracts::{Bridge, ProxyAdmin};
use crate::tests::call_tests::{
    create_contract_message, create_contract_message_with_fee, get_evm_config_starting_base_fee,
    publish_event_message,
};
use crate::tests::test_signer::TestSigner;
use crate::tests::utils::get_evm;
use crate::{AccountData, EvmConfig, BASE_FEE_VAULT, L1_FEE_VAULT, SYSTEM_SIGNER};

type C = DefaultContext;

#[test]
fn test_sys_bitcoin_light_client() {
    let (mut config, dev_signer, _) =
        get_evm_config_starting_base_fee(U256::from_str("10000000000000").unwrap(), None, 1);

    config_push_contracts(&mut config);

    let (evm, mut working_set) = get_evm(&config);

    assert_eq!(
        evm.receipts
            .iter(&mut working_set.accessory_state())
            .collect::<Vec<_>>(),
        [
            Receipt { // BitcoinLightClient::initializeBlockNumber(U256)
                receipt: reth_primitives::Receipt {
                    tx_type: reth_primitives::TxType::Eip1559,
                    success: true,
                    cumulative_gas_used: 50751,
                    logs: vec![]
                },
                gas_used: 50751,
                log_index_start: 0,
                l1_diff_size: 188,
            },
            Receipt { // BitcoinLightClient::setBlockInfo(U256, U256)
                receipt: reth_primitives::Receipt {
                    tx_type: reth_primitives::TxType::Eip1559,
                    success: true,
                    cumulative_gas_used: 131471,
                    logs: vec![
                        Log {
                            address: BitcoinLightClient::address(),
                            data: LogData::new(
                                vec![b256!("32eff959e2e8d1609edc4b39ccf75900aa6c1da5719f8432752963fdf008234f")],
                                Bytes::from_static(&hex!("000000000000000000000000000000000000000000000000000000000000000201010101010101010101010101010101010101010101010101010101010101010202020202020202020202020202020202020202020202020202020202020202")),
                            ).unwrap(),
                        }
                    ]
                },
                gas_used: 80720,
                log_index_start: 0,
                l1_diff_size: 332,
            },
            Receipt {
                receipt: reth_primitives::Receipt {
                    tx_type: reth_primitives::TxType::Eip1559,
                    success: true,
                    cumulative_gas_used: 300621,
                    logs: vec![
                        Log {
                            address: Bridge::address(),
                            data: LogData::new(
                                vec![b256!("fbe5b6cbafb274f445d7fed869dc77a838d8243a22c460de156560e8857cad03")],
                                Bytes::from_static(&hex!("0000000000000000000000000000000000000000000000000000000000000000000000000000000000000000deaddeaddeaddeaddeaddeaddeaddeaddeaddead")),
                            ).unwrap(),
                        },
                        Log {
                            address: Bridge::address(),
                            data: LogData::new(
                                vec![b256!("80bd1fdfe157286ce420ee763f91748455b249605748e5df12dad9844402bafc")],
                                Bytes::from_static(&hex!("000000000000000000000000000000000000000000000000000000000000004000000000000000000000000000000000000000000000000000000000000000a0000000000000000000000000000000000000000000000000000000000000002d4a20a9dc2892380bf8245eb7a677ab166c98514ea6c5ce7946adbf4c05afb2bfbffdac0063066369747265611400000000000000000000000000000000000000000000000000000000000000000000000000000000000000000000000000000a08000000003b9aca006800000000000000000000000000000000000000000000"))
                            ).unwrap(),
                        }
                    ]
                },
                gas_used: 169150,
                log_index_start: 1,
<<<<<<< HEAD
                l1_diff_size: 648,
=======
                l1_diff_size: 836,
>>>>>>> 9feedd55
            }
        ]
    );

    let l1_fee_rate = 1;
    let l2_height = 2;

    let system_account = evm.accounts.get(&SYSTEM_SIGNER, &mut working_set).unwrap();
    // The system caller balance is unchanged(if exists)/or should be 0
    assert_eq!(system_account.balance, U256::from(0));
    assert_eq!(system_account.nonce, 3);

    let hash = evm
        .get_call(
            TransactionRequest {
                to: Some(TxKind::Call(BitcoinLightClient::address())),
                input: TransactionInput::new(BitcoinLightClient::get_block_hash(1)),
                ..Default::default()
            },
            None,
            None,
            None,
            &mut working_set,
        )
        .unwrap();

    let merkle_root = evm
        .get_call(
            TransactionRequest {
                to: Some(TxKind::Call(BitcoinLightClient::address())),
                input: TransactionInput::new(BitcoinLightClient::get_witness_root_by_number(1)),
                ..Default::default()
            },
            None,
            None,
            None,
            &mut working_set,
        )
        .unwrap();

    assert_eq!(hash.as_ref(), &[1u8; 32]);
    assert_eq!(merkle_root.as_ref(), &[2u8; 32]);

    let soft_confirmation_info = HookSoftConfirmationInfo {
        l2_height,
        da_slot_hash: [2u8; 32],
        da_slot_height: 2,
        da_slot_txs_commitment: [3u8; 32],
        pre_state_root: [10u8; 32].to_vec(),
        current_spec: SpecId::Genesis,
        pub_key: vec![],
        deposit_data: vec![],
        l1_fee_rate,
        timestamp: 42,
    };

    // New L1 block №2
    evm.begin_soft_confirmation_hook(&soft_confirmation_info, &mut working_set);
    {
        let sender_address = generate_address::<C>("sender");
        let sequencer_address = generate_address::<C>("sequencer");
        let context = C::new(
            sender_address,
            sequencer_address,
            l2_height,
            SpecId::Genesis,
            l1_fee_rate,
        );

        let deploy_message = create_contract_message_with_fee(
            &dev_signer,
            0,
            BlockHashContract::default(),
            10000000,
        );

        evm.call(
            CallMessage {
                txs: vec![deploy_message],
            },
            &context,
            &mut working_set,
        )
        .unwrap();
    }
    evm.end_soft_confirmation_hook(&soft_confirmation_info, &mut working_set);
    evm.finalize_hook(&[99u8; 32].into(), &mut working_set.accessory_state());

    let system_account = evm.accounts.get(&SYSTEM_SIGNER, &mut working_set).unwrap();
    // The system caller balance is unchanged(if exists)/or should be 0
    assert_eq!(system_account.balance, U256::from(0));
    assert_eq!(system_account.nonce, 4);

    let receipts: Vec<_> = evm
        .receipts
        .iter(&mut working_set.accessory_state())
        .collect();
    assert_eq!(receipts.len(), 5); // 3 from first L2 block + 2 from second L2 block
    let receipts = receipts[3..].to_vec();

    assert_eq!(receipts,
        [
            Receipt { // BitcoinLightClient::setBlockInfo(U256, U256)
                receipt: reth_primitives::Receipt {
                    tx_type: reth_primitives::TxType::Eip1559,
                    success: true,
                    cumulative_gas_used: 80720,
                    logs: vec![
                        Log {
                            address: BitcoinLightClient::address(),
                            data: LogData::new(
                                vec![b256!("32eff959e2e8d1609edc4b39ccf75900aa6c1da5719f8432752963fdf008234f")],
                                Bytes::from_static(&hex!("000000000000000000000000000000000000000000000000000000000000000302020202020202020202020202020202020202020202020202020202020202020303030303030303030303030303030303030303030303030303030303030303")),
                            ).unwrap(),
                        }
                    ]
                },
                gas_used: 80720,
                log_index_start: 0,
                l1_diff_size: 332,
            },
            Receipt {
                receipt: reth_primitives::Receipt {
                    tx_type: reth_primitives::TxType::Eip1559,
                    success: true,
                    cumulative_gas_used: 194955,
                    logs: vec![]
                },
                gas_used: 114235,
                log_index_start: 1,
                l1_diff_size: 451,
            },
        ]
    );
    let base_fee_vault = evm.accounts.get(&BASE_FEE_VAULT, &mut working_set).unwrap();
    let l1_fee_vault = evm.accounts.get(&L1_FEE_VAULT, &mut working_set).unwrap();

    assert_eq!(base_fee_vault.balance, U256::from(114235u64 * 10000000));
    assert_eq!(l1_fee_vault.balance, U256::from(451 + L1_FEE_OVERHEAD));

    let hash = evm
        .get_call(
            TransactionRequest {
                to: Some(TxKind::Call(BitcoinLightClient::address())),
                input: TransactionInput::new(BitcoinLightClient::get_block_hash(2)),
                ..Default::default()
            },
            None,
            None,
            None,
            &mut working_set,
        )
        .unwrap();

    let merkle_root = evm
        .get_call(
            TransactionRequest {
                to: Some(TxKind::Call(BitcoinLightClient::address())),
                input: TransactionInput::new(BitcoinLightClient::get_witness_root_by_number(2)),
                ..Default::default()
            },
            None,
            None,
            None,
            &mut working_set,
        )
        .unwrap();

    assert_eq!(hash.as_ref(), &[2u8; 32]);
    assert_eq!(merkle_root.as_ref(), &[3u8; 32]);
}

#[test]
fn test_sys_tx_gas_usage_effect_on_block_gas_limit() {
    // This test also tests evm checking gas usage and not just the tx gas limit when including txs in block after checking available block limit
    // For example txs below have 1_000_000 gas limit, the block used to stuck at 29_030_000 gas usage but now can utilize the whole block gas limit
    let (mut config, dev_signer, contract_addr) = get_evm_config_starting_base_fee(
        U256::from_str("100000000000000000000").unwrap(),
        Some(ETHEREUM_BLOCK_GAS_LIMIT),
        1,
    );

    config_push_contracts(&mut config);

    let (evm, mut working_set) = get_evm(&config);
    let l1_fee_rate = 0;
    let mut l2_height = 2;

    let sender_address = generate_address::<C>("sender");
    let sequencer_address = generate_address::<C>("sequencer");
    let context = C::new(
        sender_address,
        sequencer_address,
        l2_height,
        SpecId::Genesis,
        l1_fee_rate,
    );

    let soft_confirmation_info = HookSoftConfirmationInfo {
        l2_height,
        da_slot_hash: [5u8; 32],
        da_slot_height: 1,
        da_slot_txs_commitment: [42u8; 32],
        pre_state_root: [10u8; 32].to_vec(),
        current_spec: SpecId::Genesis,
        pub_key: vec![],
        deposit_data: vec![],
        l1_fee_rate: 1,
        timestamp: 0,
    };

    evm.begin_soft_confirmation_hook(&soft_confirmation_info, &mut working_set);
    {
        // deploy logs contract
        evm.call(
            CallMessage {
                txs: vec![create_contract_message(
                    &dev_signer,
                    0,
                    LogsContract::default(),
                )],
            },
            &context,
            &mut working_set,
        )
        .unwrap();
    }
    evm.end_soft_confirmation_hook(&soft_confirmation_info, &mut working_set);
    evm.finalize_hook(&[99u8; 32].into(), &mut working_set.accessory_state());

    l2_height += 1;

    let soft_confirmation_info = HookSoftConfirmationInfo {
        l2_height,
        da_slot_hash: [10u8; 32],
        da_slot_height: 2,
        da_slot_txs_commitment: [43u8; 32],
        pre_state_root: [10u8; 32].to_vec(),
        current_spec: SpecId::Genesis,
        pub_key: vec![],
        deposit_data: vec![],
        l1_fee_rate,
        timestamp: 0,
    };
    evm.begin_soft_confirmation_hook(&soft_confirmation_info, &mut working_set);
    {
        let context = C::new(
            sender_address,
            sequencer_address,
            l2_height,
            SpecId::Genesis,
            l1_fee_rate,
        );

        let sys_tx_gas_usage = evm.get_pending_txs_cumulative_gas_used(&mut working_set);
        assert_eq!(sys_tx_gas_usage, 80720);

        let mut rlp_transactions = Vec::new();

        // Check: Given now we also push bridge contract, is the following calculation correct?

        // the amount of gas left is 30_000_000 - 80720 = 29_919_280
        // send barely enough gas to reach the limit
        // one publish event message is 26388 gas
        // 29919280 / 26388 = 1133.82
        // so there cannot be more than 1133 messages
        for i in 0..11350 {
            rlp_transactions.push(publish_event_message(
                contract_addr,
                &dev_signer,
                i + 1,
                "hello".to_string(),
            ));
        }

        evm.call(
            CallMessage {
                txs: rlp_transactions,
            },
            &context,
            &mut working_set,
        )
        .unwrap();
    }
    evm.end_soft_confirmation_hook(&soft_confirmation_info, &mut working_set);
    evm.finalize_hook(&[99u8; 32].into(), &mut working_set.accessory_state());

    let block = evm
        .get_block_by_number(Some(BlockNumberOrTag::Latest), None, &mut working_set)
        .unwrap()
        .unwrap();

    assert_eq!(block.header.gas_limit, ETHEREUM_BLOCK_GAS_LIMIT as _);
    assert!(block.header.gas_used <= block.header.gas_limit);

    // In total there should only be 1134 transactions 1 is system tx others are contract calls
    assert!(
        block.transactions.hashes().len() == 1134,
        "Some transactions should be dropped because of gas limit"
    );
}

#[test]
fn test_bridge() {
    let (mut config, _, _) =
        get_evm_config_starting_base_fee(U256::from_str("1000000").unwrap(), None, 1);

    config_push_contracts(&mut config);

    let (evm, mut working_set) = get_evm(&config);

    let l1_fee_rate = 1;
    let l2_height = 2;

    let soft_confirmation_info = HookSoftConfirmationInfo {
        l2_height,
        da_slot_height: 2,
        da_slot_hash: [2u8; 32],
        da_slot_txs_commitment: [
            38, 43, 141, 155, 69, 114, 96, 141, 26, 69, 213, 110, 112, 168, 74, 166, 34, 150, 5,
            26, 17, 153, 16, 121, 253, 213, 13, 178, 130, 14, 249, 140,
        ],
        pre_state_root: [1u8; 32].to_vec(),
        current_spec: SpecId::Genesis,
        pub_key: vec![],
        deposit_data: vec![[
            0, 0, 0, 0, 0, 0, 0, 0, 0, 0, 0, 0, 0, 0, 0, 0, 0, 0, 0, 0, 0, 0, 0, 0, 0, 0, 0, 0, 0,
            0, 0, 32, 2, 0, 0, 0, 0, 0, 0, 0, 0, 0, 0, 0, 0, 0, 0, 0, 0, 0, 0, 0, 0, 0, 0, 0, 0, 0,
            0, 0, 0, 0, 0, 0, 0, 1, 0, 0, 0, 0, 0, 0, 0, 0, 0, 0, 0, 0, 0, 0, 0, 0, 0, 0, 0, 0, 0,
            0, 0, 0, 0, 0, 0, 0, 0, 0, 0, 0, 0, 0, 0, 0, 0, 0, 0, 0, 0, 0, 0, 0, 0, 0, 0, 0, 0, 0,
            0, 0, 0, 0, 0, 0, 0, 0, 0, 0, 1, 32, 0, 0, 0, 0, 0, 0, 0, 0, 0, 0, 0, 0, 0, 0, 0, 0, 0,
            0, 0, 0, 0, 0, 0, 0, 0, 0, 0, 0, 0, 0, 1, 128, 0, 0, 0, 0, 0, 0, 0, 0, 0, 0, 0, 0, 0,
            0, 0, 0, 0, 0, 0, 0, 0, 0, 0, 0, 0, 0, 0, 0, 0, 0, 2, 0, 0, 0, 0, 0, 0, 0, 0, 0, 0, 0,
            0, 0, 0, 0, 0, 0, 0, 0, 0, 0, 0, 0, 0, 0, 0, 0, 0, 0, 0, 0, 0, 0, 0, 0, 0, 0, 0, 0, 0,
            0, 0, 0, 0, 0, 0, 0, 0, 0, 0, 0, 0, 0, 0, 0, 0, 0, 0, 0, 0, 0, 0, 0, 3, 0, 0, 0, 0, 0,
            0, 0, 0, 0, 0, 0, 0, 0, 0, 0, 0, 0, 0, 0, 0, 0, 0, 0, 0, 0, 0, 0, 0, 0, 0, 0, 0, 2, 0,
            0, 0, 0, 0, 0, 0, 0, 0, 0, 0, 0, 0, 0, 0, 0, 0, 0, 0, 0, 0, 0, 0, 0, 0, 0, 0, 0, 0, 0,
            0, 8, 0, 0, 0, 0, 0, 0, 0, 0, 0, 0, 0, 0, 0, 0, 0, 0, 0, 0, 0, 0, 0, 0, 0, 0, 0, 0, 0,
            0, 0, 0, 0, 42, 1, 4, 93, 110, 91, 180, 148, 77, 225, 14, 240, 162, 179, 117, 84, 249,
            152, 95, 96, 232, 3, 204, 182, 251, 176, 227, 233, 28, 39, 92, 255, 165, 217, 0, 0, 0,
            0, 0, 253, 255, 255, 255, 0, 0, 0, 0, 0, 0, 0, 0, 0, 0, 0, 0, 0, 0, 0, 0, 0, 0, 0, 0,
            0, 0, 0, 0, 0, 0, 0, 0, 0, 0, 0, 0, 0, 0, 0, 0, 0, 0, 0, 0, 0, 0, 0, 0, 0, 0, 0, 0, 0,
            0, 0, 0, 0, 87, 2, 133, 199, 154, 59, 0, 0, 0, 0, 34, 81, 32, 50, 221, 63, 62, 16, 10,
            20, 28, 209, 50, 123, 184, 180, 9, 55, 245, 131, 95, 99, 230, 213, 33, 135, 198, 158,
            74, 185, 22, 165, 51, 222, 239, 74, 1, 0, 0, 0, 0, 0, 0, 34, 0, 32, 74, 232, 21, 114,
            240, 110, 27, 136, 253, 92, 237, 122, 26, 0, 9, 69, 67, 46, 131, 225, 85, 30, 111, 114,
            30, 233, 192, 11, 140, 195, 50, 96, 0, 0, 0, 0, 0, 0, 0, 0, 0, 0, 0, 0, 0, 0, 0, 0, 0,
            0, 0, 0, 0, 0, 0, 0, 0, 0, 0, 0, 0, 0, 0, 0, 0, 0, 0, 0, 0, 0, 0, 0, 207, 3, 64, 173,
            152, 100, 182, 123, 35, 222, 132, 245, 142, 145, 49, 193, 166, 145, 246, 76, 97, 20,
            13, 122, 12, 13, 164, 198, 203, 71, 61, 87, 71, 158, 253, 248, 49, 250, 24, 228, 93,
            81, 41, 161, 165, 30, 47, 249, 178, 48, 51, 222, 177, 173, 168, 11, 226, 78, 133, 131,
            147, 118, 11, 240, 181, 158, 166, 74, 32, 169, 220, 40, 146, 56, 11, 248, 36, 94, 183,
            166, 119, 171, 22, 108, 152, 81, 78, 166, 197, 206, 121, 70, 173, 191, 76, 5, 175, 178,
            191, 191, 253, 172, 0, 99, 6, 99, 105, 116, 114, 101, 97, 20, 1, 1, 1, 1, 1, 1, 1, 1,
            1, 1, 1, 1, 1, 1, 1, 1, 1, 1, 1, 1, 8, 0, 0, 0, 0, 59, 154, 202, 0, 104, 65, 192, 147,
            199, 55, 141, 150, 81, 138, 117, 68, 136, 33, 196, 247, 200, 244, 186, 231, 206, 96,
            248, 4, 208, 61, 31, 6, 40, 221, 93, 208, 245, 222, 81, 185, 170, 237, 149, 88, 227,
            18, 31, 6, 150, 200, 221, 30, 208, 173, 64, 89, 113, 108, 41, 126, 154, 53, 244, 127,
            65, 32, 163, 80, 191, 30, 108, 0, 0, 0, 0, 0, 0, 0, 0, 0, 0, 0, 0, 0, 0, 0, 0, 0, 0, 0,
            0, 0, 0, 0, 0, 0, 0, 0, 0, 0, 0, 0, 0, 0, 0, 0, 0, 0, 0, 0, 0, 0, 0, 0, 0, 0, 0, 0, 0,
            128, 44, 34, 243, 148, 244, 122, 200, 70, 250, 52, 201, 40, 169, 51, 96, 80, 169, 76,
            7, 106, 61, 205, 85, 178, 165, 168, 237, 214, 245, 87, 215, 254, 114, 81, 129, 219,
            128, 211, 155, 248, 53, 22, 135, 245, 165, 158, 82, 61, 61, 135, 84, 236, 186, 193,
            119, 90, 188, 52, 136, 56, 107, 142, 87, 206, 187, 235, 28, 173, 14, 249, 212, 110, 62,
            146, 181, 115, 169, 37, 137, 243, 50, 69, 177, 146, 103, 216, 17, 222, 9, 219, 184,
            180, 55, 174, 169, 1, 206, 13, 193, 94, 240, 139, 98, 101, 16, 152, 174, 186, 229, 3,
            52, 87, 169, 171, 117, 41, 127, 162, 95, 138, 249, 245, 34, 162, 175, 187, 234, 174,
        ]
        .to_vec()],
        l1_fee_rate,
        timestamp: 0,
    };

    evm.begin_soft_confirmation_hook(&soft_confirmation_info, &mut working_set);
    evm.end_soft_confirmation_hook(&soft_confirmation_info, &mut working_set);
    evm.finalize_hook(&[99u8; 32].into(), &mut working_set.accessory_state());

    let recipient_address = address!("0101010101010101010101010101010101010101");
    let recipient_account = evm
        .accounts
        .get(&recipient_address, &mut working_set)
        .unwrap();

    assert_eq!(
<<<<<<< HEAD
        recipient_account.info.balance,
        U256::from_str("0x8ac7230489e80000").unwrap(), // 10 * 10 ** 18
=======
        recipient_account.balance,
        U256::from_str("0x2386f26fc10000").unwrap(),
>>>>>>> 9feedd55
    );
}

#[test]
fn test_upgrade_light_client() {
    // initialize_logging(tracing::Level::INFO);
    let (mut config, _, _) = get_evm_config_starting_base_fee(
        U256::from_str("1000000000000000000000").unwrap(),
        None,
        1,
    );

    config_push_contracts(&mut config);

    // False bitcoin light client implementation, returns dead address on block hash query
    config.data.push(AccountData::new(
        address!("deAD00000000000000000000000000000000dEAd"),
        U256::ZERO,
        Bytes::from_static(&hex!("6080604052600436106101145760003560e01c8063715018a6116100a0578063d269a03e11610064578063d269a03e14610332578063d761753e14610352578063e30c39781461037a578063ee82ac5e1461038f578063f2fde38b146103cf57600080fd5b8063715018a61461027057806379ba5097146102855780638da5cb5b1461029a578063a91d8b3d146102c7578063ad3cb1cc146102f457600080fd5b80634f1ef286116100e75780634f1ef286146101c85780634ffd344a146101db57806352d1902d1461020b57806357e871e71461022057806361b207e21461023657600080fd5b80630466efc4146101195780630e27bc11146101595780631f5783331461017b57806334cdf78d1461019b575b600080fd5b34801561012557600080fd5b50610146610134366004610cec565b60009081526002602052604090205490565b6040519081526020015b60405180910390f35b34801561016557600080fd5b50610179610174366004610d05565b6103ef565b005b34801561018757600080fd5b50610179610196366004610cec565b610518565b3480156101a757600080fd5b506101466101b6366004610cec565b60016020526000908152604090205481565b6101796101d6366004610d59565b6105c6565b3480156101e757600080fd5b506101fb6101f6366004610e64565b6105dd565b6040519015158152602001610150565b34801561021757600080fd5b50610146610603565b34801561022c57600080fd5b5061014660005481565b34801561024257600080fd5b50610146610251366004610cec565b6000908152600160209081526040808320548352600290915290205490565b34801561027c57600080fd5b50610179610632565b34801561029157600080fd5b50610179610646565b3480156102a657600080fd5b506102af61068e565b6040516001600160a01b039091168152602001610150565b3480156102d357600080fd5b506101466102e2366004610cec565b60026020526000908152604090205481565b34801561030057600080fd5b50610325604051806040016040528060058152602001640352e302e360dc1b81525081565b6040516101509190610ee3565b34801561033e57600080fd5b506101fb61034d366004610e64565b6106c3565b34801561035e57600080fd5b506102af73deaddeaddeaddeaddeaddeaddeaddeaddeaddead81565b34801561038657600080fd5b506102af6106d2565b34801561039b57600080fd5b506101466103aa366004610cec565b507fdeaddeaddeaddeaddeaddeaddeaddeaddeaddeaddeaddeaddeaddeaddeaddead90565b3480156103db57600080fd5b506101796103ea366004610f16565b6106fb565b3373deaddeaddeaddeaddeaddeaddeaddeaddeaddead146104575760405162461bcd60e51b815260206004820152601f60248201527f63616c6c6572206973206e6f74207468652073797374656d2063616c6c65720060448201526064015b60405180910390fd5b600080549081900361049d5760405162461bcd60e51b815260206004820152600f60248201526e139bdd081a5b9a5d1a585b1a5e9959608a1b604482015260640161044e565b60008181526001602081905260409091208490556104bc908290610f31565b6000908155838152600260209081526040808320859055915482519081529081018590529081018390527f32eff959e2e8d1609edc4b39ccf75900aa6c1da5719f8432752963fdf008234f9060600160405180910390a1505050565b3373deaddeaddeaddeaddeaddeaddeaddeaddeaddead1461057b5760405162461bcd60e51b815260206004820152601f60248201527f63616c6c6572206973206e6f74207468652073797374656d2063616c6c657200604482015260640161044e565b600054156105c15760405162461bcd60e51b8152602060048201526013602482015272105b1c9958591e481a5b9a5d1a585b1a5e9959606a1b604482015260640161044e565b600055565b6105cf82610780565b6105d98282610788565b5050565b6000858152600160205260408120546105f9908686868661085c565b9695505050505050565b600061060d6108ba565b507f360894a13ba1a3210667c828492db98dca3e2076cc3735a920a3ca505d382bbc90565b61063a610903565b6106446000610935565b565b33806106506106d2565b6001600160a01b0316146106825760405163118cdaa760e01b81526001600160a01b038216600482015260240161044e565b61068b81610935565b50565b6000807f9016d09d72d40fdae2fd8ceac6b6234c7706214fd39c1cd1e609a0528c1993005b546001600160a01b031692915050565b60006105f9868686868661085c565b6000807f237e158222e3e6968b72b9db0d8043aacf074ad9f650f0d1606b4d82ee432c006106b3565b610703610903565b7f237e158222e3e6968b72b9db0d8043aacf074ad9f650f0d1606b4d82ee432c0080546001600160a01b0319166001600160a01b038316908117825561074761068e565b6001600160a01b03167f38d16b8cac22d99fc7c124b9cd0de2d3fa1faef420bfe791d8c362d765e2270060405160405180910390a35050565b61068b610903565b816001600160a01b03166352d1902d6040518163ffffffff1660e01b8152600401602060405180830381865afa9250505080156107e2575060408051601f3d908101601f191682019092526107df91810190610f52565b60015b61080a57604051634c9c8ce360e01b81526001600160a01b038316600482015260240161044e565b7f360894a13ba1a3210667c828492db98dca3e2076cc3735a920a3ca505d382bbc811461084d57604051632a87526960e21b81526004810182905260240161044e565b610857838361096d565b505050565b6000858152600260209081526040808320548151601f8701849004840281018401909252858252916108af91889184919089908990819084018382808284376000920191909152508992506109c3915050565b979650505050505050565b306001600160a01b037f000000000000000000000000000000000000000000000000000000000000000016146106445760405163703e46dd60e11b815260040160405180910390fd5b3361090c61068e565b6001600160a01b0316146106445760405163118cdaa760e01b815233600482015260240161044e565b7f237e158222e3e6968b72b9db0d8043aacf074ad9f650f0d1606b4d82ee432c0080546001600160a01b03191681556105d982610a01565b61097682610a72565b6040516001600160a01b038316907fbc7cd75a20ee27fd9adebab32041f755214dbc6bffa90cc0225b39da2e5c2d3b90600090a28051156109bb576108578282610ae9565b6105d9610b61565b600083851480156109d2575081155b80156109dd57508251155b156109ea575060016109f9565b6109f685848685610b80565b90505b949350505050565b7f9016d09d72d40fdae2fd8ceac6b6234c7706214fd39c1cd1e609a0528c19930080546001600160a01b031981166001600160a01b03848116918217845560405192169182907f8be0079c531659141344cd1fd0a4f28419497f9722a3daafe3b4186f6b6457e090600090a3505050565b806001600160a01b03163b600003610aa857604051634c9c8ce360e01b81526001600160a01b038216600482015260240161044e565b7f360894a13ba1a3210667c828492db98dca3e2076cc3735a920a3ca505d382bbc80546001600160a01b0319166001600160a01b0392909216919091179055565b6060600080846001600160a01b031684604051610b069190610f6b565b600060405180830381855af49150503d8060008114610b41576040519150601f19603f3d011682016040523d82523d6000602084013e610b46565b606091505b5091509150610b56858383610c2a565b925050505b92915050565b34156106445760405163b398979f60e01b815260040160405180910390fd5b600060208451610b909190610f87565b15610b9d575060006109f9565b8351600003610bae575060006109f9565b818560005b8651811015610c1d57610bc7600284610f87565b600103610beb57610be4610bde8883016020015190565b83610c89565b9150610c04565b610c0182610bfc8984016020015190565b610c89565b91505b60019290921c91610c16602082610f31565b9050610bb3565b5090931495945050505050565b606082610c3f57610c3a82610c95565b610c82565b8151158015610c5657506001600160a01b0384163b155b15610c7f57604051639996b31560e01b81526001600160a01b038516600482015260240161044e565b50805b9392505050565b6000610c828383610cbe565b805115610ca55780518082602001fd5b604051630a12f52160e11b815260040160405180910390fd5b60008260005281602052602060006040600060025afa50602060006020600060025afa505060005192915050565b600060208284031215610cfe57600080fd5b5035919050565b60008060408385031215610d1857600080fd5b50508035926020909101359150565b80356001600160a01b0381168114610d3e57600080fd5b919050565b634e487b7160e01b600052604160045260246000fd5b60008060408385031215610d6c57600080fd5b610d7583610d27565b9150602083013567ffffffffffffffff80821115610d9257600080fd5b818501915085601f830112610da657600080fd5b813581811115610db857610db8610d43565b604051601f8201601f19908116603f01168101908382118183101715610de057610de0610d43565b81604052828152886020848701011115610df957600080fd5b8260208601602083013760006020848301015280955050505050509250929050565b60008083601f840112610e2d57600080fd5b50813567ffffffffffffffff811115610e4557600080fd5b602083019150836020828501011115610e5d57600080fd5b9250929050565b600080600080600060808688031215610e7c57600080fd5b8535945060208601359350604086013567ffffffffffffffff811115610ea157600080fd5b610ead88828901610e1b565b96999598509660600135949350505050565b60005b83811015610eda578181015183820152602001610ec2565b50506000910152565b6020815260008251806020840152610f02816040850160208701610ebf565b601f01601f19169190910160400192915050565b600060208284031215610f2857600080fd5b610c8282610d27565b80820180821115610b5b57634e487b7160e01b600052601160045260246000fd5b600060208284031215610f6457600080fd5b5051919050565b60008251610f7d818460208701610ebf565b9190910192915050565b600082610fa457634e487b7160e01b600052601260045260246000fd5b50069056fea2646970667358221220cb22b346a23078243cb869a68fb68e5704b567765a15214f1d3d3d7cadb59a9764736f6c63430008190033")),
        0,
        HashMap::new()
    ));

    // secret key is 0xac0974bec39a17e36ba4a6b4d238ff944bacb478cbed5efcae784d7bf4f2ff80
    let contract_owner = TestSigner::new(
        secp256k1::SecretKey::from_slice(&[
            0xac, 0x09, 0x74, 0xbe, 0xc3, 0x9a, 0x17, 0xe3, 0x6b, 0xa4, 0xa6, 0xb4, 0xd2, 0x38,
            0xff, 0x94, 0x4b, 0xac, 0xb4, 0x78, 0xcb, 0xed, 0x5e, 0xfc, 0xae, 0x78, 0x4d, 0x7b,
            0xf4, 0xf2, 0xff, 0x80,
        ])
        .unwrap(),
    );

    config.data.push(AccountData {
        address: contract_owner.address(),
        balance: U256::from_str("1000000000000000000000").unwrap(),
        code_hash: KECCAK_EMPTY,
        code: Bytes::default(),
        nonce: 0,
        storage: Default::default(),
    });

    let (evm, mut working_set) = get_evm(&config);

    let l1_fee_rate = 1;
    let l2_height = 2;

    let sender_address = generate_address::<C>("sender");
    let sequencer_address = generate_address::<C>("sequencer");
    let context = C::new(
        sender_address,
        sequencer_address,
        l2_height,
        SpecId::Genesis,
        l1_fee_rate,
    );

    let soft_confirmation_info = HookSoftConfirmationInfo {
        l2_height,
        da_slot_hash: [5u8; 32],
        da_slot_height: 1,
        da_slot_txs_commitment: [42u8; 32],
        pre_state_root: [10u8; 32].to_vec(),
        current_spec: SpecId::Genesis,
        pub_key: vec![],
        deposit_data: vec![],
        l1_fee_rate,
        timestamp: 0,
    };

    evm.begin_soft_confirmation_hook(&soft_confirmation_info, &mut working_set);

    let upgrade_tx = contract_owner
        .sign_default_transaction(
            TxKind::Call(ProxyAdmin::address()),
            ProxyAdmin::upgrade(
                BitcoinLightClient::address(),
                address!("deAD00000000000000000000000000000000dEAd"),
            )
            .to_vec(),
            0,
            0,
        )
        .unwrap();
    evm.call(
        CallMessage {
            txs: vec![upgrade_tx],
        },
        &context,
        &mut working_set,
    )
    .unwrap();

    evm.end_soft_confirmation_hook(&soft_confirmation_info, &mut working_set);
    evm.finalize_hook(&[99u8; 32].into(), &mut working_set.accessory_state());

    let hash = evm
        .get_call(
            TransactionRequest {
                to: Some(TxKind::Call(BitcoinLightClient::address())),
                input: TransactionInput::new(BitcoinLightClient::get_block_hash(0)),
                ..Default::default()
            },
            None,
            None,
            None,
            &mut working_set,
        )
        .unwrap();

    // Assert if hash is equal to 0xdeaddeaddeaddeaddeaddeaddeaddeaddeaddeaddeaddeaddeaddeaddeaddead
    assert_eq!(
        hash,
        reth_primitives::Bytes::from_str(
            "0xdeaddeaddeaddeaddeaddeaddeaddeaddeaddeaddeaddeaddeaddeaddeaddead"
        )
        .unwrap()
    );
}

#[test]
fn test_change_upgrade_owner() {
    let (mut config, _, _) = get_evm_config_starting_base_fee(
        U256::from_str("1000000000000000000000").unwrap(),
        None,
        1,
    );

    config_push_contracts(&mut config);

    let contract_owner = TestSigner::new(
        secp256k1::SecretKey::from_slice(&[
            0xac, 0x09, 0x74, 0xbe, 0xc3, 0x9a, 0x17, 0xe3, 0x6b, 0xa4, 0xa6, 0xb4, 0xd2, 0x38,
            0xff, 0x94, 0x4b, 0xac, 0xb4, 0x78, 0xcb, 0xed, 0x5e, 0xfc, 0xae, 0x78, 0x4d, 0x7b,
            0xf4, 0xf2, 0xff, 0x80,
        ])
        .unwrap(),
    );

    // An arbitrary private key
    let new_contract_owner = TestSigner::new(
        secp256k1::SecretKey::from_slice(&[
            0x1c, 0x6b, 0x8c, 0xac, 0x22, 0xd9, 0x9f, 0xc7, 0xc1, 0x24, 0xb9, 0xcd, 0x0d, 0xe2,
            0xd3, 0xfa, 0x1f, 0xa1, 0xfa, 0xef, 0x42, 0x0b, 0xfe, 0x79, 0x1d, 0x8c, 0x36, 0x2d,
            0x76, 0x5e, 0x22, 0x70,
        ])
        .unwrap(),
    );

    config.data.push(AccountData {
        address: contract_owner.address(),
        balance: U256::from_str("1000000000000000000000").unwrap(),
        code_hash: KECCAK_EMPTY,
        code: Bytes::default(),
        nonce: 0,
        storage: Default::default(),
    });

    config.data.push(AccountData {
        address: new_contract_owner.address(),
        balance: U256::from_str("1000000000000000000000").unwrap(),
        code_hash: KECCAK_EMPTY,
        code: Bytes::default(),
        nonce: 0,
        storage: Default::default(),
    });

    // False bitcoin light client implementation, returns dead address on block hash query, added to test upgrading
    config.data.push(AccountData::new(
        address!("deAD00000000000000000000000000000000dEAd"),
        U256::ZERO,
        Bytes::from_static(&hex!("6080604052600436106101145760003560e01c8063715018a6116100a0578063d269a03e11610064578063d269a03e14610332578063d761753e14610352578063e30c39781461037a578063ee82ac5e1461038f578063f2fde38b146103cf57600080fd5b8063715018a61461027057806379ba5097146102855780638da5cb5b1461029a578063a91d8b3d146102c7578063ad3cb1cc146102f457600080fd5b80634f1ef286116100e75780634f1ef286146101c85780634ffd344a146101db57806352d1902d1461020b57806357e871e71461022057806361b207e21461023657600080fd5b80630466efc4146101195780630e27bc11146101595780631f5783331461017b57806334cdf78d1461019b575b600080fd5b34801561012557600080fd5b50610146610134366004610cec565b60009081526002602052604090205490565b6040519081526020015b60405180910390f35b34801561016557600080fd5b50610179610174366004610d05565b6103ef565b005b34801561018757600080fd5b50610179610196366004610cec565b610518565b3480156101a757600080fd5b506101466101b6366004610cec565b60016020526000908152604090205481565b6101796101d6366004610d59565b6105c6565b3480156101e757600080fd5b506101fb6101f6366004610e64565b6105dd565b6040519015158152602001610150565b34801561021757600080fd5b50610146610603565b34801561022c57600080fd5b5061014660005481565b34801561024257600080fd5b50610146610251366004610cec565b6000908152600160209081526040808320548352600290915290205490565b34801561027c57600080fd5b50610179610632565b34801561029157600080fd5b50610179610646565b3480156102a657600080fd5b506102af61068e565b6040516001600160a01b039091168152602001610150565b3480156102d357600080fd5b506101466102e2366004610cec565b60026020526000908152604090205481565b34801561030057600080fd5b50610325604051806040016040528060058152602001640352e302e360dc1b81525081565b6040516101509190610ee3565b34801561033e57600080fd5b506101fb61034d366004610e64565b6106c3565b34801561035e57600080fd5b506102af73deaddeaddeaddeaddeaddeaddeaddeaddeaddead81565b34801561038657600080fd5b506102af6106d2565b34801561039b57600080fd5b506101466103aa366004610cec565b507fdeaddeaddeaddeaddeaddeaddeaddeaddeaddeaddeaddeaddeaddeaddeaddead90565b3480156103db57600080fd5b506101796103ea366004610f16565b6106fb565b3373deaddeaddeaddeaddeaddeaddeaddeaddeaddead146104575760405162461bcd60e51b815260206004820152601f60248201527f63616c6c6572206973206e6f74207468652073797374656d2063616c6c65720060448201526064015b60405180910390fd5b600080549081900361049d5760405162461bcd60e51b815260206004820152600f60248201526e139bdd081a5b9a5d1a585b1a5e9959608a1b604482015260640161044e565b60008181526001602081905260409091208490556104bc908290610f31565b6000908155838152600260209081526040808320859055915482519081529081018590529081018390527f32eff959e2e8d1609edc4b39ccf75900aa6c1da5719f8432752963fdf008234f9060600160405180910390a1505050565b3373deaddeaddeaddeaddeaddeaddeaddeaddeaddead1461057b5760405162461bcd60e51b815260206004820152601f60248201527f63616c6c6572206973206e6f74207468652073797374656d2063616c6c657200604482015260640161044e565b600054156105c15760405162461bcd60e51b8152602060048201526013602482015272105b1c9958591e481a5b9a5d1a585b1a5e9959606a1b604482015260640161044e565b600055565b6105cf82610780565b6105d98282610788565b5050565b6000858152600160205260408120546105f9908686868661085c565b9695505050505050565b600061060d6108ba565b507f360894a13ba1a3210667c828492db98dca3e2076cc3735a920a3ca505d382bbc90565b61063a610903565b6106446000610935565b565b33806106506106d2565b6001600160a01b0316146106825760405163118cdaa760e01b81526001600160a01b038216600482015260240161044e565b61068b81610935565b50565b6000807f9016d09d72d40fdae2fd8ceac6b6234c7706214fd39c1cd1e609a0528c1993005b546001600160a01b031692915050565b60006105f9868686868661085c565b6000807f237e158222e3e6968b72b9db0d8043aacf074ad9f650f0d1606b4d82ee432c006106b3565b610703610903565b7f237e158222e3e6968b72b9db0d8043aacf074ad9f650f0d1606b4d82ee432c0080546001600160a01b0319166001600160a01b038316908117825561074761068e565b6001600160a01b03167f38d16b8cac22d99fc7c124b9cd0de2d3fa1faef420bfe791d8c362d765e2270060405160405180910390a35050565b61068b610903565b816001600160a01b03166352d1902d6040518163ffffffff1660e01b8152600401602060405180830381865afa9250505080156107e2575060408051601f3d908101601f191682019092526107df91810190610f52565b60015b61080a57604051634c9c8ce360e01b81526001600160a01b038316600482015260240161044e565b7f360894a13ba1a3210667c828492db98dca3e2076cc3735a920a3ca505d382bbc811461084d57604051632a87526960e21b81526004810182905260240161044e565b610857838361096d565b505050565b6000858152600260209081526040808320548151601f8701849004840281018401909252858252916108af91889184919089908990819084018382808284376000920191909152508992506109c3915050565b979650505050505050565b306001600160a01b037f000000000000000000000000000000000000000000000000000000000000000016146106445760405163703e46dd60e11b815260040160405180910390fd5b3361090c61068e565b6001600160a01b0316146106445760405163118cdaa760e01b815233600482015260240161044e565b7f237e158222e3e6968b72b9db0d8043aacf074ad9f650f0d1606b4d82ee432c0080546001600160a01b03191681556105d982610a01565b61097682610a72565b6040516001600160a01b038316907fbc7cd75a20ee27fd9adebab32041f755214dbc6bffa90cc0225b39da2e5c2d3b90600090a28051156109bb576108578282610ae9565b6105d9610b61565b600083851480156109d2575081155b80156109dd57508251155b156109ea575060016109f9565b6109f685848685610b80565b90505b949350505050565b7f9016d09d72d40fdae2fd8ceac6b6234c7706214fd39c1cd1e609a0528c19930080546001600160a01b031981166001600160a01b03848116918217845560405192169182907f8be0079c531659141344cd1fd0a4f28419497f9722a3daafe3b4186f6b6457e090600090a3505050565b806001600160a01b03163b600003610aa857604051634c9c8ce360e01b81526001600160a01b038216600482015260240161044e565b7f360894a13ba1a3210667c828492db98dca3e2076cc3735a920a3ca505d382bbc80546001600160a01b0319166001600160a01b0392909216919091179055565b6060600080846001600160a01b031684604051610b069190610f6b565b600060405180830381855af49150503d8060008114610b41576040519150601f19603f3d011682016040523d82523d6000602084013e610b46565b606091505b5091509150610b56858383610c2a565b925050505b92915050565b34156106445760405163b398979f60e01b815260040160405180910390fd5b600060208451610b909190610f87565b15610b9d575060006109f9565b8351600003610bae575060006109f9565b818560005b8651811015610c1d57610bc7600284610f87565b600103610beb57610be4610bde8883016020015190565b83610c89565b9150610c04565b610c0182610bfc8984016020015190565b610c89565b91505b60019290921c91610c16602082610f31565b9050610bb3565b5090931495945050505050565b606082610c3f57610c3a82610c95565b610c82565b8151158015610c5657506001600160a01b0384163b155b15610c7f57604051639996b31560e01b81526001600160a01b038516600482015260240161044e565b50805b9392505050565b6000610c828383610cbe565b805115610ca55780518082602001fd5b604051630a12f52160e11b815260040160405180910390fd5b60008260005281602052602060006040600060025afa50602060006020600060025afa505060005192915050565b600060208284031215610cfe57600080fd5b5035919050565b60008060408385031215610d1857600080fd5b50508035926020909101359150565b80356001600160a01b0381168114610d3e57600080fd5b919050565b634e487b7160e01b600052604160045260246000fd5b60008060408385031215610d6c57600080fd5b610d7583610d27565b9150602083013567ffffffffffffffff80821115610d9257600080fd5b818501915085601f830112610da657600080fd5b813581811115610db857610db8610d43565b604051601f8201601f19908116603f01168101908382118183101715610de057610de0610d43565b81604052828152886020848701011115610df957600080fd5b8260208601602083013760006020848301015280955050505050509250929050565b60008083601f840112610e2d57600080fd5b50813567ffffffffffffffff811115610e4557600080fd5b602083019150836020828501011115610e5d57600080fd5b9250929050565b600080600080600060808688031215610e7c57600080fd5b8535945060208601359350604086013567ffffffffffffffff811115610ea157600080fd5b610ead88828901610e1b565b96999598509660600135949350505050565b60005b83811015610eda578181015183820152602001610ec2565b50506000910152565b6020815260008251806020840152610f02816040850160208701610ebf565b601f01601f19169190910160400192915050565b600060208284031215610f2857600080fd5b610c8282610d27565b80820180821115610b5b57634e487b7160e01b600052601160045260246000fd5b600060208284031215610f6457600080fd5b5051919050565b60008251610f7d818460208701610ebf565b9190910192915050565b600082610fa457634e487b7160e01b600052601260045260246000fd5b50069056fea2646970667358221220cb22b346a23078243cb869a68fb68e5704b567765a15214f1d3d3d7cadb59a9764736f6c63430008190033")),
        0,
        HashMap::new()
    ));

    let (evm, mut working_set) = get_evm(&config);

    let l1_fee_rate = 1;
    let mut l2_height = 2;
    let sender_address = generate_address::<C>("sender");
    let sequencer_address = generate_address::<C>("sequencer");
    let context = C::new(
        sender_address,
        sequencer_address,
        l2_height,
        SpecId::Genesis,
        l1_fee_rate,
    );

    let soft_confirmation_info = HookSoftConfirmationInfo {
        l2_height,
        da_slot_hash: [5u8; 32],
        da_slot_height: 1,
        da_slot_txs_commitment: [42u8; 32],
        pre_state_root: [10u8; 32].to_vec(),
        current_spec: SpecId::Genesis,
        pub_key: vec![],
        deposit_data: vec![],
        l1_fee_rate,
        timestamp: 0,
    };

    evm.begin_soft_confirmation_hook(&soft_confirmation_info, &mut working_set);

    let change_owner_tx = contract_owner
        .sign_default_transaction(
            TxKind::Call(ProxyAdmin::address()),
            ProxyAdmin::transfer_ownership(new_contract_owner.address()).to_vec(),
            0,
            0,
        )
        .unwrap();

    evm.call(
        CallMessage {
            txs: vec![change_owner_tx],
        },
        &context,
        &mut working_set,
    )
    .unwrap();

    evm.end_soft_confirmation_hook(&soft_confirmation_info, &mut working_set);
    evm.finalize_hook(&[99u8; 32].into(), &mut working_set.accessory_state());

    l2_height += 1;
    let context = C::new(
        sender_address,
        sequencer_address,
        l2_height,
        SpecId::Genesis,
        l1_fee_rate,
    );

    let soft_confirmation_info = HookSoftConfirmationInfo {
        l2_height,
        da_slot_hash: [5u8; 32],
        da_slot_height: 1,
        da_slot_txs_commitment: [42u8; 32],
        pre_state_root: [10u8; 32].to_vec(),
        current_spec: SpecId::Genesis,
        pub_key: vec![],
        deposit_data: vec![],
        l1_fee_rate,
        timestamp: 0,
    };
    evm.begin_soft_confirmation_hook(&soft_confirmation_info, &mut working_set);

    // New owner should be able to upgrade the contract

    let upgrade_tx = new_contract_owner
        .sign_default_transaction(
            TxKind::Call(ProxyAdmin::address()),
            ProxyAdmin::upgrade(
                BitcoinLightClient::address(),
                address!("deAD00000000000000000000000000000000dEAd"),
            )
            .to_vec(),
            0,
            0,
        )
        .unwrap();

    evm.call(
        CallMessage {
            txs: vec![upgrade_tx],
        },
        &context,
        &mut working_set,
    )
    .unwrap();

    evm.end_soft_confirmation_hook(&soft_confirmation_info, &mut working_set);
    evm.finalize_hook(&[99u8; 32].into(), &mut working_set.accessory_state());

    let provided_new_owner = evm
        .get_call(
            TransactionRequest {
                to: Some(TxKind::Call(ProxyAdmin::address())),
                input: TransactionInput::new(ProxyAdmin::owner()),
                ..Default::default()
            },
            None,
            None,
            None,
            &mut working_set,
        )
        .unwrap();

    assert_eq!(
        provided_new_owner.to_vec()[12..],
        new_contract_owner.address().to_vec()
    );

    let hash = evm
        .get_call(
            TransactionRequest {
                to: Some(TxKind::Call(BitcoinLightClient::address())),
                input: TransactionInput::new(BitcoinLightClient::get_block_hash(0)),
                ..Default::default()
            },
            None,
            None,
            None,
            &mut working_set,
        )
        .unwrap();

    // Assert if hash is equal to 0xdeaddeaddeaddeaddeaddeaddeaddeaddeaddeaddeaddeaddeaddeaddeaddead
    assert_eq!(
        hash,
        reth_primitives::Bytes::from_str(
            "0xdeaddeaddeaddeaddeaddeaddeaddeaddeaddeaddeaddeaddeaddeaddeaddead"
        )
        .unwrap()
    );
}

fn config_push_contracts(config: &mut EvmConfig) {
    config.data.push(AccountData::new(
        BitcoinLightClient::address(),
        U256::ZERO,
        Bytes::from_static(&hex!("60806040523661001357610011610017565b005b6100115b61001f610169565b6001600160a01b0316330361015f5760606001600160e01b0319600035166364d3180d60e11b810161005a5761005361019c565b9150610157565b63587086bd60e11b6001600160e01b031982160161007a576100536101f3565b63070d7c6960e41b6001600160e01b031982160161009a57610053610239565b621eb96f60e61b6001600160e01b03198216016100b95761005361026a565b63a39f25e560e01b6001600160e01b03198216016100d9576100536102aa565b60405162461bcd60e51b815260206004820152604260248201527f5472616e73706172656e745570677261646561626c6550726f78793a2061646d60448201527f696e2063616e6e6f742066616c6c6261636b20746f2070726f78792074617267606482015261195d60f21b608482015260a4015b60405180910390fd5b815160208301f35b6101676102be565b565b60007fb53127684a568b3173ae13b9f8a6016e243e63b6e8ee1178d6a717850b5d61035b546001600160a01b0316919050565b60606101a66102ce565b60006101b53660048184610683565b8101906101c291906106c9565b90506101df816040518060200160405280600081525060006102d9565b505060408051602081019091526000815290565b60606000806102053660048184610683565b81019061021291906106fa565b91509150610222828260016102d9565b604051806020016040528060008152509250505090565b60606102436102ce565b60006102523660048184610683565b81019061025f91906106c9565b90506101df81610305565b60606102746102ce565b600061027e610169565b604080516001600160a01b03831660208201529192500160405160208183030381529060405291505090565b60606102b46102ce565b600061027e61035c565b6101676102c961035c565b61036b565b341561016757600080fd5b6102e28361038f565b6000825111806102ef5750805b15610300576102fe83836103cf565b505b505050565b7f7e644d79422f17c01e4894b5f4f588d331ebfa28653d42ae832dc59e38c9798f61032e610169565b604080516001600160a01b03928316815291841660208301520160405180910390a1610359816103fb565b50565b60006103666104a4565b905090565b3660008037600080366000845af43d6000803e80801561038a573d6000f35b3d6000fd5b610398816104cc565b6040516001600160a01b038216907fbc7cd75a20ee27fd9adebab32041f755214dbc6bffa90cc0225b39da2e5c2d3b90600090a250565b60606103f4838360405180606001604052806027815260200161083860279139610560565b9392505050565b6001600160a01b0381166104605760405162461bcd60e51b815260206004820152602660248201527f455243313936373a206e65772061646d696e20697320746865207a65726f206160448201526564647265737360d01b606482015260840161014e565b807fb53127684a568b3173ae13b9f8a6016e243e63b6e8ee1178d6a717850b5d61035b80546001600160a01b0319166001600160a01b039290921691909117905550565b60007f360894a13ba1a3210667c828492db98dca3e2076cc3735a920a3ca505d382bbc61018d565b6001600160a01b0381163b6105395760405162461bcd60e51b815260206004820152602d60248201527f455243313936373a206e657720696d706c656d656e746174696f6e206973206e60448201526c1bdd08184818dbdb9d1c9858dd609a1b606482015260840161014e565b807f360894a13ba1a3210667c828492db98dca3e2076cc3735a920a3ca505d382bbc610483565b6060600080856001600160a01b03168560405161057d91906107e8565b600060405180830381855af49150503d80600081146105b8576040519150601f19603f3d011682016040523d82523d6000602084013e6105bd565b606091505b50915091506105ce868383876105d8565b9695505050505050565b60608315610647578251600003610640576001600160a01b0385163b6106405760405162461bcd60e51b815260206004820152601d60248201527f416464726573733a2063616c6c20746f206e6f6e2d636f6e7472616374000000604482015260640161014e565b5081610651565b6106518383610659565b949350505050565b8151156106695781518083602001fd5b8060405162461bcd60e51b815260040161014e9190610804565b6000808585111561069357600080fd5b838611156106a057600080fd5b5050820193919092039150565b80356001600160a01b03811681146106c457600080fd5b919050565b6000602082840312156106db57600080fd5b6103f4826106ad565b634e487b7160e01b600052604160045260246000fd5b6000806040838503121561070d57600080fd5b610716836106ad565b9150602083013567ffffffffffffffff81111561073257600080fd5b8301601f8101851361074357600080fd5b803567ffffffffffffffff81111561075d5761075d6106e4565b604051601f8201601f19908116603f0116810167ffffffffffffffff8111828210171561078c5761078c6106e4565b6040528181528282016020018710156107a457600080fd5b816020840160208301376000602083830101528093505050509250929050565b60005b838110156107df5781810151838201526020016107c7565b50506000910152565b600082516107fa8184602087016107c4565b9190910192915050565b60208152600082518060208401526108238160408501602087016107c4565b601f01601f1916919091016040019291505056fe416464726573733a206c6f772d6c6576656c2064656c65676174652063616c6c206661696c6564")),
        0,
        [
            (U256::from_be_slice(&hex!("360894a13ba1a3210667c828492db98dca3e2076cc3735a920a3ca505d382bbc")), U256::from_be_slice(&hex!("0000000000000000000000003200000000000000000000000000000000000001"))),
            (U256::from_be_slice(&hex!("b53127684a568b3173ae13b9f8a6016e243e63b6e8ee1178d6a717850b5d6103")), U256::from_be_slice(&hex!("00000000000000000000000031ffffffffffffffffffffffffffffffffffffff"))),
        ].into_iter().collect(),
    ));

    config.data.push(AccountData::new(
        address!("3200000000000000000000000000000000000001"),
        U256::ZERO,
        Bytes::from_static(&hex!("608060405234801561001057600080fd5b50600436106100a95760003560e01c806357e871e71161007157806357e871e71461014c57806361b207e214610155578063a91d8b3d14610182578063d269a03e146101a2578063d761753e146101b5578063ee82ac5e146101e857600080fd5b80630466efc4146100ae5780630e27bc11146100e15780631f578333146100f657806334cdf78d146101095780634ffd344a14610129575b600080fd5b6100ce6100bc366004610599565b60009081526002602052604090205490565b6040519081526020015b60405180910390f35b6100f46100ef3660046105b2565b610208565b005b6100f4610104366004610599565b610331565b6100ce610117366004610599565b60016020526000908152604090205481565b61013c61013736600461061d565b6103df565b60405190151581526020016100d8565b6100ce60005481565b6100ce610163366004610599565b6000908152600160209081526040808320548352600290915290205490565b6100ce610190366004610599565b60026020526000908152604090205481565b61013c6101b036600461061d565b610405565b6101d073deaddeaddeaddeaddeaddeaddeaddeaddeaddead81565b6040516001600160a01b0390911681526020016100d8565b6100ce6101f6366004610599565b60009081526001602052604090205490565b3373deaddeaddeaddeaddeaddeaddeaddeaddeaddead146102705760405162461bcd60e51b815260206004820152601f60248201527f63616c6c6572206973206e6f74207468652073797374656d2063616c6c65720060448201526064015b60405180910390fd5b60008054908190036102b65760405162461bcd60e51b815260206004820152600f60248201526e139bdd081a5b9a5d1a585b1a5e9959608a1b6044820152606401610267565b60008181526001602081905260409091208490556102d5908290610678565b6000908155838152600260209081526040808320859055915482519081529081018590529081018390527f32eff959e2e8d1609edc4b39ccf75900aa6c1da5719f8432752963fdf008234f9060600160405180910390a1505050565b3373deaddeaddeaddeaddeaddeaddeaddeaddeaddead146103945760405162461bcd60e51b815260206004820152601f60248201527f63616c6c6572206973206e6f74207468652073797374656d2063616c6c6572006044820152606401610267565b600054156103da5760405162461bcd60e51b8152602060048201526013602482015272105b1c9958591e481a5b9a5d1a585b1a5e9959606a1b6044820152606401610267565b600055565b6000858152600160205260408120546103fb9086868686610410565b9695505050505050565b60006103fb86868686865b6000858152600260209081526040808320548151601f870184900484028101840190925285825291610463918891849190899089908190840183828082843760009201919091525089925061046e915050565b979650505050505050565b6000838514801561047d575081155b801561048857508251155b15610495575060016104a4565b6104a1858486856104ac565b90505b949350505050565b6000602084516104bc9190610699565b156104c9575060006104a4565b83516000036104da575060006104a4565b818560005b8651811015610549576104f3600284610699565b6001036105175761051061050a8883016020015190565b83610556565b9150610530565b61052d826105288984016020015190565b610556565b91505b60019290921c91610542602082610678565b90506104df565b5090931495945050505050565b6000610562838361056b565b90505b92915050565b60008260005281602052602060006040600060025afa50602060006020600060025afa505060005192915050565b6000602082840312156105ab57600080fd5b5035919050565b600080604083850312156105c557600080fd5b50508035926020909101359150565b60008083601f8401126105e657600080fd5b50813567ffffffffffffffff8111156105fe57600080fd5b60208301915083602082850101111561061657600080fd5b9250929050565b60008060008060006080868803121561063557600080fd5b8535945060208601359350604086013567ffffffffffffffff81111561065a57600080fd5b610666888289016105d4565b96999598509660600135949350505050565b8082018082111561056557634e487b7160e01b600052601160045260246000fd5b6000826106b657634e487b7160e01b600052601260045260246000fd5b50069056")),
        0,
        HashMap::new()
    ));

    config.data.push(AccountData::new(
        Bridge::address(),
        U256::from_str("0x115EEC47F6CF7E35000000").unwrap(),
        Bytes::from_static(&hex!("60806040523661001357610011610017565b005b6100115b61001f610169565b6001600160a01b0316330361015f5760606001600160e01b0319600035166364d3180d60e11b810161005a5761005361019c565b9150610157565b63587086bd60e11b6001600160e01b031982160161007a576100536101f3565b63070d7c6960e41b6001600160e01b031982160161009a57610053610239565b621eb96f60e61b6001600160e01b03198216016100b95761005361026a565b63a39f25e560e01b6001600160e01b03198216016100d9576100536102aa565b60405162461bcd60e51b815260206004820152604260248201527f5472616e73706172656e745570677261646561626c6550726f78793a2061646d60448201527f696e2063616e6e6f742066616c6c6261636b20746f2070726f78792074617267606482015261195d60f21b608482015260a4015b60405180910390fd5b815160208301f35b6101676102be565b565b60007fb53127684a568b3173ae13b9f8a6016e243e63b6e8ee1178d6a717850b5d61035b546001600160a01b0316919050565b60606101a66102ce565b60006101b53660048184610683565b8101906101c291906106c9565b90506101df816040518060200160405280600081525060006102d9565b505060408051602081019091526000815290565b60606000806102053660048184610683565b81019061021291906106fa565b91509150610222828260016102d9565b604051806020016040528060008152509250505090565b60606102436102ce565b60006102523660048184610683565b81019061025f91906106c9565b90506101df81610305565b60606102746102ce565b600061027e610169565b604080516001600160a01b03831660208201529192500160405160208183030381529060405291505090565b60606102b46102ce565b600061027e61035c565b6101676102c961035c565b61036b565b341561016757600080fd5b6102e28361038f565b6000825111806102ef5750805b15610300576102fe83836103cf565b505b505050565b7f7e644d79422f17c01e4894b5f4f588d331ebfa28653d42ae832dc59e38c9798f61032e610169565b604080516001600160a01b03928316815291841660208301520160405180910390a1610359816103fb565b50565b60006103666104a4565b905090565b3660008037600080366000845af43d6000803e80801561038a573d6000f35b3d6000fd5b610398816104cc565b6040516001600160a01b038216907fbc7cd75a20ee27fd9adebab32041f755214dbc6bffa90cc0225b39da2e5c2d3b90600090a250565b60606103f4838360405180606001604052806027815260200161083860279139610560565b9392505050565b6001600160a01b0381166104605760405162461bcd60e51b815260206004820152602660248201527f455243313936373a206e65772061646d696e20697320746865207a65726f206160448201526564647265737360d01b606482015260840161014e565b807fb53127684a568b3173ae13b9f8a6016e243e63b6e8ee1178d6a717850b5d61035b80546001600160a01b0319166001600160a01b039290921691909117905550565b60007f360894a13ba1a3210667c828492db98dca3e2076cc3735a920a3ca505d382bbc61018d565b6001600160a01b0381163b6105395760405162461bcd60e51b815260206004820152602d60248201527f455243313936373a206e657720696d706c656d656e746174696f6e206973206e60448201526c1bdd08184818dbdb9d1c9858dd609a1b606482015260840161014e565b807f360894a13ba1a3210667c828492db98dca3e2076cc3735a920a3ca505d382bbc610483565b6060600080856001600160a01b03168560405161057d91906107e8565b600060405180830381855af49150503d80600081146105b8576040519150601f19603f3d011682016040523d82523d6000602084013e6105bd565b606091505b50915091506105ce868383876105d8565b9695505050505050565b60608315610647578251600003610640576001600160a01b0385163b6106405760405162461bcd60e51b815260206004820152601d60248201527f416464726573733a2063616c6c20746f206e6f6e2d636f6e7472616374000000604482015260640161014e565b5081610651565b6106518383610659565b949350505050565b8151156106695781518083602001fd5b8060405162461bcd60e51b815260040161014e9190610804565b6000808585111561069357600080fd5b838611156106a057600080fd5b5050820193919092039150565b80356001600160a01b03811681146106c457600080fd5b919050565b6000602082840312156106db57600080fd5b6103f4826106ad565b634e487b7160e01b600052604160045260246000fd5b6000806040838503121561070d57600080fd5b610716836106ad565b9150602083013567ffffffffffffffff81111561073257600080fd5b8301601f8101851361074357600080fd5b803567ffffffffffffffff81111561075d5761075d6106e4565b604051601f8201601f19908116603f0116810167ffffffffffffffff8111828210171561078c5761078c6106e4565b6040528181528282016020018710156107a457600080fd5b816020840160208301376000602083830101528093505050509250929050565b60005b838110156107df5781810151838201526020016107c7565b50506000910152565b600082516107fa8184602087016107c4565b9190910192915050565b60208152600082518060208401526108238160408501602087016107c4565b601f01601f1916919091016040019291505056fe416464726573733a206c6f772d6c6576656c2064656c65676174652063616c6c206661696c6564")),
        0,
        [
            (U256::from_be_slice(&hex!("360894a13ba1a3210667c828492db98dca3e2076cc3735a920a3ca505d382bbc")), U256::from_be_slice(&hex!("0000000000000000000000003200000000000000000000000000000000000002"))),
            (U256::from_be_slice(&hex!("9016d09d72d40fdae2fd8ceac6b6234c7706214fd39c1cd1e609a0528c199300")), U256::from_be_slice(&hex!("000000000000000000000000f39fd6e51aad88f6f4ce6ab8827279cfffb92266"))),
            (U256::from_be_slice(&hex!("b53127684a568b3173ae13b9f8a6016e243e63b6e8ee1178d6a717850b5d6103")), U256::from_be_slice(&hex!("00000000000000000000000031ffffffffffffffffffffffffffffffffffffff")))
        ].into_iter().collect(),
    ));

    config.data.push(AccountData::new(
        address!("3200000000000000000000000000000000000002"),
        U256::ZERO,
        Bytes::from_static(&hex!("60806040526004361061019c5760003560e01c80638786dba7116100ec578063d761753e1161008a578063e613ae0011610064578063e613ae001461048e578063f119a9bd146104a9578063f2fde38b146104c9578063f8e655d2146104e957600080fd5b8063d761753e14610431578063dd95c7c614610459578063e30c39781461047957600080fd5b8063a41c5cf3116100c6578063a41c5cf3146103af578063b3ab15fb146103c4578063bafa9eb2146103e4578063c045577b1461040457600080fd5b80638786dba71461037257806387f8bf56146103855780638da5cb5b1461039a57600080fd5b8063570ca73511610159578063715018a611610133578063715018a61461031357806374ab4a8314610328578063781952a81461034857806379ba50971461035d57600080fd5b8063570ca735146102945780635d3e3176146102d15780635e3cc740146102f357600080fd5b806311e53a01146101a1578063158ef93e146101e1578063198546231461020b5780634126013714610220578063419759f514610240578063471ba1e314610256575b600080fd5b3480156101ad57600080fd5b506101ce6101bc3660046129ee565b60276020526000908152604090205481565b6040519081526020015b60405180910390f35b3480156101ed57600080fd5b506000546101fb9060ff1681565b60405190151581526020016101d8565b61021e610219366004612a4b565b610509565b005b34801561022c57600080fd5b5061021e61023b366004612afb565b6106e2565b34801561024c57600080fd5b506101ce60215481565b34801561026257600080fd5b506102766102713660046129ee565b6108ef565b604080519283526001600160e01b03199091166020830152016101d8565b3480156102a057600080fd5b506000546102b99061010090046001600160a01b031681565b6040516001600160a01b0390911681526020016101d8565b3480156102dd57600080fd5b506102e6610920565b6040516101d89190612b96565b3480156102ff57600080fd5b5061021e61030e366004612be2565b6109ae565b34801561031f57600080fd5b5061021e610d65565b34801561033457600080fd5b5061021e610343366004612c1e565b610d79565b34801561035457600080fd5b506026546101ce565b34801561036957600080fd5b5061021e610f4c565b61021e610380366004612c88565b610f94565b34801561039157600080fd5b506102e66110bb565b3480156103a657600080fd5b506102b96110c8565b3480156103bb57600080fd5b506102e66110fd565b3480156103d057600080fd5b5061021e6103df366004612cb4565b61110a565b3480156103f057600080fd5b506101fb6103ff3660046129ee565b61117b565b34801561041057600080fd5b506101ce61041f3660046129ee565b60286020526000908152604090205481565b34801561043d57600080fd5b506102b973deaddeaddeaddeaddeaddeaddeaddeaddeaddead81565b34801561046557600080fd5b5061021e610474366004612be2565b6111a6565b34801561048557600080fd5b506102b9611606565b34801561049a57600080fd5b506102b96001603160981b0181565b3480156104b557600080fd5b5061021e6104c4366004612cdd565b61162f565b3480156104d557600080fd5b5061021e6104e4366004612cb4565b6116a3565b3480156104f557600080fd5b5061021e610504366004612d1e565b611728565b82811461054f5760405162461bcd60e51b815260206004820152600f60248201526e098cadccee8d040dad2e6dac2e8c6d608b1b60448201526064015b60405180910390fd5b60215461055d908490612d97565b34146105a55760405162461bcd60e51b8152602060048201526017602482015276125b9d985b1a59081dda5d1a191c985dc8185b5bdd5b9d604a1b6044820152606401610546565b60265460005b848110156106da57600060405180604001604052808888858181106105d2576105d2612dae565b9050602002013581526020018686858181106105f0576105f0612dae565b90506020020160208101906106059190612dc4565b6001600160e01b03191690526026805460018101825560009190915281517f744a2cf8fd7008e3d53b67916e73460df9fa5214e3ef23dd4259ca09493a359460029092029182015560208201517f744a2cf8fd7008e3d53b67916e73460df9fa5214e3ef23dd4259ca09493a3595909101805463ffffffff191660e09290921c91909117905590507f3311a04a346a103ac115cca33028a2bc82f1964805860d0d3fc84a2772496ada816106b98486612ddf565b426040516106c993929190612df2565b60405180910390a1506001016105ab565b505050505050565b3373deaddeaddeaddeaddeaddeaddeaddeaddeaddead146107455760405162461bcd60e51b815260206004820152601f60248201527f63616c6c6572206973206e6f74207468652073797374656d2063616c6c6572006044820152606401610546565b60005460ff16156107985760405162461bcd60e51b815260206004820152601f60248201527f436f6e747261637420697320616c726561647920696e697469616c697a6564006044820152606401610546565b806000036107e85760405162461bcd60e51b815260206004820152601a60248201527f4465706f73697420616d6f756e742063616e6e6f7420626520300000000000006044820152606401610546565b60008490036108095760405162461bcd60e51b815260040161054690612e20565b6000805460ff191660011790556023610823858783612ef0565b506024610831838583612ef0565b50602181905560008054610100600160a81b03191674deaddeaddeaddeaddeaddeaddeaddeaddeaddead001781556040805191825273deaddeaddeaddeaddeaddeaddeaddeaddeaddead60208301527ffbe5b6cbafb274f445d7fed869dc77a838d8243a22c460de156560e8857cad03910160405180910390a17f80bd1fdfe157286ce420ee763f91748455b249605748e5df12dad9844402bafc858585856040516108e09493929190612fd8565b60405180910390a15050505050565b602681815481106108ff57600080fd5b60009182526020909120600290910201805460019091015490915060e01b82565b6025805461092d90612e6d565b80601f016020809104026020016040519081016040528092919081815260200182805461095990612e6d565b80156109a65780601f1061097b576101008083540402835291602001916109a6565b820191906000526020600020905b81548152906001019060200180831161098957829003601f168201915b505050505081565b6109b7816117a2565b5060009050610a066109cc606084018461300a565b8080601f016020809104026020016040519081016040528093929190818152602001838380828437600092019190915250611ac592505050565b915060009050610a63610a1c606085018561300a565b8080601f016020809104026020016040519081016040528093929190818152602001838380828437600092019190915250610a5e925060019150869050613050565b611adc565b90506000610a7082611c54565b90506000610a88610a8383836020611cd6565b611d99565b90506000610aa9610a836020808651610aa19190613050565b869190611cd6565b600083815260276020526040812054919250819003610b015760405162461bcd60e51b815260206004820152601460248201527311195c1bdcda5d08191bc81b9bdd08195e1a5cdd60621b6044820152606401610546565b6000610b4d610b1360808a018a61300a565b8080601f01602080910402602001604051908101604052809392919081815260200183838082843760009201829052509250611e1e915050565b90506000610b5c826001611f01565b9050600060258054610b6d90612e6d565b915060009050610b7e838284611cd6565b9050610c148160258054610b9190612e6d565b80601f0160208091040260200160405190810160405280929190818152602001828054610bbd90612e6d565b8015610c0a5780601f10610bdf57610100808354040283529160200191610c0a565b820191906000526020600020905b815481529060010190602001808311610bed57829003601f168201915b5050505050612085565b610c605760405162461bcd60e51b815260206004820152601a60248201527f496e76616c696420736c6173684f7254616b65207363726970740000000000006044820152606401610546565b6000602881610c70600189613050565b815260200190815260200160002054905060008160001480610c9a5750610c968861215c565b8214155b905080610ce95760405162461bcd60e51b815260206004820152601960248201527f4f70657261746f72206973206e6f74206d616c6963696f7573000000000000006044820152606401610546565b600180896103e88110610cfe57610cfe612dae565b602091828204019190066101000a81548160ff0219169083151502179055507ff918cdaebea74c5a8c3b02d7404c162f507551b158202cedcba9b6a74eabdff288604051610d4e91815260200190565b60405180910390a150505050505050505050505050565b610d6d612169565b610d77600061219b565b565b610d82836117a2565b5060009050610dd3610d97604086018661300a565b8080601f0160208091040260200160405190810160405280939291908181526020018383808284376000920191909152508792506121d7915050565b90506000610de08261232a565b90506000610ded83612337565b9050600060268581548110610e0457610e04612dae565b60009182526020918290206040805180820190915260029290920201805480835260019091015460e01b6001600160e01b03191692820192909252915083148015610e665750816001600160e01b03191681602001516001600160e01b031916145b610ea65760405162461bcd60e51b81526020600482015260116024820152706e6f74206d61746368696e67205554584f60781b6044820152606401610546565b6000610eb86109cc60608a018a61300a565b915060009050610ece610a1c60608b018b61300a565b90506000610edb82611c54565b90506000610ee882611d99565b9050610ef38161215c565b60008a8152602860209081526040918290209290925580518b81529182018390527feedf47c2f61b040827944fd45e44ef6d742354b34e1af7dd99a56f444ec79347910160405180910390a15050505050505050505050565b3380610f56611606565b6001600160a01b031614610f885760405163118cdaa760e01b81526001600160a01b0382166004820152602401610546565b610f918161219b565b50565b6021543414610fdf5760405162461bcd60e51b8152602060048201526017602482015276125b9d985b1a59081dda5d1a191c985dc8185b5bdd5b9d604a1b6044820152606401610546565b6040805180820182528381526001600160e01b03198316602082019081526026805460018101825560009190915282517f744a2cf8fd7008e3d53b67916e73460df9fa5214e3ef23dd4259ca09493a3594600283029081019190915591517f744a2cf8fd7008e3d53b67916e73460df9fa5214e3ef23dd4259ca09493a3595909201805463ffffffff191660e09390931c9290921790915591519091907f3311a04a346a103ac115cca33028a2bc82f1964805860d0d3fc84a2772496ada906110ad90849084904290612df2565b60405180910390a150505050565b6024805461092d90612e6d565b6000807f9016d09d72d40fdae2fd8ceac6b6234c7706214fd39c1cd1e609a0528c1993005b546001600160a01b031692915050565b6023805461092d90612e6d565b611112612169565b60008054610100600160a81b0319166101006001600160a01b038481168281029390931793849055604080519290940416815260208101919091527ffbe5b6cbafb274f445d7fed869dc77a838d8243a22c460de156560e8857cad03910160405180910390a150565b6001816103e8811061118c57600080fd5b60209182820401919006915054906101000a900460ff1681565b60005461010090046001600160a01b031633146112055760405162461bcd60e51b815260206004820152601a60248201527f63616c6c6572206973206e6f7420746865206f70657261746f720000000000006044820152606401610546565b600080611211836117a2565b915091508060011461125e5760405162461bcd60e51b815260206004820152601660248201527513db9b1e481bdb99481a5b9c1d5d08185b1b1bddd95960521b6044820152606401610546565b60006113096112706020860186612dc4565b61127d604087018761300a565b8080601f0160208091040260200160405190810160405280939291908181526020018383808284376000920191909152506112bf92505050606088018861300a565b8080601f0160208091040260200160405190810160405280939291908181526020018383808284376000920191909152506113049250505060c0890160a08a01612dc4565b612344565b6000818152602760205260409020549091501561135d5760405162461bcd60e51b81526020600482015260126024820152711d1e125908185b1c9958591e481cdc195b9d60721b6044820152606401610546565b60226000815461136c90613063565b9182905550600082815260276020526040812091909155611393610b13608087018761300a565b905060006113a082611ac5565b915050806003146113eb5760405162461bcd60e51b8152602060048201526015602482015274496e76616c6964207769746e657373206974656d7360581b6044820152606401610546565b60006113f8836001611f01565b905060006023805461140990612e6d565b91506000905061141a838284611cd6565b905061142d8160238054610b9190612e6d565b6114725760405162461bcd60e51b8152602060048201526016602482015275125b9d985b1a590819195c1bdcda5d081cd8dc9a5c1d60521b6044820152606401610546565b60006114a66024805461148490612e6d565b86516114909250613050565b6024805461149d90612e6d565b87929150611cd6565b90506114b98160248054610b9190612e6d565b6114fd5760405162461bcd60e51b8152602060048201526015602482015274092dcecc2d8d2c840e6c6e4d2e0e840e6eaccccd2f605b1b6044820152606401610546565b600061150885612374565b602254604080518d8152602081018c90526001600160a01b038416818301524260608201526080810192909252519192507fa82453ca34121b3ecb910d957824e27c5dc6465315949facd15fb72886490058919081900360a00190a16021546040516000916001600160a01b038416918381818185875af1925050503d80600081146115b0576040519150601f19603f3d011682016040523d82523d6000602084013e6115b5565b606091505b50509050806115f85760405162461bcd60e51b815260206004820152600f60248201526e151c985b9cd9995c8819985a5b1959608a1b6044820152606401610546565b505050505050505050505050565b6000807f237e158222e3e6968b72b9db0d8043aacf074ad9f650f0d1606b4d82ee432c006110ed565b611637612169565b60008190036116585760405162461bcd60e51b815260040161054690612e20565b6025611665828483612ef0565b507f8578c80bdea3ff51431011ed88db9cb415de2cf64f9ed5e7137288268cbdeb2c828260405161169792919061307c565b60405180910390a15050565b6116ab612169565b7f237e158222e3e6968b72b9db0d8043aacf074ad9f650f0d1606b4d82ee432c0080546001600160a01b0319166001600160a01b03831690811782556116ef6110c8565b6001600160a01b03167f38d16b8cac22d99fc7c124b9cd0de2d3fa1faef420bfe791d8c362d765e2270060405160405180910390a35050565b611730612169565b60008390036117515760405162461bcd60e51b815260040161054690612e20565b602361175e848683612ef0565b50602461176c828483612ef0565b507f80bd1fdfe157286ce420ee763f91748455b249605748e5df12dad9844402bafc848484846040516110ad9493929190612fd8565b600080806118026117b66020860186612dc4565b6117c66040870160208801613090565b6117d3604088018861300a565b6117e060608a018a61300a565b6117ed60808c018c61300a565b6117fd60c08e0160a08f01612dc4565b6123aa565b905061184e611814604086018661300a565b8080601f0160208091040260200160405190810160405280939291908181526020018383808284376000920191909152506123de92505050565b61189a5760405162461bcd60e51b815260206004820152601d60248201527f56696e206973206e6f742070726f7065726c7920666f726d61747465640000006044820152606401610546565b6118e46118aa606086018661300a565b8080601f01602080910402602001604051908101604052809392919081815260200183838082843760009201919091525061248292505050565b6119305760405162461bcd60e51b815260206004820152601e60248201527f566f7574206973206e6f742070726f7065726c7920666f726d617474656400006044820152606401610546565b60006119426109cc604087018761300a565b91506119929050611956608087018761300a565b8080601f016020809104026020016040519081016040528093929190818152602001838380828437600092019190915250859250612519915050565b6119e85760405162461bcd60e51b815260206004820152602160248201527f5769746e657373206973206e6f742070726f7065726c7920666f726d617474656044820152601960fa1b6064820152608401610546565b6001603160981b01634ffd344a60e087013584611a0860c08a018a61300a565b8a61010001356040518663ffffffff1660e01b8152600401611a2e9594939291906130ba565b602060405180830381865afa158015611a4b573d6000803e3d6000fd5b505050506040513d601f19601f82011682018060405250810190611a6f91906130ec565b611abb5760405162461bcd60e51b815260206004820152601b60248201527f5472616e73616374696f6e206973206e6f7420696e20626c6f636b00000000006044820152606401610546565b9094909350915050565b600080611ad383600061258e565b91509150915091565b6060600080611aea85611ac5565b909250905060018201611b0f5760405162461bcd60e51b81526004016105469061310e565b808410611b525760405162461bcd60e51b81526020600482015260116024820152702b37baba103932b0b21037bb32b9393ab760791b6044820152606401610546565b600080611b60846001612ddf565b905060005b86811015611bde57611b778883612730565b92506000198303611bca5760405162461bcd60e51b815260206004820152601a60248201527f42616420566172496e7420696e207363726970745075626b65790000000000006044820152606401610546565b611bd48383612ddf565b9150600101611b65565b50611be98782612730565b91506000198203611c3c5760405162461bcd60e51b815260206004820152601a60248201527f42616420566172496e7420696e207363726970745075626b65790000000000006044820152606401610546565b611c47878284611cd6565b9450505050505b92915050565b606081600981518110611c6957611c69612dae565b6020910101516001600160f81b031916603560f91b14611c9757505060408051602081019091526000815290565b600082600a81518110611cac57611cac612dae565b01602001516001600160f81b031981169150611ccf908490600b9060f81c611cd6565b9392505050565b606081600003611cf55750604080516020810190915260008152611ccf565b6000611d018385612ddf565b90508381118015611d13575080855110155b611d555760405162461bcd60e51b8152602060048201526013602482015272536c696365206f7574206f6620626f756e647360681b6044820152606401610546565b604051915082604083010160405282825283850182038460208701018481015b80821015611d8e57815183830152602082019150611d75565b505050509392505050565b60008151600003611dac57506000919050565b81516020811115611e0a5760405162461bcd60e51b815260206004820152602260248201527f42797465732063616e6e6f74206265206d6f7265207468616e20333220627974604482015261657360f01b6064820152608401610546565b60209283015192036008029190911c919050565b606060008060005b84811015611e9757611e388683612794565b92506000198303611e835760405162461bcd60e51b815260206004820152601560248201527442616420566172496e7420696e207769746e65737360581b6044820152606401610546565b611e8d8383612ddf565b9150600101611e26565b50611ea28582612794565b91506000198203611eed5760405162461bcd60e51b815260206004820152601560248201527442616420566172496e7420696e207769746e65737360581b6044820152606401610546565b611ef8858284611cd6565b95945050505050565b6060600080611f0f85611ac5565b909250905060018201611f345760405162461bcd60e51b81526004016105469061310e565b808410611f765760405162461bcd60e51b815260206004820152601060248201526f2b34b7103932b0b21037bb32b9393ab760811b6044820152606401610546565b600080611f84846001612ddf565b905060005b8681101561200f57611f9b888361258e565b909550925060018301611fe55760405162461bcd60e51b815260206004820152601260248201527142616420566172496e7420696e206974656d60701b6044820152606401610546565b82611ff1866001612ddf565b611ffb9190612ddf565b6120059083612ddf565b9150600101611f89565b5061201a878261258e565b9094509150600182016120645760405162461bcd60e51b815260206004820152601260248201527142616420566172496e7420696e206974656d60701b6044820152606401610546565b611c47816120728685612ddf565b61207d906001612ddf565b899190611cd6565b8151815160009190811461209d576000915050611c4e565b60206000805b8383116120d357505084810151848201516020909201918082146120ce576000945050505050611c4e565b6120a3565b60006120e0602085613050565b90505b8481101561214e578681815181106120fd576120fd612dae565b602001015160f81c60f81b6001600160f81b03191688828151811061212457612124612dae565b01602001516001600160f81b0319161461214657600095505050505050611c4e565b6001016120e3565b506001979650505050505050565b6000611c4e826001612ddf565b336121726110c8565b6001600160a01b031614610d775760405163118cdaa760e01b8152336004820152602401610546565b7f237e158222e3e6968b72b9db0d8043aacf074ad9f650f0d1606b4d82ee432c0080546001600160a01b03191681556121d382612836565b5050565b60606000806121e585611ac5565b90925090506001820161220a5760405162461bcd60e51b81526004016105469061310e565b80841061224c5760405162461bcd60e51b815260206004820152601060248201526f2b34b7103932b0b21037bb32b9393ab760811b6044820152606401610546565b60008061225a846001612ddf565b905060005b868110156122d25761227188836128a7565b925060001983036122be5760405162461bcd60e51b815260206004820152601760248201527642616420566172496e7420696e2073637269707453696760481b6044820152606401610546565b6122c88383612ddf565b915060010161225f565b506122dd87826128a7565b91506000198203611c3c5760405162461bcd60e51b815260206004820152601760248201527642616420566172496e7420696e2073637269707453696760481b6044820152606401610546565b6020810151600090611c4e565b6000611c4e8260206128f0565b6000611ef8858585856040516020016123609493929190613150565b6040516020818303038152906040526128ff565b6000806023805461238490612e6d565b91506000905061239684836014611cd6565b61239f906131ad565b60601c949350505050565b60006123d08a8a8a8a8a8a8a8a8a60405160200161236099989796959493929190613200565b9a9950505050505050505050565b60008060006123ec84611ac5565b90925090508015806123ff575060001982145b1561240e575060009392505050565b600061241b836001612ddf565b905060005b82811015612475578551821061243c5750600095945050505050565b600061244887846128a7565b90506000198103612460575060009695505050505050565b61246a8184612ddf565b925050600101612420565b5093519093149392505050565b600080600061249084611ac5565b90925090508015806124a3575060001982145b156124b2575060009392505050565b60006124bf836001612ddf565b905060005b8281101561247557855182106124e05750600095945050505050565b60006124ec8784612730565b90506000198103612504575060009695505050505050565b61250e8184612ddf565b9250506001016124c4565b60008160000361252b57506000611c4e565b6000805b83811015612582578451821061254a57600092505050611c4e565b60006125568684612794565b9050600019810361256d5760009350505050611c4e565b6125778184612ddf565b92505060010161252f565b50835114905092915050565b600080600061259d8585612926565b90508060ff166000036125d25760008585815181106125be576125be612dae565b016020015190935060f81c91506127299050565b836125de826001613269565b60ff166125eb9190612ddf565b855110156126025760001960009250925050612729565b60008160ff166002036126465761263b612627612620876001612ddf565b88906128f0565b62ffff0060e882901c1660f89190911c1790565b61ffff16905061271f565b8160ff1660040361269557612688612662612620876001612ddf565b60d881901c63ff00ff001662ff00ff60e89290921c9190911617601081811b91901c1790565b63ffffffff16905061271f565b8160ff1660080361271f576127136126b1612620876001612ddf565b60c01c64ff000000ff600882811c91821665ff000000ff009390911b92831617601090811b6001600160401b031666ff00ff00ff00ff9290921667ff00ff00ff00ff009093169290921790911c65ffff0000ffff1617602081811c91901b1790565b6001600160401b031690505b60ff909116925090505b9250929050565b600061273d826009612ddf565b8351101561274e5750600019611c4e565b60008061276585612760866008612ddf565b61258e565b90925090506001820161277e5760001992505050611c4e565b8061278a836009612ddf565b611ef89190612ddf565b60008060006127a3858561258e565b9092509050600182016127bc5760001992505050611c4e565b6000806127ca846001612ddf565b905060005b8381101561282b576127e588612760848a612ddf565b9095509250600183016128015760001995505050505050611c4e565b8261280d866001612ddf565b6128179190612ddf565b6128219083612ddf565b91506001016127cf565b509695505050505050565b7f9016d09d72d40fdae2fd8ceac6b6234c7706214fd39c1cd1e609a0528c19930080546001600160a01b031981166001600160a01b03848116918217845560405192169182907f8be0079c531659141344cd1fd0a4f28419497f9722a3daafe3b4186f6b6457e090600090a3505050565b60008060006128b685856129ac565b9092509050600182016128cf5760001992505050611c4e565b806128db836025612ddf565b6128e59190612ddf565b611ef8906004612ddf565b6000611ccf8383016020015190565b60006020600083516020850160025afa50602060006020600060025afa5050600051919050565b600082828151811061293a5761293a612dae565b016020015160f81c60ff0361295157506008611c4e565b82828151811061296357612963612dae565b016020015160f81c60fe0361297a57506004611c4e565b82828151811061298c5761298c612dae565b016020015160f81c60fd036129a357506002611c4e565b50600092915050565b6000806129ba836025612ddf565b845110156129cf575060001990506000612729565b6000806129e186612760876024612ddf565b9097909650945050505050565b600060208284031215612a0057600080fd5b5035919050565b60008083601f840112612a1957600080fd5b5081356001600160401b03811115612a3057600080fd5b6020830191508360208260051b850101111561272957600080fd5b60008060008060408587031215612a6157600080fd5b84356001600160401b03811115612a7757600080fd5b612a8387828801612a07565b90955093505060208501356001600160401b03811115612aa257600080fd5b612aae87828801612a07565b95989497509550505050565b60008083601f840112612acc57600080fd5b5081356001600160401b03811115612ae357600080fd5b60208301915083602082850101111561272957600080fd5b600080600080600060608688031215612b1357600080fd5b85356001600160401b03811115612b2957600080fd5b612b3588828901612aba565b90965094505060208601356001600160401b03811115612b5457600080fd5b612b6088828901612aba565b96999598509660400135949350505050565b60005b83811015612b8d578181015183820152602001612b75565b50506000910152565b6020815260008251806020840152612bb5816040850160208701612b72565b601f01601f19169190910160400192915050565b60006101208284031215612bdc57600080fd5b50919050565b600060208284031215612bf457600080fd5b81356001600160401b03811115612c0a57600080fd5b612c1684828501612bc9565b949350505050565b600080600060608486031215612c3357600080fd5b83356001600160401b03811115612c4957600080fd5b612c5586828701612bc9565b9660208601359650604090950135949350505050565b80356001600160e01b031981168114612c8357600080fd5b919050565b60008060408385031215612c9b57600080fd5b82359150612cab60208401612c6b565b90509250929050565b600060208284031215612cc657600080fd5b81356001600160a01b0381168114611ccf57600080fd5b60008060208385031215612cf057600080fd5b82356001600160401b03811115612d0657600080fd5b612d1285828601612aba565b90969095509350505050565b60008060008060408587031215612d3457600080fd5b84356001600160401b03811115612d4a57600080fd5b612d5687828801612aba565b90955093505060208501356001600160401b03811115612d7557600080fd5b612aae87828801612aba565b634e487b7160e01b600052601160045260246000fd5b8082028115828204841417611c4e57611c4e612d81565b634e487b7160e01b600052603260045260246000fd5b600060208284031215612dd657600080fd5b611ccf82612c6b565b80820180821115611c4e57611c4e612d81565b835181526020938401516001600160e01b031916938101939093526040830191909152606082015260800190565b6020808252601e908201527f4465706f736974207363726970742063616e6e6f7420626520656d7074790000604082015260600190565b634e487b7160e01b600052604160045260246000fd5b600181811c90821680612e8157607f821691505b602082108103612bdc57634e487b7160e01b600052602260045260246000fd5b601f821115612eeb57806000526020600020601f840160051c81016020851015612ec85750805b601f840160051c820191505b81811015612ee85760008155600101612ed4565b50505b505050565b6001600160401b03831115612f0757612f07612e57565b612f1b83612f158354612e6d565b83612ea1565b6000601f841160018114612f4f5760008515612f375750838201355b600019600387901b1c1916600186901b178355612ee8565b600083815260209020601f19861690835b82811015612f805786850135825560209485019460019092019101612f60565b5086821015612f9d5760001960f88860031b161c19848701351681555b505060018560011b0183555050505050565b81835281816020850137506000828201602090810191909152601f909101601f19169091010190565b604081526000612fec604083018688612faf565b8281036020840152612fff818587612faf565b979650505050505050565b6000808335601e1984360301811261302157600080fd5b8301803591506001600160401b0382111561303b57600080fd5b60200191503681900382131561272957600080fd5b81810381811115611c4e57611c4e612d81565b60006001820161307557613075612d81565b5060010190565b602081526000612c16602083018486612faf565b6000602082840312156130a257600080fd5b81356001600160f01b031981168114611ccf57600080fd5b8581528460208201526080604082015260006130da608083018587612faf565b90508260608301529695505050505050565b6000602082840312156130fe57600080fd5b81518015158114611ccf57600080fd5b60208082526022908201527f52656164206f76657272756e20647572696e6720566172496e742070617273696040820152616e6760f01b606082015260800190565b6001600160e01b0319851681528351600090613173816004850160208901612b72565b84519083019061318a816004840160208901612b72565b6001600160e01b0319949094169301600481019390935250506008019392505050565b805160208201516bffffffffffffffffffffffff198116919060148210156131f9576bffffffffffffffffffffffff196bffffffffffffffffffffffff198360140360031b1b82161692505b5050919050565b6001600160e01b03198a1681526001600160f01b031989166004820152868860068301376000878201600681016000815287898237506000908701600601908152848682376001600160e01b031993909316929093019182525060040198975050505050505050565b60ff8181168382160190811115611c4e57611c4e612d8156")),
        0,
        HashMap::new()
    ));

    config.data.push(AccountData::new(
        address!("31ffffffffffffffffffffffffffffffffffffff"),
        U256::ZERO,
        Bytes::from_static(&hex!("60806040526004361061007b5760003560e01c80639623609d1161004e5780639623609d1461011157806399a88ec414610124578063f2fde38b14610144578063f3b7dead1461016457600080fd5b8063204e1c7a14610080578063715018a6146100bc5780637eff275e146100d35780638da5cb5b146100f3575b600080fd5b34801561008c57600080fd5b506100a061009b366004610499565b610184565b6040516001600160a01b03909116815260200160405180910390f35b3480156100c857600080fd5b506100d1610215565b005b3480156100df57600080fd5b506100d16100ee3660046104bd565b610229565b3480156100ff57600080fd5b506000546001600160a01b03166100a0565b6100d161011f36600461050c565b610291565b34801561013057600080fd5b506100d161013f3660046104bd565b610300565b34801561015057600080fd5b506100d161015f366004610499565b610336565b34801561017057600080fd5b506100a061017f366004610499565b6103b4565b6000806000836001600160a01b03166040516101aa90635c60da1b60e01b815260040190565b600060405180830381855afa9150503d80600081146101e5576040519150601f19603f3d011682016040523d82523d6000602084013e6101ea565b606091505b5091509150816101f957600080fd5b8080602001905181019061020d91906105ea565b949350505050565b61021d6103da565b6102276000610434565b565b6102316103da565b6040516308f2839760e41b81526001600160a01b038281166004830152831690638f283970906024015b600060405180830381600087803b15801561027557600080fd5b505af1158015610289573d6000803e3d6000fd5b505050505050565b6102996103da565b60405163278f794360e11b81526001600160a01b03841690634f1ef2869034906102c99086908690600401610607565b6000604051808303818588803b1580156102e257600080fd5b505af11580156102f6573d6000803e3d6000fd5b5050505050505050565b6103086103da565b604051631b2ce7f360e11b81526001600160a01b038281166004830152831690633659cfe69060240161025b565b61033e6103da565b6001600160a01b0381166103a85760405162461bcd60e51b815260206004820152602660248201527f4f776e61626c653a206e6577206f776e657220697320746865207a65726f206160448201526564647265737360d01b60648201526084015b60405180910390fd5b6103b181610434565b50565b6000806000836001600160a01b03166040516101aa906303e1469160e61b815260040190565b6000546001600160a01b031633146102275760405162461bcd60e51b815260206004820181905260248201527f4f776e61626c653a2063616c6c6572206973206e6f7420746865206f776e6572604482015260640161039f565b600080546001600160a01b038381166001600160a01b0319831681178455604051919092169283917f8be0079c531659141344cd1fd0a4f28419497f9722a3daafe3b4186f6b6457e09190a35050565b6001600160a01b03811681146103b157600080fd5b6000602082840312156104ab57600080fd5b81356104b681610484565b9392505050565b600080604083850312156104d057600080fd5b82356104db81610484565b915060208301356104eb81610484565b809150509250929050565b634e487b7160e01b600052604160045260246000fd5b60008060006060848603121561052157600080fd5b833561052c81610484565b9250602084013561053c81610484565b9150604084013567ffffffffffffffff81111561055857600080fd5b8401601f8101861361056957600080fd5b803567ffffffffffffffff811115610583576105836104f6565b604051601f8201601f19908116603f0116810167ffffffffffffffff811182821017156105b2576105b26104f6565b6040528181528282016020018810156105ca57600080fd5b816020840160208301376000602083830101528093505050509250925092565b6000602082840312156105fc57600080fd5b81516104b681610484565b60018060a01b0383168152604060208201526000825180604084015260005b818110156106435760208186018101516060868401015201610626565b506000606082850101526060601f19601f830116840101915050939250505056")),
        0,
        [
            (U256::from_be_slice(&hex!("0000000000000000000000000000000000000000000000000000000000000000")), U256::from_be_slice(&hex!("000000000000000000000000f39fd6e51aad88f6f4ce6ab8827279cfffb92266")))
        ].into_iter().collect(),
    ));
}<|MERGE_RESOLUTION|>--- conflicted
+++ resolved
@@ -96,11 +96,7 @@
                 },
                 gas_used: 169150,
                 log_index_start: 1,
-<<<<<<< HEAD
-                l1_diff_size: 648,
-=======
                 l1_diff_size: 836,
->>>>>>> 9feedd55
             }
         ]
     );
@@ -485,13 +481,8 @@
         .unwrap();
 
     assert_eq!(
-<<<<<<< HEAD
-        recipient_account.info.balance,
-        U256::from_str("0x8ac7230489e80000").unwrap(), // 10 * 10 ** 18
-=======
         recipient_account.balance,
         U256::from_str("0x2386f26fc10000").unwrap(),
->>>>>>> 9feedd55
     );
 }
 
