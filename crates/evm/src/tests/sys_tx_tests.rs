use std::collections::HashMap;
use std::str::FromStr;

use alloy_primitives::LogData;
use reth_primitives::constants::ETHEREUM_BLOCK_GAS_LIMIT;
use reth_primitives::{address, b256, hex, BlockNumberOrTag, Log, TxKind};
use reth_rpc_types::{TransactionInput, TransactionRequest};
use revm::primitives::{Bytes, KECCAK_EMPTY, U256};
use sov_modules_api::default_context::DefaultContext;
use sov_modules_api::hooks::HookSoftConfirmationInfo;
use sov_modules_api::utils::generate_address;
use sov_modules_api::{Context, Module, StateMapAccessor, StateVecAccessor};
use sov_rollup_interface::spec::SpecId;

use crate::call::CallMessage;
use crate::evm::primitive_types::Receipt;
use crate::evm::system_contracts::BitcoinLightClient;
use crate::handler::L1_FEE_OVERHEAD;
use crate::smart_contracts::{BlockHashContract, LogsContract};
use crate::system_contracts::{Bridge, ProxyAdmin};
use crate::tests::call_tests::{
    create_contract_message, create_contract_message_with_fee, get_evm_config_starting_base_fee,
    publish_event_message,
};
use crate::tests::test_signer::TestSigner;
use crate::tests::utils::get_evm;
use crate::{AccountData, EvmConfig, BASE_FEE_VAULT, L1_FEE_VAULT, SYSTEM_SIGNER};

type C = DefaultContext;

#[test]
fn test_sys_bitcoin_light_client() {
    let (mut config, dev_signer, _) =
        get_evm_config_starting_base_fee(U256::from_str("10000000000000").unwrap(), None, 1);

    config_push_contracts(&mut config);

    let (evm, mut working_set) = get_evm(&config);

    assert_eq!(
        evm.receipts
            .iter(&mut working_set.accessory_state())
            .collect::<Vec<_>>(),
        [
            Receipt { // BitcoinLightClient::initializeBlockNumber(U256)
                receipt: reth_primitives::Receipt {
                    tx_type: reth_primitives::TxType::Eip1559,
                    success: true,
                    cumulative_gas_used: 50751,
                    logs: vec![]
                },
                gas_used: 50751,
                log_index_start: 0,
                l1_diff_size: 288,
            },
            Receipt { // BitcoinLightClient::setBlockInfo(U256, U256)
                receipt: reth_primitives::Receipt {
                    tx_type: reth_primitives::TxType::Eip1559,
                    success: true,
                    cumulative_gas_used: 131471,
                    logs: vec![
                        Log {
                            address: BitcoinLightClient::address(),
                            data: LogData::new(
                                vec![b256!("32eff959e2e8d1609edc4b39ccf75900aa6c1da5719f8432752963fdf008234f")],
                                Bytes::from_static(&hex!("000000000000000000000000000000000000000000000000000000000000000201010101010101010101010101010101010101010101010101010101010101010202020202020202020202020202020202020202020202020202020202020202")),
                            ).unwrap(),
                        }
                    ]
                },
                gas_used: 80720,
                log_index_start: 0,
                l1_diff_size: 432,
            },
            Receipt {
                receipt: reth_primitives::Receipt {
                    tx_type: reth_primitives::TxType::Eip1559,
                    success: true,
                    cumulative_gas_used: 300621,
                    logs: vec![
                        Log {
                            address: Bridge::address(),
                            data: LogData::new(
                                vec![b256!("fbe5b6cbafb274f445d7fed869dc77a838d8243a22c460de156560e8857cad03")],
                                Bytes::from_static(&hex!("0000000000000000000000000000000000000000000000000000000000000000000000000000000000000000deaddeaddeaddeaddeaddeaddeaddeaddeaddead")),
                            ).unwrap(),
                        },
                        Log {
                            address: Bridge::address(),
                            data: LogData::new(
                                vec![b256!("80bd1fdfe157286ce420ee763f91748455b249605748e5df12dad9844402bafc")],
                                Bytes::from_static(&hex!("000000000000000000000000000000000000000000000000000000000000004000000000000000000000000000000000000000000000000000000000000000a0000000000000000000000000000000000000000000000000000000000000002d4a20a9dc2892380bf8245eb7a677ab166c98514ea6c5ce7946adbf4c05afb2bfbffdac0063066369747265611400000000000000000000000000000000000000000000000000000000000000000000000000000000000000000000000000000a08000000003b9aca006800000000000000000000000000000000000000000000"))
                            ).unwrap(),
                        }
                    ]
                },
                gas_used: 169150,
                log_index_start: 1,
<<<<<<< HEAD
                l1_diff_size: 757,
=======
                l1_diff_size: 936,
>>>>>>> 47b305fa
            }
        ]
    );

    let l1_fee_rate = 1;
    let l2_height = 2;

    let system_account = evm.accounts.get(&SYSTEM_SIGNER, &mut working_set).unwrap();
    // The system caller balance is unchanged(if exists)/or should be 0
    assert_eq!(system_account.info.balance, U256::from(0));
    assert_eq!(system_account.info.nonce, 3);

    let hash = evm
        .get_call(
            TransactionRequest {
                to: Some(TxKind::Call(BitcoinLightClient::address())),
                input: TransactionInput::new(BitcoinLightClient::get_block_hash(1)),
                ..Default::default()
            },
            None,
            None,
            None,
            &mut working_set,
        )
        .unwrap();

    let merkle_root = evm
        .get_call(
            TransactionRequest {
                to: Some(TxKind::Call(BitcoinLightClient::address())),
                input: TransactionInput::new(BitcoinLightClient::get_witness_root_by_number(1)),
                ..Default::default()
            },
            None,
            None,
            None,
            &mut working_set,
        )
        .unwrap();

    assert_eq!(hash.as_ref(), &[1u8; 32]);
    assert_eq!(merkle_root.as_ref(), &[2u8; 32]);

    let soft_confirmation_info = HookSoftConfirmationInfo {
        l2_height,
        da_slot_hash: [2u8; 32],
        da_slot_height: 2,
        da_slot_txs_commitment: [3u8; 32],
        pre_state_root: [10u8; 32].to_vec(),
        current_spec: SpecId::Genesis,
        pub_key: vec![],
        deposit_data: vec![],
        l1_fee_rate,
        timestamp: 42,
    };

    // New L1 block №2
    evm.begin_soft_confirmation_hook(&soft_confirmation_info, &mut working_set);
    {
        let sender_address = generate_address::<C>("sender");
        let sequencer_address = generate_address::<C>("sequencer");
        let context = C::new(
            sender_address,
            sequencer_address,
            l2_height,
            SpecId::Genesis,
            l1_fee_rate,
        );

        let deploy_message = create_contract_message_with_fee(
            &dev_signer,
            0,
            BlockHashContract::default(),
            10000000,
        );

        evm.call(
            CallMessage {
                txs: vec![deploy_message],
            },
            &context,
            &mut working_set,
        )
        .unwrap();
    }
    evm.end_soft_confirmation_hook(&soft_confirmation_info, &mut working_set);
    evm.finalize_hook(&[99u8; 32].into(), &mut working_set.accessory_state());

    let system_account = evm.accounts.get(&SYSTEM_SIGNER, &mut working_set).unwrap();
    // The system caller balance is unchanged(if exists)/or should be 0
    assert_eq!(system_account.info.balance, U256::from(0));
    assert_eq!(system_account.info.nonce, 4);

    let receipts: Vec<_> = evm
        .receipts
        .iter(&mut working_set.accessory_state())
        .collect();
    assert_eq!(receipts.len(), 5); // 3 from first L2 block + 2 from second L2 block
    let receipts = receipts[3..].to_vec();

    assert_eq!(receipts,
        [
            Receipt { // BitcoinLightClient::setBlockInfo(U256, U256)
                receipt: reth_primitives::Receipt {
                    tx_type: reth_primitives::TxType::Eip1559,
                    success: true,
                    cumulative_gas_used: 80720,
                    logs: vec![
                        Log {
                            address: BitcoinLightClient::address(),
                            data: LogData::new(
                                vec![b256!("32eff959e2e8d1609edc4b39ccf75900aa6c1da5719f8432752963fdf008234f")],
                                Bytes::from_static(&hex!("000000000000000000000000000000000000000000000000000000000000000302020202020202020202020202020202020202020202020202020202020202020303030303030303030303030303030303030303030303030303030303030303")),
                            ).unwrap(),
                        }
                    ]
                },
                gas_used: 80720,
                log_index_start: 0,
                l1_diff_size: 432,
            },
            Receipt {
                receipt: reth_primitives::Receipt {
                    tx_type: reth_primitives::TxType::Eip1559,
                    success: true,
                    cumulative_gas_used: 194955,
                    logs: vec![]
                },
                gas_used: 114235,
                log_index_start: 1,
                l1_diff_size: 651,
            },
        ]
    );
    let base_fee_vault = evm.accounts.get(&BASE_FEE_VAULT, &mut working_set).unwrap();
    let l1_fee_vault = evm.accounts.get(&L1_FEE_VAULT, &mut working_set).unwrap();

    assert_eq!(
        base_fee_vault.info.balance,
        U256::from(114235u64 * 10000000)
    );
    assert_eq!(l1_fee_vault.info.balance, U256::from(651 + L1_FEE_OVERHEAD));

    let hash = evm
        .get_call(
            TransactionRequest {
                to: Some(TxKind::Call(BitcoinLightClient::address())),
                input: TransactionInput::new(BitcoinLightClient::get_block_hash(2)),
                ..Default::default()
            },
            None,
            None,
            None,
            &mut working_set,
        )
        .unwrap();

    let merkle_root = evm
        .get_call(
            TransactionRequest {
                to: Some(TxKind::Call(BitcoinLightClient::address())),
                input: TransactionInput::new(BitcoinLightClient::get_witness_root_by_number(2)),
                ..Default::default()
            },
            None,
            None,
            None,
            &mut working_set,
        )
        .unwrap();

    assert_eq!(hash.as_ref(), &[2u8; 32]);
    assert_eq!(merkle_root.as_ref(), &[3u8; 32]);
}

#[test]
fn test_sys_tx_gas_usage_effect_on_block_gas_limit() {
    // This test also tests evm checking gas usage and not just the tx gas limit when including txs in block after checking available block limit
    // For example txs below have 1_000_000 gas limit, the block used to stuck at 29_030_000 gas usage but now can utilize the whole block gas limit
    let (mut config, dev_signer, contract_addr) = get_evm_config_starting_base_fee(
        U256::from_str("100000000000000000000").unwrap(),
        Some(ETHEREUM_BLOCK_GAS_LIMIT),
        1,
    );

    config_push_contracts(&mut config);

    let (evm, mut working_set) = get_evm(&config);
    let l1_fee_rate = 0;
    let mut l2_height = 2;

    let sender_address = generate_address::<C>("sender");
    let sequencer_address = generate_address::<C>("sequencer");
    let context = C::new(
        sender_address,
        sequencer_address,
        l2_height,
        SpecId::Genesis,
        l1_fee_rate,
    );

    let soft_confirmation_info = HookSoftConfirmationInfo {
        l2_height,
        da_slot_hash: [5u8; 32],
        da_slot_height: 1,
        da_slot_txs_commitment: [42u8; 32],
        pre_state_root: [10u8; 32].to_vec(),
        current_spec: SpecId::Genesis,
        pub_key: vec![],
        deposit_data: vec![],
        l1_fee_rate: 1,
        timestamp: 0,
    };

    evm.begin_soft_confirmation_hook(&soft_confirmation_info, &mut working_set);
    {
        // deploy logs contract
        evm.call(
            CallMessage {
                txs: vec![create_contract_message(
                    &dev_signer,
                    0,
                    LogsContract::default(),
                )],
            },
            &context,
            &mut working_set,
        )
        .unwrap();
    }
    evm.end_soft_confirmation_hook(&soft_confirmation_info, &mut working_set);
    evm.finalize_hook(&[99u8; 32].into(), &mut working_set.accessory_state());

    l2_height += 1;

    let soft_confirmation_info = HookSoftConfirmationInfo {
        l2_height,
        da_slot_hash: [10u8; 32],
        da_slot_height: 2,
        da_slot_txs_commitment: [43u8; 32],
        pre_state_root: [10u8; 32].to_vec(),
        current_spec: SpecId::Genesis,
        pub_key: vec![],
        deposit_data: vec![],
        l1_fee_rate,
        timestamp: 0,
    };
    evm.begin_soft_confirmation_hook(&soft_confirmation_info, &mut working_set);
    {
        let context = C::new(
            sender_address,
            sequencer_address,
            l2_height,
            SpecId::Genesis,
            l1_fee_rate,
        );

        let sys_tx_gas_usage = evm.get_pending_txs_cumulative_gas_used(&mut working_set);
        assert_eq!(sys_tx_gas_usage, 80720);

        let mut rlp_transactions = Vec::new();

        // Check: Given now we also push bridge contract, is the following calculation correct?

        // the amount of gas left is 30_000_000 - 80720 = 29_919_280
        // send barely enough gas to reach the limit
        // one publish event message is 26388 gas
        // 29919280 / 26388 = 1133.82
        // so there cannot be more than 1133 messages
        for i in 0..11350 {
            rlp_transactions.push(publish_event_message(
                contract_addr,
                &dev_signer,
                i + 1,
                "hello".to_string(),
            ));
        }

        evm.call(
            CallMessage {
                txs: rlp_transactions,
            },
            &context,
            &mut working_set,
        )
        .unwrap();
    }
    evm.end_soft_confirmation_hook(&soft_confirmation_info, &mut working_set);
    evm.finalize_hook(&[99u8; 32].into(), &mut working_set.accessory_state());

    let block = evm
        .get_block_by_number(Some(BlockNumberOrTag::Latest), None, &mut working_set)
        .unwrap()
        .unwrap();

    assert_eq!(block.header.gas_limit, ETHEREUM_BLOCK_GAS_LIMIT as _);
    assert!(block.header.gas_used <= block.header.gas_limit);

    // In total there should only be 1134 transactions 1 is system tx others are contract calls
    assert!(
        block.transactions.hashes().len() == 1134,
        "Some transactions should be dropped because of gas limit"
    );
}

#[test]
fn test_bridge() {
    let (mut config, _, _) =
        get_evm_config_starting_base_fee(U256::from_str("1000000").unwrap(), None, 1);

    config_push_contracts(&mut config);

    let (evm, mut working_set) = get_evm(&config);

    let l1_fee_rate = 1;
    let l2_height = 2;

    let soft_confirmation_info = HookSoftConfirmationInfo {
        l2_height,
        da_slot_height: 2,
        da_slot_hash: [2u8; 32],
        da_slot_txs_commitment: [
            38, 43, 141, 155, 69, 114, 96, 141, 26, 69, 213, 110, 112, 168, 74, 166, 34, 150, 5,
            26, 17, 153, 16, 121, 253, 213, 13, 178, 130, 14, 249, 140,
        ],
        pre_state_root: [1u8; 32].to_vec(),
        current_spec: SpecId::Genesis,
        pub_key: vec![],
        deposit_data: vec![[
            0, 0, 0, 0, 0, 0, 0, 0, 0, 0, 0, 0, 0, 0, 0, 0, 0, 0, 0, 0, 0, 0, 0, 0, 0, 0, 0, 0, 0,
            0, 0, 32, 2, 0, 0, 0, 0, 0, 0, 0, 0, 0, 0, 0, 0, 0, 0, 0, 0, 0, 0, 0, 0, 0, 0, 0, 0, 0,
            0, 0, 0, 0, 0, 0, 0, 1, 0, 0, 0, 0, 0, 0, 0, 0, 0, 0, 0, 0, 0, 0, 0, 0, 0, 0, 0, 0, 0,
            0, 0, 0, 0, 0, 0, 0, 0, 0, 0, 0, 0, 0, 0, 0, 0, 0, 0, 0, 0, 0, 0, 0, 0, 0, 0, 0, 0, 0,
            0, 0, 0, 0, 0, 0, 0, 0, 0, 0, 1, 32, 0, 0, 0, 0, 0, 0, 0, 0, 0, 0, 0, 0, 0, 0, 0, 0, 0,
            0, 0, 0, 0, 0, 0, 0, 0, 0, 0, 0, 0, 0, 1, 128, 0, 0, 0, 0, 0, 0, 0, 0, 0, 0, 0, 0, 0,
            0, 0, 0, 0, 0, 0, 0, 0, 0, 0, 0, 0, 0, 0, 0, 0, 0, 2, 0, 0, 0, 0, 0, 0, 0, 0, 0, 0, 0,
            0, 0, 0, 0, 0, 0, 0, 0, 0, 0, 0, 0, 0, 0, 0, 0, 0, 0, 0, 0, 0, 0, 0, 0, 0, 0, 0, 0, 0,
            0, 0, 0, 0, 0, 0, 0, 0, 0, 0, 0, 0, 0, 0, 0, 0, 0, 0, 0, 0, 0, 0, 0, 3, 0, 0, 0, 0, 0,
            0, 0, 0, 0, 0, 0, 0, 0, 0, 0, 0, 0, 0, 0, 0, 0, 0, 0, 0, 0, 0, 0, 0, 0, 0, 0, 0, 2, 0,
            0, 0, 0, 0, 0, 0, 0, 0, 0, 0, 0, 0, 0, 0, 0, 0, 0, 0, 0, 0, 0, 0, 0, 0, 0, 0, 0, 0, 0,
            0, 8, 0, 0, 0, 0, 0, 0, 0, 0, 0, 0, 0, 0, 0, 0, 0, 0, 0, 0, 0, 0, 0, 0, 0, 0, 0, 0, 0,
            0, 0, 0, 0, 42, 1, 4, 93, 110, 91, 180, 148, 77, 225, 14, 240, 162, 179, 117, 84, 249,
            152, 95, 96, 232, 3, 204, 182, 251, 176, 227, 233, 28, 39, 92, 255, 165, 217, 0, 0, 0,
            0, 0, 253, 255, 255, 255, 0, 0, 0, 0, 0, 0, 0, 0, 0, 0, 0, 0, 0, 0, 0, 0, 0, 0, 0, 0,
            0, 0, 0, 0, 0, 0, 0, 0, 0, 0, 0, 0, 0, 0, 0, 0, 0, 0, 0, 0, 0, 0, 0, 0, 0, 0, 0, 0, 0,
            0, 0, 0, 0, 87, 2, 133, 199, 154, 59, 0, 0, 0, 0, 34, 81, 32, 50, 221, 63, 62, 16, 10,
            20, 28, 209, 50, 123, 184, 180, 9, 55, 245, 131, 95, 99, 230, 213, 33, 135, 198, 158,
            74, 185, 22, 165, 51, 222, 239, 74, 1, 0, 0, 0, 0, 0, 0, 34, 0, 32, 74, 232, 21, 114,
            240, 110, 27, 136, 253, 92, 237, 122, 26, 0, 9, 69, 67, 46, 131, 225, 85, 30, 111, 114,
            30, 233, 192, 11, 140, 195, 50, 96, 0, 0, 0, 0, 0, 0, 0, 0, 0, 0, 0, 0, 0, 0, 0, 0, 0,
            0, 0, 0, 0, 0, 0, 0, 0, 0, 0, 0, 0, 0, 0, 0, 0, 0, 0, 0, 0, 0, 0, 0, 207, 3, 64, 173,
            152, 100, 182, 123, 35, 222, 132, 245, 142, 145, 49, 193, 166, 145, 246, 76, 97, 20,
            13, 122, 12, 13, 164, 198, 203, 71, 61, 87, 71, 158, 253, 248, 49, 250, 24, 228, 93,
            81, 41, 161, 165, 30, 47, 249, 178, 48, 51, 222, 177, 173, 168, 11, 226, 78, 133, 131,
            147, 118, 11, 240, 181, 158, 166, 74, 32, 169, 220, 40, 146, 56, 11, 248, 36, 94, 183,
            166, 119, 171, 22, 108, 152, 81, 78, 166, 197, 206, 121, 70, 173, 191, 76, 5, 175, 178,
            191, 191, 253, 172, 0, 99, 6, 99, 105, 116, 114, 101, 97, 20, 1, 1, 1, 1, 1, 1, 1, 1,
            1, 1, 1, 1, 1, 1, 1, 1, 1, 1, 1, 1, 8, 0, 0, 0, 0, 59, 154, 202, 0, 104, 65, 192, 147,
            199, 55, 141, 150, 81, 138, 117, 68, 136, 33, 196, 247, 200, 244, 186, 231, 206, 96,
            248, 4, 208, 61, 31, 6, 40, 221, 93, 208, 245, 222, 81, 185, 170, 237, 149, 88, 227,
            18, 31, 6, 150, 200, 221, 30, 208, 173, 64, 89, 113, 108, 41, 126, 154, 53, 244, 127,
            65, 32, 163, 80, 191, 30, 108, 0, 0, 0, 0, 0, 0, 0, 0, 0, 0, 0, 0, 0, 0, 0, 0, 0, 0, 0,
            0, 0, 0, 0, 0, 0, 0, 0, 0, 0, 0, 0, 0, 0, 0, 0, 0, 0, 0, 0, 0, 0, 0, 0, 0, 0, 0, 0, 0,
            128, 44, 34, 243, 148, 244, 122, 200, 70, 250, 52, 201, 40, 169, 51, 96, 80, 169, 76,
            7, 106, 61, 205, 85, 178, 165, 168, 237, 214, 245, 87, 215, 254, 114, 81, 129, 219,
            128, 211, 155, 248, 53, 22, 135, 245, 165, 158, 82, 61, 61, 135, 84, 236, 186, 193,
            119, 90, 188, 52, 136, 56, 107, 142, 87, 206, 187, 235, 28, 173, 14, 249, 212, 110, 62,
            146, 181, 115, 169, 37, 137, 243, 50, 69, 177, 146, 103, 216, 17, 222, 9, 219, 184,
            180, 55, 174, 169, 1, 206, 13, 193, 94, 240, 139, 98, 101, 16, 152, 174, 186, 229, 3,
            52, 87, 169, 171, 117, 41, 127, 162, 95, 138, 249, 245, 34, 162, 175, 187, 234, 174,
        ]
        .to_vec()],
        l1_fee_rate,
        timestamp: 0,
    };

    evm.begin_soft_confirmation_hook(&soft_confirmation_info, &mut working_set);
    evm.end_soft_confirmation_hook(&soft_confirmation_info, &mut working_set);
    evm.finalize_hook(&[99u8; 32].into(), &mut working_set.accessory_state());

    let recipient_address = address!("0101010101010101010101010101010101010101");
    let recipient_account = evm
        .accounts
        .get(&recipient_address, &mut working_set)
        .unwrap();

    assert_eq!(
        recipient_account.info.balance,
        U256::from_str("0x8ac7230489e80000").unwrap(), // 10 * 10 ** 18
    );
}

#[test]
fn test_upgrade_light_client() {
    // initialize_logging(tracing::Level::INFO);
    let (mut config, _, _) = get_evm_config_starting_base_fee(
        U256::from_str("1000000000000000000000").unwrap(),
        None,
        1,
    );

    config_push_contracts(&mut config);

    // False bitcoin light client implementation, returns dead address on block hash query
    config.data.push(AccountData::new(
        address!("deAD00000000000000000000000000000000dEAd"),
        U256::ZERO,
        Bytes::from_static(&hex!("6080604052600436106101145760003560e01c8063715018a6116100a0578063d269a03e11610064578063d269a03e14610332578063d761753e14610352578063e30c39781461037a578063ee82ac5e1461038f578063f2fde38b146103cf57600080fd5b8063715018a61461027057806379ba5097146102855780638da5cb5b1461029a578063a91d8b3d146102c7578063ad3cb1cc146102f457600080fd5b80634f1ef286116100e75780634f1ef286146101c85780634ffd344a146101db57806352d1902d1461020b57806357e871e71461022057806361b207e21461023657600080fd5b80630466efc4146101195780630e27bc11146101595780631f5783331461017b57806334cdf78d1461019b575b600080fd5b34801561012557600080fd5b50610146610134366004610cec565b60009081526002602052604090205490565b6040519081526020015b60405180910390f35b34801561016557600080fd5b50610179610174366004610d05565b6103ef565b005b34801561018757600080fd5b50610179610196366004610cec565b610518565b3480156101a757600080fd5b506101466101b6366004610cec565b60016020526000908152604090205481565b6101796101d6366004610d59565b6105c6565b3480156101e757600080fd5b506101fb6101f6366004610e64565b6105dd565b6040519015158152602001610150565b34801561021757600080fd5b50610146610603565b34801561022c57600080fd5b5061014660005481565b34801561024257600080fd5b50610146610251366004610cec565b6000908152600160209081526040808320548352600290915290205490565b34801561027c57600080fd5b50610179610632565b34801561029157600080fd5b50610179610646565b3480156102a657600080fd5b506102af61068e565b6040516001600160a01b039091168152602001610150565b3480156102d357600080fd5b506101466102e2366004610cec565b60026020526000908152604090205481565b34801561030057600080fd5b50610325604051806040016040528060058152602001640352e302e360dc1b81525081565b6040516101509190610ee3565b34801561033e57600080fd5b506101fb61034d366004610e64565b6106c3565b34801561035e57600080fd5b506102af73deaddeaddeaddeaddeaddeaddeaddeaddeaddead81565b34801561038657600080fd5b506102af6106d2565b34801561039b57600080fd5b506101466103aa366004610cec565b507fdeaddeaddeaddeaddeaddeaddeaddeaddeaddeaddeaddeaddeaddeaddeaddead90565b3480156103db57600080fd5b506101796103ea366004610f16565b6106fb565b3373deaddeaddeaddeaddeaddeaddeaddeaddeaddead146104575760405162461bcd60e51b815260206004820152601f60248201527f63616c6c6572206973206e6f74207468652073797374656d2063616c6c65720060448201526064015b60405180910390fd5b600080549081900361049d5760405162461bcd60e51b815260206004820152600f60248201526e139bdd081a5b9a5d1a585b1a5e9959608a1b604482015260640161044e565b60008181526001602081905260409091208490556104bc908290610f31565b6000908155838152600260209081526040808320859055915482519081529081018590529081018390527f32eff959e2e8d1609edc4b39ccf75900aa6c1da5719f8432752963fdf008234f9060600160405180910390a1505050565b3373deaddeaddeaddeaddeaddeaddeaddeaddeaddead1461057b5760405162461bcd60e51b815260206004820152601f60248201527f63616c6c6572206973206e6f74207468652073797374656d2063616c6c657200604482015260640161044e565b600054156105c15760405162461bcd60e51b8152602060048201526013602482015272105b1c9958591e481a5b9a5d1a585b1a5e9959606a1b604482015260640161044e565b600055565b6105cf82610780565b6105d98282610788565b5050565b6000858152600160205260408120546105f9908686868661085c565b9695505050505050565b600061060d6108ba565b507f360894a13ba1a3210667c828492db98dca3e2076cc3735a920a3ca505d382bbc90565b61063a610903565b6106446000610935565b565b33806106506106d2565b6001600160a01b0316146106825760405163118cdaa760e01b81526001600160a01b038216600482015260240161044e565b61068b81610935565b50565b6000807f9016d09d72d40fdae2fd8ceac6b6234c7706214fd39c1cd1e609a0528c1993005b546001600160a01b031692915050565b60006105f9868686868661085c565b6000807f237e158222e3e6968b72b9db0d8043aacf074ad9f650f0d1606b4d82ee432c006106b3565b610703610903565b7f237e158222e3e6968b72b9db0d8043aacf074ad9f650f0d1606b4d82ee432c0080546001600160a01b0319166001600160a01b038316908117825561074761068e565b6001600160a01b03167f38d16b8cac22d99fc7c124b9cd0de2d3fa1faef420bfe791d8c362d765e2270060405160405180910390a35050565b61068b610903565b816001600160a01b03166352d1902d6040518163ffffffff1660e01b8152600401602060405180830381865afa9250505080156107e2575060408051601f3d908101601f191682019092526107df91810190610f52565b60015b61080a57604051634c9c8ce360e01b81526001600160a01b038316600482015260240161044e565b7f360894a13ba1a3210667c828492db98dca3e2076cc3735a920a3ca505d382bbc811461084d57604051632a87526960e21b81526004810182905260240161044e565b610857838361096d565b505050565b6000858152600260209081526040808320548151601f8701849004840281018401909252858252916108af91889184919089908990819084018382808284376000920191909152508992506109c3915050565b979650505050505050565b306001600160a01b037f000000000000000000000000000000000000000000000000000000000000000016146106445760405163703e46dd60e11b815260040160405180910390fd5b3361090c61068e565b6001600160a01b0316146106445760405163118cdaa760e01b815233600482015260240161044e565b7f237e158222e3e6968b72b9db0d8043aacf074ad9f650f0d1606b4d82ee432c0080546001600160a01b03191681556105d982610a01565b61097682610a72565b6040516001600160a01b038316907fbc7cd75a20ee27fd9adebab32041f755214dbc6bffa90cc0225b39da2e5c2d3b90600090a28051156109bb576108578282610ae9565b6105d9610b61565b600083851480156109d2575081155b80156109dd57508251155b156109ea575060016109f9565b6109f685848685610b80565b90505b949350505050565b7f9016d09d72d40fdae2fd8ceac6b6234c7706214fd39c1cd1e609a0528c19930080546001600160a01b031981166001600160a01b03848116918217845560405192169182907f8be0079c531659141344cd1fd0a4f28419497f9722a3daafe3b4186f6b6457e090600090a3505050565b806001600160a01b03163b600003610aa857604051634c9c8ce360e01b81526001600160a01b038216600482015260240161044e565b7f360894a13ba1a3210667c828492db98dca3e2076cc3735a920a3ca505d382bbc80546001600160a01b0319166001600160a01b0392909216919091179055565b6060600080846001600160a01b031684604051610b069190610f6b565b600060405180830381855af49150503d8060008114610b41576040519150601f19603f3d011682016040523d82523d6000602084013e610b46565b606091505b5091509150610b56858383610c2a565b925050505b92915050565b34156106445760405163b398979f60e01b815260040160405180910390fd5b600060208451610b909190610f87565b15610b9d575060006109f9565b8351600003610bae575060006109f9565b818560005b8651811015610c1d57610bc7600284610f87565b600103610beb57610be4610bde8883016020015190565b83610c89565b9150610c04565b610c0182610bfc8984016020015190565b610c89565b91505b60019290921c91610c16602082610f31565b9050610bb3565b5090931495945050505050565b606082610c3f57610c3a82610c95565b610c82565b8151158015610c5657506001600160a01b0384163b155b15610c7f57604051639996b31560e01b81526001600160a01b038516600482015260240161044e565b50805b9392505050565b6000610c828383610cbe565b805115610ca55780518082602001fd5b604051630a12f52160e11b815260040160405180910390fd5b60008260005281602052602060006040600060025afa50602060006020600060025afa505060005192915050565b600060208284031215610cfe57600080fd5b5035919050565b60008060408385031215610d1857600080fd5b50508035926020909101359150565b80356001600160a01b0381168114610d3e57600080fd5b919050565b634e487b7160e01b600052604160045260246000fd5b60008060408385031215610d6c57600080fd5b610d7583610d27565b9150602083013567ffffffffffffffff80821115610d9257600080fd5b818501915085601f830112610da657600080fd5b813581811115610db857610db8610d43565b604051601f8201601f19908116603f01168101908382118183101715610de057610de0610d43565b81604052828152886020848701011115610df957600080fd5b8260208601602083013760006020848301015280955050505050509250929050565b60008083601f840112610e2d57600080fd5b50813567ffffffffffffffff811115610e4557600080fd5b602083019150836020828501011115610e5d57600080fd5b9250929050565b600080600080600060808688031215610e7c57600080fd5b8535945060208601359350604086013567ffffffffffffffff811115610ea157600080fd5b610ead88828901610e1b565b96999598509660600135949350505050565b60005b83811015610eda578181015183820152602001610ec2565b50506000910152565b6020815260008251806020840152610f02816040850160208701610ebf565b601f01601f19169190910160400192915050565b600060208284031215610f2857600080fd5b610c8282610d27565b80820180821115610b5b57634e487b7160e01b600052601160045260246000fd5b600060208284031215610f6457600080fd5b5051919050565b60008251610f7d818460208701610ebf565b9190910192915050565b600082610fa457634e487b7160e01b600052601260045260246000fd5b50069056fea2646970667358221220cb22b346a23078243cb869a68fb68e5704b567765a15214f1d3d3d7cadb59a9764736f6c63430008190033")),
        0,
        HashMap::new()
    ));

    // secret key is 0xac0974bec39a17e36ba4a6b4d238ff944bacb478cbed5efcae784d7bf4f2ff80
    let contract_owner = TestSigner::new(
        secp256k1::SecretKey::from_slice(&[
            0xac, 0x09, 0x74, 0xbe, 0xc3, 0x9a, 0x17, 0xe3, 0x6b, 0xa4, 0xa6, 0xb4, 0xd2, 0x38,
            0xff, 0x94, 0x4b, 0xac, 0xb4, 0x78, 0xcb, 0xed, 0x5e, 0xfc, 0xae, 0x78, 0x4d, 0x7b,
            0xf4, 0xf2, 0xff, 0x80,
        ])
        .unwrap(),
    );

    config.data.push(AccountData {
        address: contract_owner.address(),
        balance: U256::from_str("1000000000000000000000").unwrap(),
        code_hash: KECCAK_EMPTY,
        code: Bytes::default(),
        nonce: 0,
        storage: Default::default(),
    });

    let (evm, mut working_set) = get_evm(&config);

    let l1_fee_rate = 1;
    let l2_height = 2;

    let sender_address = generate_address::<C>("sender");
    let sequencer_address = generate_address::<C>("sequencer");
    let context = C::new(
        sender_address,
        sequencer_address,
        l2_height,
        SpecId::Genesis,
        l1_fee_rate,
    );

    let soft_confirmation_info = HookSoftConfirmationInfo {
        l2_height,
        da_slot_hash: [5u8; 32],
        da_slot_height: 1,
        da_slot_txs_commitment: [42u8; 32],
        pre_state_root: [10u8; 32].to_vec(),
        current_spec: SpecId::Genesis,
        pub_key: vec![],
        deposit_data: vec![],
        l1_fee_rate,
        timestamp: 0,
    };

    evm.begin_soft_confirmation_hook(&soft_confirmation_info, &mut working_set);

    let upgrade_tx = contract_owner
        .sign_default_transaction(
            TxKind::Call(ProxyAdmin::address()),
            ProxyAdmin::upgrade(
                BitcoinLightClient::address(),
                address!("deAD00000000000000000000000000000000dEAd"),
            )
            .to_vec(),
            0,
            0,
        )
        .unwrap();
    evm.call(
        CallMessage {
            txs: vec![upgrade_tx],
        },
        &context,
        &mut working_set,
    )
    .unwrap();

    evm.end_soft_confirmation_hook(&soft_confirmation_info, &mut working_set);
    evm.finalize_hook(&[99u8; 32].into(), &mut working_set.accessory_state());

    let hash = evm
        .get_call(
            TransactionRequest {
                to: Some(TxKind::Call(BitcoinLightClient::address())),
                input: TransactionInput::new(BitcoinLightClient::get_block_hash(0)),
                ..Default::default()
            },
            None,
            None,
            None,
            &mut working_set,
        )
        .unwrap();

    // Assert if hash is equal to 0xdeaddeaddeaddeaddeaddeaddeaddeaddeaddeaddeaddeaddeaddeaddeaddead
    assert_eq!(
        hash,
        reth_primitives::Bytes::from_str(
            "0xdeaddeaddeaddeaddeaddeaddeaddeaddeaddeaddeaddeaddeaddeaddeaddead"
        )
        .unwrap()
    );
}

#[test]
fn test_change_upgrade_owner() {
    let (mut config, _, _) = get_evm_config_starting_base_fee(
        U256::from_str("1000000000000000000000").unwrap(),
        None,
        1,
    );

    config_push_contracts(&mut config);

    let contract_owner = TestSigner::new(
        secp256k1::SecretKey::from_slice(&[
            0xac, 0x09, 0x74, 0xbe, 0xc3, 0x9a, 0x17, 0xe3, 0x6b, 0xa4, 0xa6, 0xb4, 0xd2, 0x38,
            0xff, 0x94, 0x4b, 0xac, 0xb4, 0x78, 0xcb, 0xed, 0x5e, 0xfc, 0xae, 0x78, 0x4d, 0x7b,
            0xf4, 0xf2, 0xff, 0x80,
        ])
        .unwrap(),
    );

    // An arbitrary private key
    let new_contract_owner = TestSigner::new(
        secp256k1::SecretKey::from_slice(&[
            0x1c, 0x6b, 0x8c, 0xac, 0x22, 0xd9, 0x9f, 0xc7, 0xc1, 0x24, 0xb9, 0xcd, 0x0d, 0xe2,
            0xd3, 0xfa, 0x1f, 0xa1, 0xfa, 0xef, 0x42, 0x0b, 0xfe, 0x79, 0x1d, 0x8c, 0x36, 0x2d,
            0x76, 0x5e, 0x22, 0x70,
        ])
        .unwrap(),
    );

    config.data.push(AccountData {
        address: contract_owner.address(),
        balance: U256::from_str("1000000000000000000000").unwrap(),
        code_hash: KECCAK_EMPTY,
        code: Bytes::default(),
        nonce: 0,
        storage: Default::default(),
    });

    config.data.push(AccountData {
        address: new_contract_owner.address(),
        balance: U256::from_str("1000000000000000000000").unwrap(),
        code_hash: KECCAK_EMPTY,
        code: Bytes::default(),
        nonce: 0,
        storage: Default::default(),
    });

    // False bitcoin light client implementation, returns dead address on block hash query, added to test upgrading
    config.data.push(AccountData::new(
        address!("deAD00000000000000000000000000000000dEAd"),
        U256::ZERO,
        Bytes::from_static(&hex!("6080604052600436106101145760003560e01c8063715018a6116100a0578063d269a03e11610064578063d269a03e14610332578063d761753e14610352578063e30c39781461037a578063ee82ac5e1461038f578063f2fde38b146103cf57600080fd5b8063715018a61461027057806379ba5097146102855780638da5cb5b1461029a578063a91d8b3d146102c7578063ad3cb1cc146102f457600080fd5b80634f1ef286116100e75780634f1ef286146101c85780634ffd344a146101db57806352d1902d1461020b57806357e871e71461022057806361b207e21461023657600080fd5b80630466efc4146101195780630e27bc11146101595780631f5783331461017b57806334cdf78d1461019b575b600080fd5b34801561012557600080fd5b50610146610134366004610cec565b60009081526002602052604090205490565b6040519081526020015b60405180910390f35b34801561016557600080fd5b50610179610174366004610d05565b6103ef565b005b34801561018757600080fd5b50610179610196366004610cec565b610518565b3480156101a757600080fd5b506101466101b6366004610cec565b60016020526000908152604090205481565b6101796101d6366004610d59565b6105c6565b3480156101e757600080fd5b506101fb6101f6366004610e64565b6105dd565b6040519015158152602001610150565b34801561021757600080fd5b50610146610603565b34801561022c57600080fd5b5061014660005481565b34801561024257600080fd5b50610146610251366004610cec565b6000908152600160209081526040808320548352600290915290205490565b34801561027c57600080fd5b50610179610632565b34801561029157600080fd5b50610179610646565b3480156102a657600080fd5b506102af61068e565b6040516001600160a01b039091168152602001610150565b3480156102d357600080fd5b506101466102e2366004610cec565b60026020526000908152604090205481565b34801561030057600080fd5b50610325604051806040016040528060058152602001640352e302e360dc1b81525081565b6040516101509190610ee3565b34801561033e57600080fd5b506101fb61034d366004610e64565b6106c3565b34801561035e57600080fd5b506102af73deaddeaddeaddeaddeaddeaddeaddeaddeaddead81565b34801561038657600080fd5b506102af6106d2565b34801561039b57600080fd5b506101466103aa366004610cec565b507fdeaddeaddeaddeaddeaddeaddeaddeaddeaddeaddeaddeaddeaddeaddeaddead90565b3480156103db57600080fd5b506101796103ea366004610f16565b6106fb565b3373deaddeaddeaddeaddeaddeaddeaddeaddeaddead146104575760405162461bcd60e51b815260206004820152601f60248201527f63616c6c6572206973206e6f74207468652073797374656d2063616c6c65720060448201526064015b60405180910390fd5b600080549081900361049d5760405162461bcd60e51b815260206004820152600f60248201526e139bdd081a5b9a5d1a585b1a5e9959608a1b604482015260640161044e565b60008181526001602081905260409091208490556104bc908290610f31565b6000908155838152600260209081526040808320859055915482519081529081018590529081018390527f32eff959e2e8d1609edc4b39ccf75900aa6c1da5719f8432752963fdf008234f9060600160405180910390a1505050565b3373deaddeaddeaddeaddeaddeaddeaddeaddeaddead1461057b5760405162461bcd60e51b815260206004820152601f60248201527f63616c6c6572206973206e6f74207468652073797374656d2063616c6c657200604482015260640161044e565b600054156105c15760405162461bcd60e51b8152602060048201526013602482015272105b1c9958591e481a5b9a5d1a585b1a5e9959606a1b604482015260640161044e565b600055565b6105cf82610780565b6105d98282610788565b5050565b6000858152600160205260408120546105f9908686868661085c565b9695505050505050565b600061060d6108ba565b507f360894a13ba1a3210667c828492db98dca3e2076cc3735a920a3ca505d382bbc90565b61063a610903565b6106446000610935565b565b33806106506106d2565b6001600160a01b0316146106825760405163118cdaa760e01b81526001600160a01b038216600482015260240161044e565b61068b81610935565b50565b6000807f9016d09d72d40fdae2fd8ceac6b6234c7706214fd39c1cd1e609a0528c1993005b546001600160a01b031692915050565b60006105f9868686868661085c565b6000807f237e158222e3e6968b72b9db0d8043aacf074ad9f650f0d1606b4d82ee432c006106b3565b610703610903565b7f237e158222e3e6968b72b9db0d8043aacf074ad9f650f0d1606b4d82ee432c0080546001600160a01b0319166001600160a01b038316908117825561074761068e565b6001600160a01b03167f38d16b8cac22d99fc7c124b9cd0de2d3fa1faef420bfe791d8c362d765e2270060405160405180910390a35050565b61068b610903565b816001600160a01b03166352d1902d6040518163ffffffff1660e01b8152600401602060405180830381865afa9250505080156107e2575060408051601f3d908101601f191682019092526107df91810190610f52565b60015b61080a57604051634c9c8ce360e01b81526001600160a01b038316600482015260240161044e565b7f360894a13ba1a3210667c828492db98dca3e2076cc3735a920a3ca505d382bbc811461084d57604051632a87526960e21b81526004810182905260240161044e565b610857838361096d565b505050565b6000858152600260209081526040808320548151601f8701849004840281018401909252858252916108af91889184919089908990819084018382808284376000920191909152508992506109c3915050565b979650505050505050565b306001600160a01b037f000000000000000000000000000000000000000000000000000000000000000016146106445760405163703e46dd60e11b815260040160405180910390fd5b3361090c61068e565b6001600160a01b0316146106445760405163118cdaa760e01b815233600482015260240161044e565b7f237e158222e3e6968b72b9db0d8043aacf074ad9f650f0d1606b4d82ee432c0080546001600160a01b03191681556105d982610a01565b61097682610a72565b6040516001600160a01b038316907fbc7cd75a20ee27fd9adebab32041f755214dbc6bffa90cc0225b39da2e5c2d3b90600090a28051156109bb576108578282610ae9565b6105d9610b61565b600083851480156109d2575081155b80156109dd57508251155b156109ea575060016109f9565b6109f685848685610b80565b90505b949350505050565b7f9016d09d72d40fdae2fd8ceac6b6234c7706214fd39c1cd1e609a0528c19930080546001600160a01b031981166001600160a01b03848116918217845560405192169182907f8be0079c531659141344cd1fd0a4f28419497f9722a3daafe3b4186f6b6457e090600090a3505050565b806001600160a01b03163b600003610aa857604051634c9c8ce360e01b81526001600160a01b038216600482015260240161044e565b7f360894a13ba1a3210667c828492db98dca3e2076cc3735a920a3ca505d382bbc80546001600160a01b0319166001600160a01b0392909216919091179055565b6060600080846001600160a01b031684604051610b069190610f6b565b600060405180830381855af49150503d8060008114610b41576040519150601f19603f3d011682016040523d82523d6000602084013e610b46565b606091505b5091509150610b56858383610c2a565b925050505b92915050565b34156106445760405163b398979f60e01b815260040160405180910390fd5b600060208451610b909190610f87565b15610b9d575060006109f9565b8351600003610bae575060006109f9565b818560005b8651811015610c1d57610bc7600284610f87565b600103610beb57610be4610bde8883016020015190565b83610c89565b9150610c04565b610c0182610bfc8984016020015190565b610c89565b91505b60019290921c91610c16602082610f31565b9050610bb3565b5090931495945050505050565b606082610c3f57610c3a82610c95565b610c82565b8151158015610c5657506001600160a01b0384163b155b15610c7f57604051639996b31560e01b81526001600160a01b038516600482015260240161044e565b50805b9392505050565b6000610c828383610cbe565b805115610ca55780518082602001fd5b604051630a12f52160e11b815260040160405180910390fd5b60008260005281602052602060006040600060025afa50602060006020600060025afa505060005192915050565b600060208284031215610cfe57600080fd5b5035919050565b60008060408385031215610d1857600080fd5b50508035926020909101359150565b80356001600160a01b0381168114610d3e57600080fd5b919050565b634e487b7160e01b600052604160045260246000fd5b60008060408385031215610d6c57600080fd5b610d7583610d27565b9150602083013567ffffffffffffffff80821115610d9257600080fd5b818501915085601f830112610da657600080fd5b813581811115610db857610db8610d43565b604051601f8201601f19908116603f01168101908382118183101715610de057610de0610d43565b81604052828152886020848701011115610df957600080fd5b8260208601602083013760006020848301015280955050505050509250929050565b60008083601f840112610e2d57600080fd5b50813567ffffffffffffffff811115610e4557600080fd5b602083019150836020828501011115610e5d57600080fd5b9250929050565b600080600080600060808688031215610e7c57600080fd5b8535945060208601359350604086013567ffffffffffffffff811115610ea157600080fd5b610ead88828901610e1b565b96999598509660600135949350505050565b60005b83811015610eda578181015183820152602001610ec2565b50506000910152565b6020815260008251806020840152610f02816040850160208701610ebf565b601f01601f19169190910160400192915050565b600060208284031215610f2857600080fd5b610c8282610d27565b80820180821115610b5b57634e487b7160e01b600052601160045260246000fd5b600060208284031215610f6457600080fd5b5051919050565b60008251610f7d818460208701610ebf565b9190910192915050565b600082610fa457634e487b7160e01b600052601260045260246000fd5b50069056fea2646970667358221220cb22b346a23078243cb869a68fb68e5704b567765a15214f1d3d3d7cadb59a9764736f6c63430008190033")),
        0,
        HashMap::new()
    ));

    let (evm, mut working_set) = get_evm(&config);

    let l1_fee_rate = 1;
    let mut l2_height = 2;
    let sender_address = generate_address::<C>("sender");
    let sequencer_address = generate_address::<C>("sequencer");
    let context = C::new(
        sender_address,
        sequencer_address,
        l2_height,
        SpecId::Genesis,
        l1_fee_rate,
    );

    let soft_confirmation_info = HookSoftConfirmationInfo {
        l2_height,
        da_slot_hash: [5u8; 32],
        da_slot_height: 1,
        da_slot_txs_commitment: [42u8; 32],
        pre_state_root: [10u8; 32].to_vec(),
        current_spec: SpecId::Genesis,
        pub_key: vec![],
        deposit_data: vec![],
        l1_fee_rate,
        timestamp: 0,
    };

    evm.begin_soft_confirmation_hook(&soft_confirmation_info, &mut working_set);

    let change_owner_tx = contract_owner
        .sign_default_transaction(
            TxKind::Call(ProxyAdmin::address()),
            ProxyAdmin::transfer_ownership(new_contract_owner.address()).to_vec(),
            0,
            0,
        )
        .unwrap();

    evm.call(
        CallMessage {
            txs: vec![change_owner_tx],
        },
        &context,
        &mut working_set,
    )
    .unwrap();

    evm.end_soft_confirmation_hook(&soft_confirmation_info, &mut working_set);
    evm.finalize_hook(&[99u8; 32].into(), &mut working_set.accessory_state());

    l2_height += 1;
    let context = C::new(
        sender_address,
        sequencer_address,
        l2_height,
        SpecId::Genesis,
        l1_fee_rate,
    );

    let soft_confirmation_info = HookSoftConfirmationInfo {
        l2_height,
        da_slot_hash: [5u8; 32],
        da_slot_height: 1,
        da_slot_txs_commitment: [42u8; 32],
        pre_state_root: [10u8; 32].to_vec(),
        current_spec: SpecId::Genesis,
        pub_key: vec![],
        deposit_data: vec![],
        l1_fee_rate,
        timestamp: 0,
    };
    evm.begin_soft_confirmation_hook(&soft_confirmation_info, &mut working_set);

    // New owner should be able to upgrade the contract

    let upgrade_tx = new_contract_owner
        .sign_default_transaction(
            TxKind::Call(ProxyAdmin::address()),
            ProxyAdmin::upgrade(
                BitcoinLightClient::address(),
                address!("deAD00000000000000000000000000000000dEAd"),
            )
            .to_vec(),
            0,
            0,
        )
        .unwrap();

    evm.call(
        CallMessage {
            txs: vec![upgrade_tx],
        },
        &context,
        &mut working_set,
    )
    .unwrap();

    evm.end_soft_confirmation_hook(&soft_confirmation_info, &mut working_set);
    evm.finalize_hook(&[99u8; 32].into(), &mut working_set.accessory_state());

    let provided_new_owner = evm
        .get_call(
            TransactionRequest {
                to: Some(TxKind::Call(ProxyAdmin::address())),
                input: TransactionInput::new(ProxyAdmin::owner()),
                ..Default::default()
            },
            None,
            None,
            None,
            &mut working_set,
        )
        .unwrap();

    assert_eq!(
        provided_new_owner.to_vec()[12..],
        new_contract_owner.address().to_vec()
    );

    let hash = evm
        .get_call(
            TransactionRequest {
                to: Some(TxKind::Call(BitcoinLightClient::address())),
                input: TransactionInput::new(BitcoinLightClient::get_block_hash(0)),
                ..Default::default()
            },
            None,
            None,
            None,
            &mut working_set,
        )
        .unwrap();

    // Assert if hash is equal to 0xdeaddeaddeaddeaddeaddeaddeaddeaddeaddeaddeaddeaddeaddeaddeaddead
    assert_eq!(
        hash,
        reth_primitives::Bytes::from_str(
            "0xdeaddeaddeaddeaddeaddeaddeaddeaddeaddeaddeaddeaddeaddeaddeaddead"
        )
        .unwrap()
    );
}

fn config_push_contracts(config: &mut EvmConfig) {
    config.data.push(AccountData::new(
        BitcoinLightClient::address(),
        U256::ZERO,
        Bytes::from_static(&hex!("60806040523661001357610011610017565b005b6100115b61001f610169565b6001600160a01b0316330361015f5760606001600160e01b0319600035166364d3180d60e11b810161005a5761005361019c565b9150610157565b63587086bd60e11b6001600160e01b031982160161007a576100536101f3565b63070d7c6960e41b6001600160e01b031982160161009a57610053610239565b621eb96f60e61b6001600160e01b03198216016100b95761005361026a565b63a39f25e560e01b6001600160e01b03198216016100d9576100536102aa565b60405162461bcd60e51b815260206004820152604260248201527f5472616e73706172656e745570677261646561626c6550726f78793a2061646d60448201527f696e2063616e6e6f742066616c6c6261636b20746f2070726f78792074617267606482015261195d60f21b608482015260a4015b60405180910390fd5b815160208301f35b6101676102be565b565b60007fb53127684a568b3173ae13b9f8a6016e243e63b6e8ee1178d6a717850b5d61035b546001600160a01b0316919050565b60606101a66102ce565b60006101b53660048184610683565b8101906101c291906106c9565b90506101df816040518060200160405280600081525060006102d9565b505060408051602081019091526000815290565b60606000806102053660048184610683565b81019061021291906106fa565b91509150610222828260016102d9565b604051806020016040528060008152509250505090565b60606102436102ce565b60006102523660048184610683565b81019061025f91906106c9565b90506101df81610305565b60606102746102ce565b600061027e610169565b604080516001600160a01b03831660208201529192500160405160208183030381529060405291505090565b60606102b46102ce565b600061027e61035c565b6101676102c961035c565b61036b565b341561016757600080fd5b6102e28361038f565b6000825111806102ef5750805b15610300576102fe83836103cf565b505b505050565b7f7e644d79422f17c01e4894b5f4f588d331ebfa28653d42ae832dc59e38c9798f61032e610169565b604080516001600160a01b03928316815291841660208301520160405180910390a1610359816103fb565b50565b60006103666104a4565b905090565b3660008037600080366000845af43d6000803e80801561038a573d6000f35b3d6000fd5b610398816104cc565b6040516001600160a01b038216907fbc7cd75a20ee27fd9adebab32041f755214dbc6bffa90cc0225b39da2e5c2d3b90600090a250565b60606103f4838360405180606001604052806027815260200161083860279139610560565b9392505050565b6001600160a01b0381166104605760405162461bcd60e51b815260206004820152602660248201527f455243313936373a206e65772061646d696e20697320746865207a65726f206160448201526564647265737360d01b606482015260840161014e565b807fb53127684a568b3173ae13b9f8a6016e243e63b6e8ee1178d6a717850b5d61035b80546001600160a01b0319166001600160a01b039290921691909117905550565b60007f360894a13ba1a3210667c828492db98dca3e2076cc3735a920a3ca505d382bbc61018d565b6001600160a01b0381163b6105395760405162461bcd60e51b815260206004820152602d60248201527f455243313936373a206e657720696d706c656d656e746174696f6e206973206e60448201526c1bdd08184818dbdb9d1c9858dd609a1b606482015260840161014e565b807f360894a13ba1a3210667c828492db98dca3e2076cc3735a920a3ca505d382bbc610483565b6060600080856001600160a01b03168560405161057d91906107e8565b600060405180830381855af49150503d80600081146105b8576040519150601f19603f3d011682016040523d82523d6000602084013e6105bd565b606091505b50915091506105ce868383876105d8565b9695505050505050565b60608315610647578251600003610640576001600160a01b0385163b6106405760405162461bcd60e51b815260206004820152601d60248201527f416464726573733a2063616c6c20746f206e6f6e2d636f6e7472616374000000604482015260640161014e565b5081610651565b6106518383610659565b949350505050565b8151156106695781518083602001fd5b8060405162461bcd60e51b815260040161014e9190610804565b6000808585111561069357600080fd5b838611156106a057600080fd5b5050820193919092039150565b80356001600160a01b03811681146106c457600080fd5b919050565b6000602082840312156106db57600080fd5b6103f4826106ad565b634e487b7160e01b600052604160045260246000fd5b6000806040838503121561070d57600080fd5b610716836106ad565b9150602083013567ffffffffffffffff81111561073257600080fd5b8301601f8101851361074357600080fd5b803567ffffffffffffffff81111561075d5761075d6106e4565b604051601f8201601f19908116603f0116810167ffffffffffffffff8111828210171561078c5761078c6106e4565b6040528181528282016020018710156107a457600080fd5b816020840160208301376000602083830101528093505050509250929050565b60005b838110156107df5781810151838201526020016107c7565b50506000910152565b600082516107fa8184602087016107c4565b9190910192915050565b60208152600082518060208401526108238160408501602087016107c4565b601f01601f1916919091016040019291505056fe416464726573733a206c6f772d6c6576656c2064656c65676174652063616c6c206661696c6564")),
        0,
        [
            (U256::from_be_slice(&hex!("360894a13ba1a3210667c828492db98dca3e2076cc3735a920a3ca505d382bbc")), U256::from_be_slice(&hex!("0000000000000000000000003200000000000000000000000000000000000001"))),
            (U256::from_be_slice(&hex!("b53127684a568b3173ae13b9f8a6016e243e63b6e8ee1178d6a717850b5d6103")), U256::from_be_slice(&hex!("00000000000000000000000031ffffffffffffffffffffffffffffffffffffff"))),
        ].into_iter().collect(),
    ));

    config.data.push(AccountData::new(
        address!("3200000000000000000000000000000000000001"),
        U256::ZERO,
        Bytes::from_static(&hex!("608060405234801561001057600080fd5b50600436106100a95760003560e01c806357e871e71161007157806357e871e71461014c57806361b207e214610155578063a91d8b3d14610182578063d269a03e146101a2578063d761753e146101b5578063ee82ac5e146101e857600080fd5b80630466efc4146100ae5780630e27bc11146100e15780631f578333146100f657806334cdf78d146101095780634ffd344a14610129575b600080fd5b6100ce6100bc366004610599565b60009081526002602052604090205490565b6040519081526020015b60405180910390f35b6100f46100ef3660046105b2565b610208565b005b6100f4610104366004610599565b610331565b6100ce610117366004610599565b60016020526000908152604090205481565b61013c61013736600461061d565b6103df565b60405190151581526020016100d8565b6100ce60005481565b6100ce610163366004610599565b6000908152600160209081526040808320548352600290915290205490565b6100ce610190366004610599565b60026020526000908152604090205481565b61013c6101b036600461061d565b610405565b6101d073deaddeaddeaddeaddeaddeaddeaddeaddeaddead81565b6040516001600160a01b0390911681526020016100d8565b6100ce6101f6366004610599565b60009081526001602052604090205490565b3373deaddeaddeaddeaddeaddeaddeaddeaddeaddead146102705760405162461bcd60e51b815260206004820152601f60248201527f63616c6c6572206973206e6f74207468652073797374656d2063616c6c65720060448201526064015b60405180910390fd5b60008054908190036102b65760405162461bcd60e51b815260206004820152600f60248201526e139bdd081a5b9a5d1a585b1a5e9959608a1b6044820152606401610267565b60008181526001602081905260409091208490556102d5908290610678565b6000908155838152600260209081526040808320859055915482519081529081018590529081018390527f32eff959e2e8d1609edc4b39ccf75900aa6c1da5719f8432752963fdf008234f9060600160405180910390a1505050565b3373deaddeaddeaddeaddeaddeaddeaddeaddeaddead146103945760405162461bcd60e51b815260206004820152601f60248201527f63616c6c6572206973206e6f74207468652073797374656d2063616c6c6572006044820152606401610267565b600054156103da5760405162461bcd60e51b8152602060048201526013602482015272105b1c9958591e481a5b9a5d1a585b1a5e9959606a1b6044820152606401610267565b600055565b6000858152600160205260408120546103fb9086868686610410565b9695505050505050565b60006103fb86868686865b6000858152600260209081526040808320548151601f870184900484028101840190925285825291610463918891849190899089908190840183828082843760009201919091525089925061046e915050565b979650505050505050565b6000838514801561047d575081155b801561048857508251155b15610495575060016104a4565b6104a1858486856104ac565b90505b949350505050565b6000602084516104bc9190610699565b156104c9575060006104a4565b83516000036104da575060006104a4565b818560005b8651811015610549576104f3600284610699565b6001036105175761051061050a8883016020015190565b83610556565b9150610530565b61052d826105288984016020015190565b610556565b91505b60019290921c91610542602082610678565b90506104df565b5090931495945050505050565b6000610562838361056b565b90505b92915050565b60008260005281602052602060006040600060025afa50602060006020600060025afa505060005192915050565b6000602082840312156105ab57600080fd5b5035919050565b600080604083850312156105c557600080fd5b50508035926020909101359150565b60008083601f8401126105e657600080fd5b50813567ffffffffffffffff8111156105fe57600080fd5b60208301915083602082850101111561061657600080fd5b9250929050565b60008060008060006080868803121561063557600080fd5b8535945060208601359350604086013567ffffffffffffffff81111561065a57600080fd5b610666888289016105d4565b96999598509660600135949350505050565b8082018082111561056557634e487b7160e01b600052601160045260246000fd5b6000826106b657634e487b7160e01b600052601260045260246000fd5b50069056")),
        0,
        HashMap::new()
    ));

    config.data.push(AccountData::new(
        Bridge::address(),
        U256::from_str("0x115EEC47F6CF7E35000000").unwrap(),
        Bytes::from_static(&hex!("60806040523661001357610011610017565b005b6100115b61001f610169565b6001600160a01b0316330361015f5760606001600160e01b0319600035166364d3180d60e11b810161005a5761005361019c565b9150610157565b63587086bd60e11b6001600160e01b031982160161007a576100536101f3565b63070d7c6960e41b6001600160e01b031982160161009a57610053610239565b621eb96f60e61b6001600160e01b03198216016100b95761005361026a565b63a39f25e560e01b6001600160e01b03198216016100d9576100536102aa565b60405162461bcd60e51b815260206004820152604260248201527f5472616e73706172656e745570677261646561626c6550726f78793a2061646d60448201527f696e2063616e6e6f742066616c6c6261636b20746f2070726f78792074617267606482015261195d60f21b608482015260a4015b60405180910390fd5b815160208301f35b6101676102be565b565b60007fb53127684a568b3173ae13b9f8a6016e243e63b6e8ee1178d6a717850b5d61035b546001600160a01b0316919050565b60606101a66102ce565b60006101b53660048184610683565b8101906101c291906106c9565b90506101df816040518060200160405280600081525060006102d9565b505060408051602081019091526000815290565b60606000806102053660048184610683565b81019061021291906106fa565b91509150610222828260016102d9565b604051806020016040528060008152509250505090565b60606102436102ce565b60006102523660048184610683565b81019061025f91906106c9565b90506101df81610305565b60606102746102ce565b600061027e610169565b604080516001600160a01b03831660208201529192500160405160208183030381529060405291505090565b60606102b46102ce565b600061027e61035c565b6101676102c961035c565b61036b565b341561016757600080fd5b6102e28361038f565b6000825111806102ef5750805b15610300576102fe83836103cf565b505b505050565b7f7e644d79422f17c01e4894b5f4f588d331ebfa28653d42ae832dc59e38c9798f61032e610169565b604080516001600160a01b03928316815291841660208301520160405180910390a1610359816103fb565b50565b60006103666104a4565b905090565b3660008037600080366000845af43d6000803e80801561038a573d6000f35b3d6000fd5b610398816104cc565b6040516001600160a01b038216907fbc7cd75a20ee27fd9adebab32041f755214dbc6bffa90cc0225b39da2e5c2d3b90600090a250565b60606103f4838360405180606001604052806027815260200161083860279139610560565b9392505050565b6001600160a01b0381166104605760405162461bcd60e51b815260206004820152602660248201527f455243313936373a206e65772061646d696e20697320746865207a65726f206160448201526564647265737360d01b606482015260840161014e565b807fb53127684a568b3173ae13b9f8a6016e243e63b6e8ee1178d6a717850b5d61035b80546001600160a01b0319166001600160a01b039290921691909117905550565b60007f360894a13ba1a3210667c828492db98dca3e2076cc3735a920a3ca505d382bbc61018d565b6001600160a01b0381163b6105395760405162461bcd60e51b815260206004820152602d60248201527f455243313936373a206e657720696d706c656d656e746174696f6e206973206e60448201526c1bdd08184818dbdb9d1c9858dd609a1b606482015260840161014e565b807f360894a13ba1a3210667c828492db98dca3e2076cc3735a920a3ca505d382bbc610483565b6060600080856001600160a01b03168560405161057d91906107e8565b600060405180830381855af49150503d80600081146105b8576040519150601f19603f3d011682016040523d82523d6000602084013e6105bd565b606091505b50915091506105ce868383876105d8565b9695505050505050565b60608315610647578251600003610640576001600160a01b0385163b6106405760405162461bcd60e51b815260206004820152601d60248201527f416464726573733a2063616c6c20746f206e6f6e2d636f6e7472616374000000604482015260640161014e565b5081610651565b6106518383610659565b949350505050565b8151156106695781518083602001fd5b8060405162461bcd60e51b815260040161014e9190610804565b6000808585111561069357600080fd5b838611156106a057600080fd5b5050820193919092039150565b80356001600160a01b03811681146106c457600080fd5b919050565b6000602082840312156106db57600080fd5b6103f4826106ad565b634e487b7160e01b600052604160045260246000fd5b6000806040838503121561070d57600080fd5b610716836106ad565b9150602083013567ffffffffffffffff81111561073257600080fd5b8301601f8101851361074357600080fd5b803567ffffffffffffffff81111561075d5761075d6106e4565b604051601f8201601f19908116603f0116810167ffffffffffffffff8111828210171561078c5761078c6106e4565b6040528181528282016020018710156107a457600080fd5b816020840160208301376000602083830101528093505050509250929050565b60005b838110156107df5781810151838201526020016107c7565b50506000910152565b600082516107fa8184602087016107c4565b9190910192915050565b60208152600082518060208401526108238160408501602087016107c4565b601f01601f1916919091016040019291505056fe416464726573733a206c6f772d6c6576656c2064656c65676174652063616c6c206661696c6564")),
        0,
        [
            (U256::from_be_slice(&hex!("360894a13ba1a3210667c828492db98dca3e2076cc3735a920a3ca505d382bbc")), U256::from_be_slice(&hex!("0000000000000000000000003200000000000000000000000000000000000002"))),
            (U256::from_be_slice(&hex!("9016d09d72d40fdae2fd8ceac6b6234c7706214fd39c1cd1e609a0528c199300")), U256::from_be_slice(&hex!("000000000000000000000000f39fd6e51aad88f6f4ce6ab8827279cfffb92266"))),
            (U256::from_be_slice(&hex!("b53127684a568b3173ae13b9f8a6016e243e63b6e8ee1178d6a717850b5d6103")), U256::from_be_slice(&hex!("00000000000000000000000031ffffffffffffffffffffffffffffffffffffff")))
        ].into_iter().collect(),
    ));

    config.data.push(AccountData::new(
        address!("3200000000000000000000000000000000000002"),
        U256::ZERO,
        Bytes::from_static(&hex!("60806040526004361061019c5760003560e01c80638786dba7116100ec578063d761753e1161008a578063e613ae0011610064578063e613ae001461048e578063f119a9bd146104a9578063f2fde38b146104c9578063f8e655d2146104e957600080fd5b8063d761753e14610431578063dd95c7c614610459578063e30c39781461047957600080fd5b8063a41c5cf3116100c6578063a41c5cf3146103af578063b3ab15fb146103c4578063bafa9eb2146103e4578063c045577b1461040457600080fd5b80638786dba71461037257806387f8bf56146103855780638da5cb5b1461039a57600080fd5b8063570ca73511610159578063715018a611610133578063715018a61461031357806374ab4a8314610328578063781952a81461034857806379ba50971461035d57600080fd5b8063570ca735146102945780635d3e3176146102d15780635e3cc740146102f357600080fd5b806311e53a01146101a1578063158ef93e146101e1578063198546231461020b5780634126013714610220578063419759f514610240578063471ba1e314610256575b600080fd5b3480156101ad57600080fd5b506101ce6101bc366004612992565b60056020526000908152604090205481565b6040519081526020015b60405180910390f35b3480156101ed57600080fd5b506000546101fb9060ff1681565b60405190151581526020016101d8565b61021e6102193660046129ef565b610509565b005b34801561022c57600080fd5b5061021e61023b366004612a9f565b6106e2565b34801561024c57600080fd5b506101ce60015481565b34801561026257600080fd5b50610276610271366004612992565b6108ef565b604080519283526001600160e01b03199091166020830152016101d8565b3480156102a057600080fd5b506000546102b99061010090046001600160a01b031681565b6040516001600160a01b0390911681526020016101d8565b3480156102dd57600080fd5b506102e6610920565b6040516101d89190612b3a565b3480156102ff57600080fd5b5061021e61030e366004612b86565b6109ae565b34801561031f57600080fd5b5061021e610d09565b34801561033457600080fd5b5061021e610343366004612bc2565b610d1d565b34801561035457600080fd5b506026546101ce565b34801561036957600080fd5b5061021e610ef0565b61021e610380366004612c2c565b610f38565b34801561039157600080fd5b506102e661105f565b3480156103a657600080fd5b506102b961106c565b3480156103bb57600080fd5b506102e66110a1565b3480156103d057600080fd5b5061021e6103df366004612c58565b6110ae565b3480156103f057600080fd5b506101fb6103ff366004612992565b61111f565b34801561041057600080fd5b506101ce61041f366004612992565b60276020526000908152604090205481565b34801561043d57600080fd5b506102b973deaddeaddeaddeaddeaddeaddeaddeaddeaddead81565b34801561046557600080fd5b5061021e610474366004612b86565b61114a565b34801561048557600080fd5b506102b96115aa565b34801561049a57600080fd5b506102b96001603160981b0181565b3480156104b557600080fd5b5061021e6104c4366004612c81565b6115d3565b3480156104d557600080fd5b5061021e6104e4366004612c58565b611647565b3480156104f557600080fd5b5061021e610504366004612cc2565b6116cc565b82811461054f5760405162461bcd60e51b815260206004820152600f60248201526e098cadccee8d040dad2e6dac2e8c6d608b1b60448201526064015b60405180910390fd5b60015461055d908490612d3b565b34146105a55760405162461bcd60e51b8152602060048201526017602482015276125b9d985b1a59081dda5d1a191c985dc8185b5bdd5b9d604a1b6044820152606401610546565b60265460005b848110156106da57600060405180604001604052808888858181106105d2576105d2612d52565b9050602002013581526020018686858181106105f0576105f0612d52565b90506020020160208101906106059190612d68565b6001600160e01b03191690526026805460018101825560009190915281517f744a2cf8fd7008e3d53b67916e73460df9fa5214e3ef23dd4259ca09493a359460029092029182015560208201517f744a2cf8fd7008e3d53b67916e73460df9fa5214e3ef23dd4259ca09493a3595909101805463ffffffff191660e09290921c91909117905590507f3311a04a346a103ac115cca33028a2bc82f1964805860d0d3fc84a2772496ada816106b98486612d83565b426040516106c993929190612d96565b60405180910390a1506001016105ab565b505050505050565b3373deaddeaddeaddeaddeaddeaddeaddeaddeaddead146107455760405162461bcd60e51b815260206004820152601f60248201527f63616c6c6572206973206e6f74207468652073797374656d2063616c6c6572006044820152606401610546565b60005460ff16156107985760405162461bcd60e51b815260206004820152601f60248201527f436f6e747261637420697320616c726561647920696e697469616c697a6564006044820152606401610546565b806000036107e85760405162461bcd60e51b815260206004820152601a60248201527f4465706f73697420616d6f756e742063616e6e6f7420626520300000000000006044820152606401610546565b60008490036108095760405162461bcd60e51b815260040161054690612dc4565b6000805460ff191660011790556002610823858783612e94565b506003610831838583612e94565b50600181905560008054610100600160a81b03191674deaddeaddeaddeaddeaddeaddeaddeaddeaddead001781556040805191825273deaddeaddeaddeaddeaddeaddeaddeaddeaddead60208301527ffbe5b6cbafb274f445d7fed869dc77a838d8243a22c460de156560e8857cad03910160405180910390a17f80bd1fdfe157286ce420ee763f91748455b249605748e5df12dad9844402bafc858585856040516108e09493929190612f7c565b60405180910390a15050505050565b602681815481106108ff57600080fd5b60009182526020909120600290910201805460019091015490915060e01b82565b6028805461092d90612e11565b80601f016020809104026020016040519081016040528092919081815260200182805461095990612e11565b80156109a65780601f1061097b576101008083540402835291602001916109a6565b820191906000526020600020905b81548152906001019060200180831161098957829003601f168201915b505050505081565b6109b781611746565b5060009050610a066109cc6060840184612fae565b8080601f016020809104026020016040519081016040528093929190818152602001838380828437600092019190915250611a6992505050565b915060009050610a63610a1c6060850185612fae565b8080601f016020809104026020016040519081016040528093929190818152602001838380828437600092019190915250610a5e925060019150869050612ff4565b611a80565b90506000610a7082611bf8565b90506000610a88610a8383836020611c7a565b611d3d565b90506000610aa9610a836020808651610aa19190612ff4565b869190611c7a565b600083815260056020526040812054919250610b05610acb60808a018a612fae565b8080601f01602080910402602001604051908101604052809392919081815260200183838082843760009201829052509250611dc2915050565b90506000610b14826001611ea5565b9050600060288054610b2590612e11565b915060009050610b36838284611c7a565b9050610bcc8160288054610b4990612e11565b80601f0160208091040260200160405190810160405280929190818152602001828054610b7590612e11565b8015610bc25780601f10610b9757610100808354040283529160200191610bc2565b820191906000526020600020905b815481529060010190602001808311610ba557829003601f168201915b5050505050612029565b610c185760405162461bcd60e51b815260206004820152601a60248201527f496e76616c696420736c6173684f7254616b65207363726970740000000000006044820152606401610546565b60008581526027602052604081205490811580610c3d5750610c3988612100565b8214155b905080610c8c5760405162461bcd60e51b815260206004820152601960248201527f4f70657261746f72206973206e6f74206d616c6963696f7573000000000000006044820152606401610546565b60016006896103e88110610ca257610ca2612d52565b602091828204019190066101000a81548160ff0219169083151502179055507ff918cdaebea74c5a8c3b02d7404c162f507551b158202cedcba9b6a74eabdff288604051610cf291815260200190565b60405180910390a150505050505050505050505050565b610d1161210d565b610d1b600061213f565b565b610d2683611746565b5060009050610d77610d3b6040860186612fae565b8080601f01602080910402602001604051908101604052809392919081815260200183838082843760009201919091525087925061217b915050565b90506000610d84826122ce565b90506000610d91836122db565b9050600060268581548110610da857610da8612d52565b60009182526020918290206040805180820190915260029290920201805480835260019091015460e01b6001600160e01b03191692820192909252915083148015610e0a5750816001600160e01b03191681602001516001600160e01b031916145b610e4a5760405162461bcd60e51b81526020600482015260116024820152706e6f74206d61746368696e67205554584f60781b6044820152606401610546565b6000610e5c6109cc60608a018a612fae565b915060009050610e72610a1c60608b018b612fae565b90506000610e7f82611bf8565b90506000610e8c82611d3d565b9050610e9781612100565b60008a8152602760209081526040918290209290925580518b81529182018390527feedf47c2f61b040827944fd45e44ef6d742354b34e1af7dd99a56f444ec79347910160405180910390a15050505050505050505050565b3380610efa6115aa565b6001600160a01b031614610f2c5760405163118cdaa760e01b81526001600160a01b0382166004820152602401610546565b610f358161213f565b50565b6001543414610f835760405162461bcd60e51b8152602060048201526017602482015276125b9d985b1a59081dda5d1a191c985dc8185b5bdd5b9d604a1b6044820152606401610546565b6040805180820182528381526001600160e01b03198316602082019081526026805460018101825560009190915282517f744a2cf8fd7008e3d53b67916e73460df9fa5214e3ef23dd4259ca09493a3594600283029081019190915591517f744a2cf8fd7008e3d53b67916e73460df9fa5214e3ef23dd4259ca09493a3595909201805463ffffffff191660e09390931c9290921790915591519091907f3311a04a346a103ac115cca33028a2bc82f1964805860d0d3fc84a2772496ada9061105190849084904290612d96565b60405180910390a150505050565b6003805461092d90612e11565b6000807f9016d09d72d40fdae2fd8ceac6b6234c7706214fd39c1cd1e609a0528c1993005b546001600160a01b031692915050565b6002805461092d90612e11565b6110b661210d565b60008054610100600160a81b0319166101006001600160a01b038481168281029390931793849055604080519290940416815260208101919091527ffbe5b6cbafb274f445d7fed869dc77a838d8243a22c460de156560e8857cad03910160405180910390a150565b6006816103e8811061113057600080fd5b60209182820401919006915054906101000a900460ff1681565b60005461010090046001600160a01b031633146111a95760405162461bcd60e51b815260206004820152601a60248201527f63616c6c6572206973206e6f7420746865206f70657261746f720000000000006044820152606401610546565b6000806111b583611746565b91509150806001146112025760405162461bcd60e51b815260206004820152601660248201527513db9b1e481bdb99481a5b9c1d5d08185b1b1bddd95960521b6044820152606401610546565b60006112ad6112146020860186612d68565b6112216040870187612fae565b8080601f016020809104026020016040519081016040528093929190818152602001838380828437600092019190915250611263925050506060880188612fae565b8080601f0160208091040260200160405190810160405280939291908181526020018383808284376000920191909152506112a89250505060c0890160a08a01612d68565b6122e8565b600081815260056020526040902054909150156113015760405162461bcd60e51b81526020600482015260126024820152711d1e125908185b1c9958591e481cdc195b9d60721b6044820152606401610546565b60046000815461131090613007565b9182905550600082815260056020526040812091909155611337610acb6080870187612fae565b9050600061134482611a69565b9150508060031461138f5760405162461bcd60e51b8152602060048201526015602482015274496e76616c6964207769746e657373206974656d7360581b6044820152606401610546565b600061139c836001611ea5565b90506000600280546113ad90612e11565b9150600090506113be838284611c7a565b90506113d18160028054610b4990612e11565b6114165760405162461bcd60e51b8152602060048201526016602482015275125b9d985b1a590819195c1bdcda5d081cd8dc9a5c1d60521b6044820152606401610546565b600061144a6003805461142890612e11565b86516114349250612ff4565b6003805461144190612e11565b87929150611c7a565b905061145d8160038054610b4990612e11565b6114a15760405162461bcd60e51b8152602060048201526015602482015274092dcecc2d8d2c840e6c6e4d2e0e840e6eaccccd2f605b1b6044820152606401610546565b60006114ac85612318565b600454604080518d8152602081018c90526001600160a01b038416818301524260608201526080810192909252519192507fa82453ca34121b3ecb910d957824e27c5dc6465315949facd15fb72886490058919081900360a00190a16001546040516000916001600160a01b038416918381818185875af1925050503d8060008114611554576040519150601f19603f3d011682016040523d82523d6000602084013e611559565b606091505b505090508061159c5760405162461bcd60e51b815260206004820152600f60248201526e151c985b9cd9995c8819985a5b1959608a1b6044820152606401610546565b505050505050505050505050565b6000807f237e158222e3e6968b72b9db0d8043aacf074ad9f650f0d1606b4d82ee432c00611091565b6115db61210d565b60008190036115fc5760405162461bcd60e51b815260040161054690612dc4565b6028611609828483612e94565b507f8578c80bdea3ff51431011ed88db9cb415de2cf64f9ed5e7137288268cbdeb2c828260405161163b929190613020565b60405180910390a15050565b61164f61210d565b7f237e158222e3e6968b72b9db0d8043aacf074ad9f650f0d1606b4d82ee432c0080546001600160a01b0319166001600160a01b038316908117825561169361106c565b6001600160a01b03167f38d16b8cac22d99fc7c124b9cd0de2d3fa1faef420bfe791d8c362d765e2270060405160405180910390a35050565b6116d461210d565b60008390036116f55760405162461bcd60e51b815260040161054690612dc4565b6002611702848683612e94565b506003611710828483612e94565b507f80bd1fdfe157286ce420ee763f91748455b249605748e5df12dad9844402bafc848484846040516110519493929190612f7c565b600080806117a661175a6020860186612d68565b61176a6040870160208801613034565b6117776040880188612fae565b61178460608a018a612fae565b61179160808c018c612fae565b6117a160c08e0160a08f01612d68565b61234e565b90506117f26117b86040860186612fae565b8080601f01602080910402602001604051908101604052809392919081815260200183838082843760009201919091525061238292505050565b61183e5760405162461bcd60e51b815260206004820152601d60248201527f56696e206973206e6f742070726f7065726c7920666f726d61747465640000006044820152606401610546565b61188861184e6060860186612fae565b8080601f01602080910402602001604051908101604052809392919081815260200183838082843760009201919091525061242692505050565b6118d45760405162461bcd60e51b815260206004820152601e60248201527f566f7574206973206e6f742070726f7065726c7920666f726d617474656400006044820152606401610546565b60006118e66109cc6040870187612fae565b915061193690506118fa6080870187612fae565b8080601f0160208091040260200160405190810160405280939291908181526020018383808284376000920191909152508592506124bd915050565b61198c5760405162461bcd60e51b815260206004820152602160248201527f5769746e657373206973206e6f742070726f7065726c7920666f726d617474656044820152601960fa1b6064820152608401610546565b6001603160981b01634ffd344a60e0870135846119ac60c08a018a612fae565b8a61010001356040518663ffffffff1660e01b81526004016119d295949392919061305e565b602060405180830381865afa1580156119ef573d6000803e3d6000fd5b505050506040513d601f19601f82011682018060405250810190611a139190613090565b611a5f5760405162461bcd60e51b815260206004820152601b60248201527f5472616e73616374696f6e206973206e6f7420696e20626c6f636b00000000006044820152606401610546565b9094909350915050565b600080611a77836000612532565b91509150915091565b6060600080611a8e85611a69565b909250905060018201611ab35760405162461bcd60e51b8152600401610546906130b2565b808410611af65760405162461bcd60e51b81526020600482015260116024820152702b37baba103932b0b21037bb32b9393ab760791b6044820152606401610546565b600080611b04846001612d83565b905060005b86811015611b8257611b1b88836126d4565b92506000198303611b6e5760405162461bcd60e51b815260206004820152601a60248201527f42616420566172496e7420696e207363726970745075626b65790000000000006044820152606401610546565b611b788383612d83565b9150600101611b09565b50611b8d87826126d4565b91506000198203611be05760405162461bcd60e51b815260206004820152601a60248201527f42616420566172496e7420696e207363726970745075626b65790000000000006044820152606401610546565b611beb878284611c7a565b9450505050505b92915050565b606081600981518110611c0d57611c0d612d52565b6020910101516001600160f81b031916603560f91b14611c3b57505060408051602081019091526000815290565b600082600a81518110611c5057611c50612d52565b01602001516001600160f81b031981169150611c73908490600b9060f81c611c7a565b9392505050565b606081600003611c995750604080516020810190915260008152611c73565b6000611ca58385612d83565b90508381118015611cb7575080855110155b611cf95760405162461bcd60e51b8152602060048201526013602482015272536c696365206f7574206f6620626f756e647360681b6044820152606401610546565b604051915082604083010160405282825283850182038460208701018481015b80821015611d3257815183830152602082019150611d19565b505050509392505050565b60008151600003611d5057506000919050565b81516020811115611dae5760405162461bcd60e51b815260206004820152602260248201527f42797465732063616e6e6f74206265206d6f7265207468616e20333220627974604482015261657360f01b6064820152608401610546565b60209283015192036008029190911c919050565b606060008060005b84811015611e3b57611ddc8683612738565b92506000198303611e275760405162461bcd60e51b815260206004820152601560248201527442616420566172496e7420696e207769746e65737360581b6044820152606401610546565b611e318383612d83565b9150600101611dca565b50611e468582612738565b91506000198203611e915760405162461bcd60e51b815260206004820152601560248201527442616420566172496e7420696e207769746e65737360581b6044820152606401610546565b611e9c858284611c7a565b95945050505050565b6060600080611eb385611a69565b909250905060018201611ed85760405162461bcd60e51b8152600401610546906130b2565b808410611f1a5760405162461bcd60e51b815260206004820152601060248201526f2b34b7103932b0b21037bb32b9393ab760811b6044820152606401610546565b600080611f28846001612d83565b905060005b86811015611fb357611f3f8883612532565b909550925060018301611f895760405162461bcd60e51b815260206004820152601260248201527142616420566172496e7420696e206974656d60701b6044820152606401610546565b82611f95866001612d83565b611f9f9190612d83565b611fa99083612d83565b9150600101611f2d565b50611fbe8782612532565b9094509150600182016120085760405162461bcd60e51b815260206004820152601260248201527142616420566172496e7420696e206974656d60701b6044820152606401610546565b611beb816120168685612d83565b612021906001612d83565b899190611c7a565b81518151600091908114612041576000915050611bf2565b60206000805b8383116120775750508481015184820151602090920191808214612072576000945050505050611bf2565b612047565b6000612084602085612ff4565b90505b848110156120f2578681815181106120a1576120a1612d52565b602001015160f81c60f81b6001600160f81b0319168882815181106120c8576120c8612d52565b01602001516001600160f81b031916146120ea57600095505050505050611bf2565b600101612087565b506001979650505050505050565b6000611bf2826001612d83565b3361211661106c565b6001600160a01b031614610d1b5760405163118cdaa760e01b8152336004820152602401610546565b7f237e158222e3e6968b72b9db0d8043aacf074ad9f650f0d1606b4d82ee432c0080546001600160a01b0319168155612177826127da565b5050565b606060008061218985611a69565b9092509050600182016121ae5760405162461bcd60e51b8152600401610546906130b2565b8084106121f05760405162461bcd60e51b815260206004820152601060248201526f2b34b7103932b0b21037bb32b9393ab760811b6044820152606401610546565b6000806121fe846001612d83565b905060005b8681101561227657612215888361284b565b925060001983036122625760405162461bcd60e51b815260206004820152601760248201527642616420566172496e7420696e2073637269707453696760481b6044820152606401610546565b61226c8383612d83565b9150600101612203565b50612281878261284b565b91506000198203611be05760405162461bcd60e51b815260206004820152601760248201527642616420566172496e7420696e2073637269707453696760481b6044820152606401610546565b6020810151600090611bf2565b6000611bf2826020612894565b6000611e9c8585858560405160200161230494939291906130f4565b6040516020818303038152906040526128a3565b6000806002805461232890612e11565b91506000905061233a84836014611c7a565b61234390613151565b60601c949350505050565b60006123748a8a8a8a8a8a8a8a8a604051602001612304999897969594939291906131a4565b9a9950505050505050505050565b600080600061239084611a69565b90925090508015806123a3575060001982145b156123b2575060009392505050565b60006123bf836001612d83565b905060005b8281101561241957855182106123e05750600095945050505050565b60006123ec878461284b565b90506000198103612404575060009695505050505050565b61240e8184612d83565b9250506001016123c4565b5093519093149392505050565b600080600061243484611a69565b9092509050801580612447575060001982145b15612456575060009392505050565b6000612463836001612d83565b905060005b8281101561241957855182106124845750600095945050505050565b600061249087846126d4565b905060001981036124a8575060009695505050505050565b6124b28184612d83565b925050600101612468565b6000816000036124cf57506000611bf2565b6000805b8381101561252657845182106124ee57600092505050611bf2565b60006124fa8684612738565b905060001981036125115760009350505050611bf2565b61251b8184612d83565b9250506001016124d3565b50835114905092915050565b600080600061254185856128ca565b90508060ff1660000361257657600085858151811061256257612562612d52565b016020015190935060f81c91506126cd9050565b8361258282600161320d565b60ff1661258f9190612d83565b855110156125a657600019600092509250506126cd565b60008160ff166002036125ea576125df6125cb6125c4876001612d83565b8890612894565b62ffff0060e882901c1660f89190911c1790565b61ffff1690506126c3565b8160ff166004036126395761262c6126066125c4876001612d83565b60d881901c63ff00ff001662ff00ff60e89290921c9190911617601081811b91901c1790565b63ffffffff1690506126c3565b8160ff166008036126c3576126b76126556125c4876001612d83565b60c01c64ff000000ff600882811c91821665ff000000ff009390911b92831617601090811b6001600160401b031666ff00ff00ff00ff9290921667ff00ff00ff00ff009093169290921790911c65ffff0000ffff1617602081811c91901b1790565b6001600160401b031690505b60ff909116925090505b9250929050565b60006126e1826009612d83565b835110156126f25750600019611bf2565b60008061270985612704866008612d83565b612532565b9092509050600182016127225760001992505050611bf2565b8061272e836009612d83565b611e9c9190612d83565b60008060006127478585612532565b9092509050600182016127605760001992505050611bf2565b60008061276e846001612d83565b905060005b838110156127cf5761278988612704848a612d83565b9095509250600183016127a55760001995505050505050611bf2565b826127b1866001612d83565b6127bb9190612d83565b6127c59083612d83565b9150600101612773565b509695505050505050565b7f9016d09d72d40fdae2fd8ceac6b6234c7706214fd39c1cd1e609a0528c19930080546001600160a01b031981166001600160a01b03848116918217845560405192169182907f8be0079c531659141344cd1fd0a4f28419497f9722a3daafe3b4186f6b6457e090600090a3505050565b600080600061285a8585612950565b9092509050600182016128735760001992505050611bf2565b8061287f836025612d83565b6128899190612d83565b611e9c906004612d83565b6000611c738383016020015190565b60006020600083516020850160025afa50602060006020600060025afa5050600051919050565b60008282815181106128de576128de612d52565b016020015160f81c60ff036128f557506008611bf2565b82828151811061290757612907612d52565b016020015160f81c60fe0361291e57506004611bf2565b82828151811061293057612930612d52565b016020015160f81c60fd0361294757506002611bf2565b50600092915050565b60008061295e836025612d83565b845110156129735750600019905060006126cd565b60008061298586612704876024612d83565b9097909650945050505050565b6000602082840312156129a457600080fd5b5035919050565b60008083601f8401126129bd57600080fd5b5081356001600160401b038111156129d457600080fd5b6020830191508360208260051b85010111156126cd57600080fd5b60008060008060408587031215612a0557600080fd5b84356001600160401b03811115612a1b57600080fd5b612a27878288016129ab565b90955093505060208501356001600160401b03811115612a4657600080fd5b612a52878288016129ab565b95989497509550505050565b60008083601f840112612a7057600080fd5b5081356001600160401b03811115612a8757600080fd5b6020830191508360208285010111156126cd57600080fd5b600080600080600060608688031215612ab757600080fd5b85356001600160401b03811115612acd57600080fd5b612ad988828901612a5e565b90965094505060208601356001600160401b03811115612af857600080fd5b612b0488828901612a5e565b96999598509660400135949350505050565b60005b83811015612b31578181015183820152602001612b19565b50506000910152565b6020815260008251806020840152612b59816040850160208701612b16565b601f01601f19169190910160400192915050565b60006101208284031215612b8057600080fd5b50919050565b600060208284031215612b9857600080fd5b81356001600160401b03811115612bae57600080fd5b612bba84828501612b6d565b949350505050565b600080600060608486031215612bd757600080fd5b83356001600160401b03811115612bed57600080fd5b612bf986828701612b6d565b9660208601359650604090950135949350505050565b80356001600160e01b031981168114612c2757600080fd5b919050565b60008060408385031215612c3f57600080fd5b82359150612c4f60208401612c0f565b90509250929050565b600060208284031215612c6a57600080fd5b81356001600160a01b0381168114611c7357600080fd5b60008060208385031215612c9457600080fd5b82356001600160401b03811115612caa57600080fd5b612cb685828601612a5e565b90969095509350505050565b60008060008060408587031215612cd857600080fd5b84356001600160401b03811115612cee57600080fd5b612cfa87828801612a5e565b90955093505060208501356001600160401b03811115612d1957600080fd5b612a5287828801612a5e565b634e487b7160e01b600052601160045260246000fd5b8082028115828204841417611bf257611bf2612d25565b634e487b7160e01b600052603260045260246000fd5b600060208284031215612d7a57600080fd5b611c7382612c0f565b80820180821115611bf257611bf2612d25565b835181526020938401516001600160e01b031916938101939093526040830191909152606082015260800190565b6020808252601e908201527f4465706f736974207363726970742063616e6e6f7420626520656d7074790000604082015260600190565b634e487b7160e01b600052604160045260246000fd5b600181811c90821680612e2557607f821691505b602082108103612b8057634e487b7160e01b600052602260045260246000fd5b601f821115612e8f57806000526020600020601f840160051c81016020851015612e6c5750805b601f840160051c820191505b81811015612e8c5760008155600101612e78565b50505b505050565b6001600160401b03831115612eab57612eab612dfb565b612ebf83612eb98354612e11565b83612e45565b6000601f841160018114612ef35760008515612edb5750838201355b600019600387901b1c1916600186901b178355612e8c565b600083815260209020601f19861690835b82811015612f245786850135825560209485019460019092019101612f04565b5086821015612f415760001960f88860031b161c19848701351681555b505060018560011b0183555050505050565b81835281816020850137506000828201602090810191909152601f909101601f19169091010190565b604081526000612f90604083018688612f53565b8281036020840152612fa3818587612f53565b979650505050505050565b6000808335601e19843603018112612fc557600080fd5b8301803591506001600160401b03821115612fdf57600080fd5b6020019150368190038213156126cd57600080fd5b81810381811115611bf257611bf2612d25565b60006001820161301957613019612d25565b5060010190565b602081526000612bba602083018486612f53565b60006020828403121561304657600080fd5b81356001600160f01b031981168114611c7357600080fd5b85815284602082015260806040820152600061307e608083018587612f53565b90508260608301529695505050505050565b6000602082840312156130a257600080fd5b81518015158114611c7357600080fd5b60208082526022908201527f52656164206f76657272756e20647572696e6720566172496e742070617273696040820152616e6760f01b606082015260800190565b6001600160e01b0319851681528351600090613117816004850160208901612b16565b84519083019061312e816004840160208901612b16565b6001600160e01b0319949094169301600481019390935250506008019392505050565b805160208201516bffffffffffffffffffffffff1981169190601482101561319d576bffffffffffffffffffffffff196bffffffffffffffffffffffff198360140360031b1b82161692505b5050919050565b6001600160e01b03198a1681526001600160f01b031989166004820152868860068301376000878201600681016000815287898237506000908701600601908152848682376001600160e01b031993909316929093019182525060040198975050505050505050565b60ff8181168382160190811115611bf257611bf2612d2556")),
        0,
        HashMap::new()
    ));

    config.data.push(AccountData::new(
        address!("31ffffffffffffffffffffffffffffffffffffff"),
        U256::ZERO,
        Bytes::from_static(&hex!("60806040526004361061007b5760003560e01c80639623609d1161004e5780639623609d1461011157806399a88ec414610124578063f2fde38b14610144578063f3b7dead1461016457600080fd5b8063204e1c7a14610080578063715018a6146100bc5780637eff275e146100d35780638da5cb5b146100f3575b600080fd5b34801561008c57600080fd5b506100a061009b366004610499565b610184565b6040516001600160a01b03909116815260200160405180910390f35b3480156100c857600080fd5b506100d1610215565b005b3480156100df57600080fd5b506100d16100ee3660046104bd565b610229565b3480156100ff57600080fd5b506000546001600160a01b03166100a0565b6100d161011f36600461050c565b610291565b34801561013057600080fd5b506100d161013f3660046104bd565b610300565b34801561015057600080fd5b506100d161015f366004610499565b610336565b34801561017057600080fd5b506100a061017f366004610499565b6103b4565b6000806000836001600160a01b03166040516101aa90635c60da1b60e01b815260040190565b600060405180830381855afa9150503d80600081146101e5576040519150601f19603f3d011682016040523d82523d6000602084013e6101ea565b606091505b5091509150816101f957600080fd5b8080602001905181019061020d91906105ea565b949350505050565b61021d6103da565b6102276000610434565b565b6102316103da565b6040516308f2839760e41b81526001600160a01b038281166004830152831690638f283970906024015b600060405180830381600087803b15801561027557600080fd5b505af1158015610289573d6000803e3d6000fd5b505050505050565b6102996103da565b60405163278f794360e11b81526001600160a01b03841690634f1ef2869034906102c99086908690600401610607565b6000604051808303818588803b1580156102e257600080fd5b505af11580156102f6573d6000803e3d6000fd5b5050505050505050565b6103086103da565b604051631b2ce7f360e11b81526001600160a01b038281166004830152831690633659cfe69060240161025b565b61033e6103da565b6001600160a01b0381166103a85760405162461bcd60e51b815260206004820152602660248201527f4f776e61626c653a206e6577206f776e657220697320746865207a65726f206160448201526564647265737360d01b60648201526084015b60405180910390fd5b6103b181610434565b50565b6000806000836001600160a01b03166040516101aa906303e1469160e61b815260040190565b6000546001600160a01b031633146102275760405162461bcd60e51b815260206004820181905260248201527f4f776e61626c653a2063616c6c6572206973206e6f7420746865206f776e6572604482015260640161039f565b600080546001600160a01b038381166001600160a01b0319831681178455604051919092169283917f8be0079c531659141344cd1fd0a4f28419497f9722a3daafe3b4186f6b6457e09190a35050565b6001600160a01b03811681146103b157600080fd5b6000602082840312156104ab57600080fd5b81356104b681610484565b9392505050565b600080604083850312156104d057600080fd5b82356104db81610484565b915060208301356104eb81610484565b809150509250929050565b634e487b7160e01b600052604160045260246000fd5b60008060006060848603121561052157600080fd5b833561052c81610484565b9250602084013561053c81610484565b9150604084013567ffffffffffffffff81111561055857600080fd5b8401601f8101861361056957600080fd5b803567ffffffffffffffff811115610583576105836104f6565b604051601f8201601f19908116603f0116810167ffffffffffffffff811182821017156105b2576105b26104f6565b6040528181528282016020018810156105ca57600080fd5b816020840160208301376000602083830101528093505050509250925092565b6000602082840312156105fc57600080fd5b81516104b681610484565b60018060a01b0383168152604060208201526000825180604084015260005b818110156106435760208186018101516060868401015201610626565b506000606082850101526060601f19601f830116840101915050939250505056")),
        0,
        [
            (U256::from_be_slice(&hex!("0000000000000000000000000000000000000000000000000000000000000000")), U256::from_be_slice(&hex!("000000000000000000000000f39fd6e51aad88f6f4ce6ab8827279cfffb92266")))
        ].into_iter().collect(),
    ));
}<|MERGE_RESOLUTION|>--- conflicted
+++ resolved
@@ -96,11 +96,7 @@
                 },
                 gas_used: 169150,
                 log_index_start: 1,
-<<<<<<< HEAD
-                l1_diff_size: 757,
-=======
                 l1_diff_size: 936,
->>>>>>> 47b305fa
             }
         ]
     );
