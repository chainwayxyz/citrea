#![deny(missing_docs)]
#![doc = include_str!("../README.md")]
mod call;
mod evm;
mod genesis;
mod hooks;
mod provider_functions;

pub use call::*;
pub use evm::*;
pub use genesis::*;
pub use system_events::SYSTEM_SIGNER;

#[cfg(feature = "native")]
mod rpc_helpers;
#[cfg(feature = "native")]
pub use error::rpc::*;
#[cfg(feature = "native")]
pub use rpc_helpers::*;
#[cfg(feature = "native")]
mod query;
#[cfg(feature = "native")]
pub use query::*;
#[cfg(feature = "native")]
mod signer;
#[cfg(feature = "native")]
pub use signer::DevSigner;
#[cfg(feature = "smart_contracts")]
pub mod smart_contracts;

#[cfg(test)]
mod tests;

use evm::db::EvmDb;
use evm::DbAccount;
use reth_primitives::{Address, B256};
pub use revm::primitives::SpecId;
use revm::primitives::U256;
use sov_modules_api::{Error, ModuleInfo, WorkingSet};
use sov_state::codec::BcsCodec;

use crate::evm::primitive_types::{
    Block, BlockEnv, Receipt, SealedBlock, TransactionSignedAndRecovered,
};
use crate::evm::system_events::SystemEvent;
pub use crate::EvmConfig;

<<<<<<< HEAD
/// Chain ID used inside tests and default implementations.
/// Different chain ids can be given in the genesis config.
#[cfg(any(test, feature = "ef-tests"))]
pub const DEFAULT_CHAIN_ID: u64 = 1;

// Gas per transaction not creating a contract.
pub(crate) const MIN_TRANSACTION_GAS: u64 = 21_000u64;

/// https://github.com/paradigmxyz/reth/pull/7133/files
/// Allowed error ratio for gas estimation
/// Taken from Geth's implementation in order to pass the hive tests
/// <https://github.com/ethereum/go-ethereum/blob/a5a4fa7032bb248f5a7c40f4e8df2b131c4186a4/internal/ethapi/api.go#L56>
const ESTIMATE_GAS_ERROR_RATIO: f64 = 0.015;

=======
>>>>>>> 127ddee2
#[derive(Clone, Debug, serde::Serialize, serde::Deserialize)]
pub(crate) struct PendingTransaction {
    pub(crate) transaction: TransactionSignedAndRecovered,
    pub(crate) receipt: Receipt,
}

/// The citrea-evm module provides compatibility with the EVM.
// #[cfg_attr(feature = "native", derive(sov_modules_api::ModuleCallJsonSchema))]
#[derive(ModuleInfo, Clone)]
pub struct Evm<C: sov_modules_api::Context> {
    /// The address of the evm module.
    #[address]
    pub(crate) address: C::Address,

    /// Mapping from account address to account state.
    #[state]
    pub(crate) accounts: sov_modules_api::StateMap<Address, DbAccount, BcsCodec>,

    /// Mapping from code hash to code. Used for lazy-loading code into a contract account.
    #[state]
    pub(crate) code:
        sov_modules_api::StateMap<reth_primitives::B256, revm::primitives::Bytecode, BcsCodec>,

    /// Chain configuration. This field is set in genesis.
    #[state]
    pub(crate) cfg: sov_modules_api::StateValue<EvmChainConfig, BcsCodec>,

    /// Block environment used by the evm. This field is set in `begin_slot_hook`.
    #[state]
    pub(crate) block_env: sov_modules_api::StateValue<BlockEnv, BcsCodec>,

    /// Transactions that will be added to the current block.
    /// A valid transaction is added to the vec on every call message.
    #[state]
    pub(crate) pending_transactions: sov_modules_api::StateVec<PendingTransaction, BcsCodec>,

    /// Head of the chain. The new head is set in `end_slot_hook` but without the inclusion of the `state_root` field.
    /// The `state_root` is added in `begin_slot_hook` of the next block because its calculation occurs after the `end_slot_hook`.
    #[state]
    pub(crate) head: sov_modules_api::StateValue<Block, BcsCodec>,

    /// Last seen L1 block hash.
    #[state]
    pub(crate) last_l1_hash: sov_modules_api::StateValue<B256, BcsCodec>,

    /// Last 256 block hashes. Latest blockhash is populated in `begin_slot_hook`.
    /// Removes the oldest blockhash in `finalize_hook`
    /// Used by the EVM to calculate the `blockhash` opcode.
    #[state]
    pub(crate) latest_block_hashes: sov_modules_api::StateMap<U256, B256, BcsCodec>,

    /// L1 fee rate.
    #[state]
    pub(crate) l1_fee_rate: sov_modules_api::StateValue<u64, BcsCodec>,

    /// Used only by the RPC: This represents the head of the chain and is set in two distinct stages:
    /// 1. `end_slot_hook`: the pending head is populated with data from pending_transactions.
    /// 2. `finalize_hook` the `root_hash` is populated.
    /// Since this value is not authenticated, it can be modified in the `finalize_hook` with the correct `state_root`.
    #[state]
    pub(crate) pending_head: sov_modules_api::AccessoryStateValue<Block, BcsCodec>,

    /// Used only by the RPC: The vec is extended with `pending_head` in `finalize_hook`.
    #[state]
    pub(crate) blocks: sov_modules_api::AccessoryStateVec<SealedBlock, BcsCodec>,

    /// Used only by the RPC: block_hash => block_number mapping,
    #[state]
    pub(crate) block_hashes:
        sov_modules_api::AccessoryStateMap<reth_primitives::B256, u64, BcsCodec>,

    /// Used only by the RPC: List of processed transactions.
    #[state]
    pub(crate) transactions:
        sov_modules_api::AccessoryStateVec<TransactionSignedAndRecovered, BcsCodec>,

    /// Used only by the RPC: transaction_hash => transaction_index mapping.
    #[state]
    pub(crate) transaction_hashes:
        sov_modules_api::AccessoryStateMap<reth_primitives::B256, u64, BcsCodec>,

    /// Used only by the RPC: Receipts.
    #[state]
    pub(crate) receipts: sov_modules_api::AccessoryStateVec<Receipt, BcsCodec>,
}

impl<C: sov_modules_api::Context> sov_modules_api::Module for Evm<C> {
    type Context = C;

    type Config = EvmConfig;

    type CallMessage = call::CallMessage;

    type Event = ();

    fn genesis(&self, config: &Self::Config, working_set: &mut WorkingSet<C>) -> Result<(), Error> {
        Ok(self.init_module(config, working_set)?)
    }

    fn call(
        &self,
        msg: Self::CallMessage,
        context: &Self::Context,
        working_set: &mut WorkingSet<C>,
    ) -> Result<sov_modules_api::CallResponse, Error> {
        Ok(self.execute_call(msg.txs, context, working_set)?)
    }
}

impl<C: sov_modules_api::Context> Evm<C> {
    pub(crate) fn get_db<'a>(&self, working_set: &'a mut WorkingSet<C>) -> EvmDb<'a, C> {
        EvmDb::new(
            self.accounts.clone(),
            self.code.clone(),
            self.latest_block_hashes.clone(),
            working_set,
        )
    }
}<|MERGE_RESOLUTION|>--- conflicted
+++ resolved
@@ -45,23 +45,11 @@
 use crate::evm::system_events::SystemEvent;
 pub use crate::EvmConfig;
 
-<<<<<<< HEAD
 /// Chain ID used inside tests and default implementations.
 /// Different chain ids can be given in the genesis config.
 #[cfg(any(test, feature = "ef-tests"))]
 pub const DEFAULT_CHAIN_ID: u64 = 1;
 
-// Gas per transaction not creating a contract.
-pub(crate) const MIN_TRANSACTION_GAS: u64 = 21_000u64;
-
-/// https://github.com/paradigmxyz/reth/pull/7133/files
-/// Allowed error ratio for gas estimation
-/// Taken from Geth's implementation in order to pass the hive tests
-/// <https://github.com/ethereum/go-ethereum/blob/a5a4fa7032bb248f5a7c40f4e8df2b131c4186a4/internal/ethapi/api.go#L56>
-const ESTIMATE_GAS_ERROR_RATIO: f64 = 0.015;
-
-=======
->>>>>>> 127ddee2
 #[derive(Clone, Debug, serde::Serialize, serde::Deserialize)]
 pub(crate) struct PendingTransaction {
     pub(crate) transaction: TransactionSignedAndRecovered,
