use std::collections::BTreeMap;
use std::ops::{Range, RangeInclusive};

use alloy_primitives::Uint;
use alloy_rlp::Encodable;
use jsonrpsee::core::RpcResult;
use reth_interfaces::provider::ProviderError;
use reth_primitives::constants::GWEI_TO_WEI;
use reth_primitives::revm::env::tx_env_with_recovered;
use reth_primitives::TxKind::{Call, Create};
use reth_primitives::{
    Block, BlockId, BlockNumberOrTag, SealedHeader, TransactionSignedEcRecovered, U256, U64,
};
use reth_rpc::eth::error::{EthApiError, EthResult, RevertError, RpcInvalidTransactionError};
use reth_rpc_types::other::OtherFields;
use reth_rpc_types::trace::geth::{GethDebugTracingOptions, GethTrace};
use reth_rpc_types::{
    AccessListWithGasUsed, AnyReceiptEnvelope, AnyTransactionReceipt, Log, ReceiptWithBloom,
    TransactionReceipt,
};
use reth_rpc_types_compat::block::from_primitive_with_hash;
use revm::primitives::{
    CfgEnvWithHandlerCfg, EVMError, ExecutionResult, HaltReason, InvalidTransaction, TransactTo,
    TxEnv, KECCAK_EMPTY,
};
use revm::{Database, DatabaseCommit};
use revm_inspectors::access_list::AccessListInspector;
use revm_inspectors::tracing::{TracingInspector, TracingInspectorConfig};
use serde::{Deserialize, Serialize};
use sov_modules_api::macros::rpc_gen;
use sov_modules_api::prelude::*;
use sov_modules_api::WorkingSet;
use tracing::info;

use crate::call::get_cfg_env;
use crate::error::rpc::{ensure_success, RpcInvalidTransactionErrorExt};
use crate::evm::call::prepare_call_env;
use crate::evm::db::EvmDb;
use crate::evm::primitive_types::{BlockEnv, Receipt, SealedBlock, TransactionSignedAndRecovered};
use crate::handler::TxInfo;
use crate::rpc_helpers::*;
use crate::{BloomFilter, Evm, EvmChainConfig, FilterBlockOption, FilterError};

/// Gas per transaction not creating a contract.
pub const MIN_TRANSACTION_GAS: u64 = 21_000u64;

/// https://github.com/paradigmxyz/reth/pull/7133/files
/// Allowed error ratio for gas estimation
/// Taken from Geth's implementation in order to pass the hive tests
/// <https://github.com/ethereum/go-ethereum/blob/a5a4fa7032bb248f5a7c40f4e8df2b131c4186a4/internal/ethapi/api.go#L56>
const ESTIMATE_GAS_ERROR_RATIO: f64 = 0.015;

/// The result of gas/diffsize estimation.
/// This struct holds estimated gas and l1_fee_overhead.
/// This is very useful for users to test their balance after calling to `eth_estimateGas`
/// whether they can afford to execute a transaction.
#[derive(Copy, Clone, Eq, PartialEq, Debug)]
pub(crate) struct EstimatedTxExpenses {
    /// Evm gas used.
    gas_used: U64,
    /// Base fee of the L2 block when tx was executed.
    base_fee: U256,
    /// L1 fee.
    l1_fee: U256,
    /// L1 diff size.
    diff_size: u64,
}

impl EstimatedTxExpenses {
    /// Return total estimated gas used including evm gas and L1 fee.
    pub(crate) fn gas_with_l1_overhead(&self) -> U256 {
        // Actually not an L1 fee but l1_fee / base_fee.
        let l1_fee_overhead =
            U256::from(1).max(self.l1_fee / (self.base_fee + U256::from(GWEI_TO_WEI))); // assume 1 gwei priority fee
        l1_fee_overhead + U256::from(self.gas_used)
    }
}

/// Result of estimation of diff size.
#[derive(Clone, Default, Debug, Eq, PartialEq, Serialize, Deserialize)]
#[serde(rename_all = "camelCase")]
pub struct EstimatedDiffSize {
    /// Gas used.
    pub gas: U64,
    /// Diff size.
    pub diff_size: U64,
}

#[rpc_gen(client, server)]
impl<C: sov_modules_api::Context> Evm<C> {
    /// Handler for `net_version`
    #[rpc_method(name = "net_version")]
    pub fn net_version(&self, working_set: &mut WorkingSet<C>) -> RpcResult<String> {
        info!("evm module: net_version");

        // Network ID is the same as chain ID for most networks
        let chain_id = self
            .cfg
            .get(working_set)
            .expect("EVM config must be set at genesis")
            .chain_id;

        Ok(chain_id.to_string())
    }

    /// Handler for: `eth_chainId`
    #[rpc_method(name = "eth_chainId")]
    pub fn chain_id(&self, working_set: &mut WorkingSet<C>) -> RpcResult<Option<U64>> {
        tracing::debug!("evm module: eth_chainId");

        let chain_id = reth_primitives::U64::from(
            self.cfg
                .get(working_set)
                .expect("EVM config must be set at genesis")
                .chain_id,
        );
        info!("evm module: eth_chainId() -> {}", chain_id);

        Ok(Some(chain_id))
    }

    /// Handler for `eth_getBlockByHash`
    #[rpc_method(name = "eth_getBlockByHash")]
    pub fn get_block_by_hash(
        &self,
        block_hash: reth_primitives::B256,
        details: Option<bool>,
        working_set: &mut WorkingSet<C>,
    ) -> RpcResult<Option<reth_rpc_types::RichBlock>> {
        info!("evm module: eth_getBlockByHash");

        // if block hash is not known, return None
        let block_number = match tokio::task::block_in_place(|| {
            self.block_hashes
                .get(&block_hash, &mut working_set.accessory_state())
        }) {
            Some(block_number) => block_number,
            None => return Ok(None),
        };

        self.get_block_by_number(
            Some(BlockNumberOrTag::Number(block_number)),
            details,
            working_set,
        )
    }

    /// Handler for: `eth_getBlockByNumber`
    #[rpc_method(name = "eth_getBlockByNumber")]
    pub fn get_block_by_number(
        &self,
        block_number: Option<BlockNumberOrTag>,
        details: Option<bool>,
        working_set: &mut WorkingSet<C>,
    ) -> RpcResult<Option<reth_rpc_types::RichBlock>> {
        tokio::task::block_in_place(|| {
            info!("evm module: eth_getBlockByNumber");

            let sealed_block = match self.get_sealed_block_by_number(block_number, working_set)? {
                Some(sealed_block) => sealed_block,
                None => return Ok(None), // if block doesn't exist return null
            };

            // Build rpc header response
            let mut header = from_primitive_with_hash(sealed_block.header.clone());
            header.total_difficulty = Some(header.difficulty);
            // Collect transactions with ids from db
            let transactions: Vec<TransactionSignedAndRecovered> = sealed_block
                .transactions
                .clone()
                .map(|id| {
                    self.transactions
                        .get(id as usize, &mut working_set.accessory_state())
                        .expect("Transaction must be set")
                })
                .collect();

            let block = Block {
                header: sealed_block.header.header().clone(),
                body: transactions
                    .iter()
<<<<<<< HEAD
                    .map(|tx| tx.signed_transaction.clone())
                    .collect(),
                ommers: Default::default(),
                withdrawals: Default::default(),
            };
=======
                    .enumerate()
                    .map(|(id, tx)| {
                        reth_rpc_types_compat::transaction::from_recovered_with_block_context(
                            tx.clone().into(),
                            header.hash.expect("Block must be already sealed"),
                            header.number.expect("Block must be already sealed"),
                            header.base_fee_per_gas.map(|bfpg| bfpg.try_into().unwrap()), // u64 max is 18446744073 gwei, for the conversion to fail the base fee per gas would have to be higher than that
                            id,
                        )
                    })
                    .collect::<Vec<_>>(),
            ),
            _ => reth_rpc_types::BlockTransactions::Hashes({
                transactions
                    .iter()
                    .map(|tx| tx.signed_transaction.hash)
                    .collect::<Vec<_>>()
            }),
        };
>>>>>>> 29085aab

            let size = block.length();

            // Build rpc transactions response
            let transactions = match details {
                Some(true) => reth_rpc_types::BlockTransactions::Full(
                    transactions
                        .iter()
                        .enumerate()
                        .map(|(id, tx)| {
                            reth_rpc_types_compat::transaction::from_recovered_with_block_context(
                                tx.clone().into(),
                                header.hash.expect("Block must be already sealed"),
                                header
                                    .number
                                    .expect("Block must be already sealed")
                                    .to::<u64>(),
                                header.base_fee_per_gas.map(|bfpg| bfpg.to::<u64>()),
                                U256::from(id),
                            )
                        })
                        .collect::<Vec<_>>(),
                ),
                _ => reth_rpc_types::BlockTransactions::Hashes({
                    transactions
                        .iter()
                        .map(|tx| tx.signed_transaction.hash)
                        .collect::<Vec<_>>()
                }),
            };

            // Build rpc block response
            let block = reth_rpc_types::Block {
                header,
                size: Some(U256::from(size)),
                uncles: Default::default(),
                transactions,
                withdrawals: Default::default(),
                other: OtherFields::new(BTreeMap::<String, _>::from([
                    (
                        "l1FeeRate".to_string(),
                        serde_json::json!(sealed_block.l1_fee_rate),
                    ),
                    (
                        "l1Hash".to_string(),
                        serde_json::json!(sealed_block.l1_hash),
                    ),
                ])),
            };

            Ok(Some(block.into()))
        })
    }

    /// Handler for: `eth_getBlockReceipts`
    #[rpc_method(name = "eth_getBlockReceipts")]
    pub fn get_block_receipts(
        &self,
        block_number_or_hash: BlockId,
        working_set: &mut WorkingSet<C>,
<<<<<<< HEAD
    ) -> RpcResult<Option<Vec<reth_rpc_types::TransactionReceipt>>> {
        tokio::task::block_in_place(|| {
            info!("evm module: eth_getBlockReceipts");

            let block = match block_number_or_hash {
                BlockId::Hash(block_hash) => {
                    let block_number = match self
                        .block_hashes
                        .get(&block_hash.block_hash, &mut working_set.accessory_state())
                    {
                        Some(block_number) => block_number,
                        None => return Ok(None), // if hash is unknown, return None
                    };
=======
    ) -> RpcResult<Option<Vec<AnyTransactionReceipt>>> {
        info!("evm module: eth_getBlockReceipts");

        let block = match block_number_or_hash {
            BlockId::Hash(block_hash) => {
                let block_number = match self
                    .block_hashes
                    .get(&block_hash.block_hash, &mut working_set.accessory_state())
                {
                    Some(block_number) => block_number,
                    None => return Ok(None), // if hash is unknown, return None
                };
>>>>>>> 29085aab

                    // if hash is known, but we don't have the block, fail
                    self.blocks
                        .get(block_number as usize, &mut working_set.accessory_state())
                        .expect("Block must be set")
                }
                BlockId::Number(block_number) => {
                    match self.get_sealed_block_by_number(Some(block_number), working_set)? {
                        Some(block) => block,
                        None => return Ok(None), // if block doesn't exist return null
                    }
                }
            };

            let receipts = &block
                .transactions
                .clone()
                .map(|id| {
                    let tx = self
                        .transactions
                        .get(id as usize, &mut working_set.accessory_state())
                        .expect("Transaction must be set");

                    let receipt = self
                        .receipts
                        .get(id as usize, &mut working_set.accessory_state())
                        .expect("Receipt for known transaction must be set");

                    build_rpc_receipt(&block, tx, id, receipt)
                })
                .collect::<Vec<_>>();

            Ok(Some(receipts.clone()))
        })
    }

    /// Handler for: `eth_getBalance`
    #[rpc_method(name = "eth_getBalance")]
    pub fn get_balance(
        &self,
        address: reth_primitives::Address,
        block_number: Option<BlockNumberOrTag>,
        working_set: &mut WorkingSet<C>,
    ) -> RpcResult<reth_primitives::U256> {
        tokio::task::block_in_place(|| {
            info!("evm module: eth_getBalance");

            let curr_block_number = self
                .blocks
                .last(&mut working_set.accessory_state())
                .expect("Head block must be set")
                .header
                .number;

            // Specs from https://ethereum.org/en/developers/docs/apis/json-rpc
            match block_number {
                Some(BlockNumberOrTag::Number(num)) => {
                    if num > curr_block_number {
                        return Err(EthApiError::UnknownBlockNumber.into());
                    }
                    set_state_to_end_of_evm_block(num, working_set);
                }
                // Working state here is already at the latest state, so no need to anything
                Some(BlockNumberOrTag::Latest) | Some(BlockNumberOrTag::Pending) | None => {}
                Some(BlockNumberOrTag::Earliest) => {
                    set_state_to_end_of_evm_block(0, working_set);
                }
                _ => {
                    return Err(EthApiError::InvalidParams(
                        "Please provide a number or earliest/latest/pending tag".to_string(),
                    )
                    .into())
                }
            }

            let balance = self
                .accounts
                .get(&address, working_set)
                .map(|account| account.info.balance)
                .unwrap_or_default();

            Ok(balance)
        })
    }

    /// Handler for: `eth_getStorageAt`
    #[rpc_method(name = "eth_getStorageAt")]
    pub fn get_storage_at(
        &self,
        address: reth_primitives::Address,
        index: reth_primitives::U256,
        block_number: Option<BlockNumberOrTag>,
        working_set: &mut WorkingSet<C>,
    ) -> RpcResult<reth_primitives::B256> {
        tokio::task::block_in_place(|| {
            info!("evm module: eth_getStorageAt");

            let curr_block_number = self
                .blocks
                .last(&mut working_set.accessory_state())
                .expect("Head block must be set")
                .header
                .number;

            // Specs from https://ethereum.org/en/developers/docs/apis/json-rpc
            match block_number {
                Some(BlockNumberOrTag::Number(num)) => {
                    if num > curr_block_number {
                        return Err(EthApiError::UnknownBlockNumber.into());
                    }
                    set_state_to_end_of_evm_block(num, working_set);
                }
                // Working state here is already at the latest state, so no need to anything
                Some(BlockNumberOrTag::Latest) | Some(BlockNumberOrTag::Pending) | None => {}
                Some(BlockNumberOrTag::Earliest) => {
                    set_state_to_end_of_evm_block(0, working_set);
                }
                _ => {
                    return Err(EthApiError::InvalidParams(
                        "Please provide a number or earliest/latest/pending tag".to_string(),
                    )
                    .into())
                }
            }

            let storage_slot = self
                .accounts
                .get(&address, working_set)
                .and_then(|account| account.storage.get(&index, working_set))
                .unwrap_or_default();

            Ok(storage_slot.into())
        })
    }

    /// Handler for: `eth_getTransactionCount`
    #[rpc_method(name = "eth_getTransactionCount")]
    pub fn get_transaction_count(
        &self,
        address: reth_primitives::Address,
        block_number: Option<BlockNumberOrTag>,
        working_set: &mut WorkingSet<C>,
    ) -> RpcResult<reth_primitives::U64> {
        tokio::task::block_in_place(|| {
            info!("evm module: eth_getTransactionCount");

            let curr_block_number = self
                .blocks
                .last(&mut working_set.accessory_state())
                .expect("Head block must be set")
                .header
                .number;

            // Specs from https://ethereum.org/en/developers/docs/apis/json-rpc
            match block_number {
                Some(BlockNumberOrTag::Number(num)) => {
                    if num > curr_block_number {
                        return Err(EthApiError::UnknownBlockNumber.into());
                    }
                    set_state_to_end_of_evm_block(num, working_set);
                }
                // Working state here is already at the latest state, so no need to anything
                Some(BlockNumberOrTag::Latest) | Some(BlockNumberOrTag::Pending) | None => {}
                Some(BlockNumberOrTag::Earliest) => {
                    set_state_to_end_of_evm_block(0, working_set);
                }
                _ => {
                    return Err(EthApiError::InvalidParams(
                        "Please provide a number or earliest/latest/pending tag".to_string(),
                    )
                    .into())
                }
            }

            let nonce = self
                .accounts
                .get(&address, working_set)
                .map(|account| account.info.nonce)
                .unwrap_or_default();

            Ok(U64::from(nonce))
        })
    }

    /// Handler for: `eth_getCode`
    #[rpc_method(name = "eth_getCode")]
    pub fn get_code(
        &self,
        address: reth_primitives::Address,
        block_number: Option<BlockNumberOrTag>,
        working_set: &mut WorkingSet<C>,
    ) -> RpcResult<reth_primitives::Bytes> {
        tokio::task::block_in_place(|| {
            info!("evm module: eth_getCode");

            let curr_block_number = self
                .blocks
                .last(&mut working_set.accessory_state())
                .expect("Head block must be set")
                .header
                .number;

            match block_number {
                Some(BlockNumberOrTag::Number(num)) => {
                    if num > curr_block_number {
                        return Err(EthApiError::UnknownBlockNumber.into());
                    }
                    set_state_to_end_of_evm_block(num, working_set);
                }
                // Working state here is already at the latest state, so no need to anything
                Some(BlockNumberOrTag::Latest) | Some(BlockNumberOrTag::Pending) | None => {}
                Some(BlockNumberOrTag::Earliest) => {
                    set_state_to_end_of_evm_block(0, working_set);
                }
                // Is this the way?
                // Note that reth works for all types of BlockNumberOrTag
                _ => {
                    return Err(EthApiError::InvalidParams(
                        "Please provide a number or earliest/latest/pending tag".to_string(),
                    )
                    .into())
                }
            }

            let code = self
                .accounts
                .get(&address, working_set)
                .and_then(|account| self.code.get(&account.info.code_hash, working_set))
                .unwrap_or_default();

            Ok(code.original_bytes())
        })
    }

    /// Handler for: `eth_getTransactionByBlockHashAndIndex`
    #[rpc_method(name = "eth_getTransactionByBlockHashAndIndex")]
    pub fn get_transaction_by_block_hash_and_index(
        &self,
        block_hash: reth_primitives::B256,
        index: reth_primitives::U64,
        working_set: &mut WorkingSet<C>,
    ) -> RpcResult<Option<reth_rpc_types::Transaction>> {
        tokio::task::block_in_place(|| {
            info!("evm module: eth_getTransactionByBlockHashAndIndex");

            let mut accessory_state = working_set.accessory_state();

            let block_number = match self.block_hashes.get(&block_hash, &mut accessory_state) {
                Some(block_number) => block_number,
                None => return Ok(None),
            };

            let block = self
                .blocks
                .get(block_number as usize, &mut accessory_state)
                .expect("Block must be set");

            match check_tx_range(&block.transactions, index) {
                Some(_) => (),
                None => return Ok(None),
            }

            let tx_number = block.transactions.start + index.to::<u64>();

            let tx = self
                .transactions
                .get(tx_number as usize, &mut accessory_state)
                .expect("Transaction must be set");

<<<<<<< HEAD
            let block = self
                .blocks
                .get(tx.block_number as usize, &mut accessory_state)
                .expect("Block number for known transaction must be set");
=======
        let block = self
            .blocks
            .get(tx.block_number as usize, &mut accessory_state)
            .expect("Block number for known transaction must be set");

        let transaction = reth_rpc_types_compat::transaction::from_recovered_with_block_context(
            tx.into(),
            block.header.hash(),
            block.header.number,
            block.header.base_fee_per_gas,
            (tx_number - block.transactions.start) as usize,
        );
>>>>>>> 29085aab

            let transaction = reth_rpc_types_compat::transaction::from_recovered_with_block_context(
                tx.into(),
                block.header.hash(),
                block.header.number,
                block.header.base_fee_per_gas,
                U256::from(tx_number - block.transactions.start),
            );

            Ok(Some(transaction))
        })
    }

    /// Handler for: `eth_getTransactionByBlockNumberAndIndex`
    #[rpc_method(name = "eth_getTransactionByBlockNumberAndIndex")]
    pub fn get_transaction_by_block_number_and_index(
        &self,
        block_number: BlockNumberOrTag,
        index: reth_primitives::U64,
        working_set: &mut WorkingSet<C>,
    ) -> RpcResult<Option<reth_rpc_types::Transaction>> {
        tokio::task::block_in_place(|| {
            info!("evm module: eth_getTransactionByBlockNumberAndIndex");

            let block_number = match self.block_number_for_id(&block_number, working_set) {
                Some(block_number) => block_number,
                None => return Ok(None),
            };

            let block = self
                .blocks
                .get(block_number as usize, &mut working_set.accessory_state())
                .expect("Block must be set");

            match check_tx_range(&block.transactions, index) {
                Some(_) => (),
                None => return Ok(None),
            }

            let tx_number = block.transactions.start + index.to::<u64>();

            let tx = self
                .transactions
                .get(tx_number as usize, &mut working_set.accessory_state())
                .expect("Transaction must be set");

<<<<<<< HEAD
            let block = self
                .blocks
                .get(tx.block_number as usize, &mut working_set.accessory_state())
                .expect("Block number for known transaction must be set");

            let transaction = reth_rpc_types_compat::transaction::from_recovered_with_block_context(
                tx.into(),
                block.header.hash(),
                block.header.number,
                block.header.base_fee_per_gas,
                U256::from(tx_number - block.transactions.start),
            );
=======
        let block = self
            .blocks
            .get(tx.block_number as usize, &mut working_set.accessory_state())
            .expect("Block number for known transaction must be set");

        let transaction = reth_rpc_types_compat::transaction::from_recovered_with_block_context(
            tx.into(),
            block.header.hash(),
            block.header.number,
            block.header.base_fee_per_gas,
            (tx_number - block.transactions.start) as usize,
        );
>>>>>>> 29085aab

            Ok(Some(transaction))
        })
    }

    /// Handler for: `eth_getTransactionReceipt`
    #[rpc_method(name = "eth_getTransactionReceipt")]
    pub fn get_transaction_receipt(
        &self,
        hash: reth_primitives::B256,
        working_set: &mut WorkingSet<C>,
<<<<<<< HEAD
    ) -> RpcResult<Option<reth_rpc_types::TransactionReceipt>> {
        tokio::task::block_in_place(|| {
            info!("evm module: eth_getTransactionReceipt");
            let mut accessory_state = working_set.accessory_state();
=======
    ) -> RpcResult<Option<AnyTransactionReceipt>> {
        info!("evm module: eth_getTransactionReceipt");
        let mut accessory_state = working_set.accessory_state();
>>>>>>> 29085aab

            let tx_number = self.transaction_hashes.get(&hash, &mut accessory_state);

            let receipt = tx_number.map(|number| {
                let tx = self
                    .transactions
                    .get(number as usize, &mut accessory_state)
                    .expect("Transaction with known hash must be set");
                let block = self
                    .blocks
                    .get(tx.block_number as usize, &mut accessory_state)
                    .expect("Block number for known transaction must be set");

                let receipt = self
                    .receipts
                    .get(number as usize, &mut accessory_state)
                    .expect("Receipt for known transaction must be set");

                build_rpc_receipt(&block, tx, number, receipt)
            });

            Ok(receipt)
        })
    }

    /// Handler for: `eth_call`
    //https://github.com/paradigmxyz/reth/blob/f577e147807a783438a3f16aad968b4396274483/crates/rpc/rpc/src/eth/api/transactions.rs#L502
    //https://github.com/paradigmxyz/reth/blob/main/crates/rpc/rpc-types/src/eth/call.rs#L7
    #[rpc_method(name = "eth_call")]
    pub fn get_call(
        &self,
        request: reth_rpc_types::TransactionRequest,
        block_number: Option<BlockNumberOrTag>,
        _state_overrides: Option<reth_rpc_types::state::StateOverride>,
        _block_overrides: Option<Box<reth_rpc_types::BlockOverrides>>,
        working_set: &mut WorkingSet<C>,
    ) -> RpcResult<reth_primitives::Bytes> {
        tokio::task::block_in_place(|| {
            info!("evm module: eth_call");
            let mut block_env = match block_number {
                None | Some(BlockNumberOrTag::Pending | BlockNumberOrTag::Latest) => {
                    // if no block is produced yet, should default to genesis block env, else just return the lates
                    self.block_env.get(working_set).unwrap_or_else(|| {
                        BlockEnv::from(
                            &self
                                .get_sealed_block_by_number(
                                    Some(BlockNumberOrTag::Earliest),
                                    working_set,
                                )
                                .unwrap()
                                .expect("Genesis block must be set"),
                        )
                    })
                }
                _ => {
                    let block = match self.get_sealed_block_by_number(block_number, working_set)? {
                        Some(block) => block,
                        None => return Err(EthApiError::UnknownBlockNumber.into()),
                    };

                    set_state_to_end_of_evm_block(block.header.number, working_set);

                    BlockEnv::from(&block)
                }
            };

            let cfg = self
                .cfg
                .get(working_set)
                .expect("EVM chain config should be set");
            let mut cfg_env = get_cfg_env(&block_env, cfg);

            // set endpoint specific params
            cfg_env.disable_eip3607 = true;
            cfg_env.disable_base_fee = true;
            // set higher block gas limit than usual
            // but still cap it to prevent DoS
            block_env.gas_limit = 100_000_000;

            let mut evm_db = self.get_db(working_set);
            let mut tx_env = prepare_call_env(
                &block_env,
                request.clone(),
                Some(
                    evm_db
                        .basic(request.from.unwrap_or_default())
                        .unwrap()
                        .unwrap_or_default()
                        .balance,
                ),
            )?;

            // https://github.com/paradigmxyz/reth/issues/6574
            tx_env.nonce = None;

            let result = match inspect(
                evm_db,
                cfg_env,
                block_env,
                tx_env,
                TracingInspector::new(TracingInspectorConfig::all()),
            ) {
                Ok(result) => result.result,
                Err(err) => {
                    return Err(EthApiError::from(err).into());
                }
            };

            Ok(ensure_success(result)?)
        })
    }

    /// Handler for: `eth_blockNumber`
    #[rpc_method(name = "eth_blockNumber")]
    pub fn block_number(
        &self,
        working_set: &mut WorkingSet<C>,
    ) -> RpcResult<reth_primitives::U256> {
        info!("evm module: eth_blockNumber");

        let block_number = U256::from(
            self.blocks
                .len(&mut working_set.accessory_state())
                .saturating_sub(1),
        );
        Ok(block_number)
    }

    /// Handler for `eth_createAccessList`
    #[rpc_method(name = "eth_createAccessList")]
    pub fn create_access_list(
        &self,
        request: reth_rpc_types::TransactionRequest,
        block_number: Option<BlockNumberOrTag>,
        working_set: &mut WorkingSet<C>,
    ) -> RpcResult<AccessListWithGasUsed> {
        tokio::task::block_in_place(|| {
            info!("evm module: eth_createAccessList");

            let mut request = request.clone();

            let (l1_fee_rate, mut block_env) = match block_number {
                None | Some(BlockNumberOrTag::Pending | BlockNumberOrTag::Latest) => {
                    // so we don't unnecessarily set archival version
                    // if no block was produced yet, the l1 fee rate can unwrap to 0, we don't care, else just return the latest
                    let l1_fee_rate = self.l1_fee_rate.get(working_set).unwrap_or_default();
                    // if no block is produced yet, should default to genesis block env, else just return the lates
                    let block_env = self.block_env.get(working_set).unwrap_or_else(|| {
                        BlockEnv::from(
                            &self
                                .get_sealed_block_by_number(
                                    Some(BlockNumberOrTag::Earliest),
                                    working_set,
                                )
                                .unwrap()
                                .expect("Genesis block must be set"),
                        )
                    });
                    (l1_fee_rate, block_env)
                }
                _ => {
                    let block = match self.get_sealed_block_by_number(block_number, working_set)? {
                        Some(block) => block,
                        None => return Err(EthApiError::UnknownBlockNumber.into()),
                    };

                    set_state_to_end_of_evm_block(block.header.number, working_set);
                    let l1_fee_rate = block.l1_fee_rate;
                    let block_env = BlockEnv::from(&block);
                    (l1_fee_rate, block_env)
                }
            };

            let cfg = self
                .cfg
                .get(working_set)
                .expect("EVM chain config should be set");
            let mut cfg_env = get_cfg_env(&block_env, cfg);

            // set endpoint specific params
            cfg_env.disable_eip3607 = true;
            cfg_env.disable_base_fee = true;
            // set higher block gas limit than usual
            // but still cap it to prevent DoS
            block_env.gas_limit = 100_000_000;

            let mut evm_db = self.get_db(working_set);

            let mut tx_env = prepare_call_env(
                &block_env,
                request.clone(),
                Some(
                    evm_db
                        .basic(request.from.unwrap_or_default())
                        .unwrap()
                        .unwrap_or_default()
                        .balance,
                ),
            )?;

<<<<<<< HEAD
            let from = request.from.unwrap_or_default();
            let to = if let Some(to) = request.to {
                to
            } else {
                let account = evm_db.basic(from).unwrap();
=======
        let from = request.from.unwrap_or_default();
        let to = if let Some(Call(to)) = request.to {
            to
        } else {
            let account = evm_db.basic(from).unwrap();
>>>>>>> 29085aab

                let nonce = account.unwrap_or_default().nonce;
                from.create(nonce)
            };

            // can consume the list since we're not using the request anymore
            let initial = request.access_list.take().unwrap_or_default();

            let precompiles = get_precompiles(cfg_env.handler_cfg.spec_id);
            let mut inspector = AccessListInspector::new(initial, from, to, precompiles);

            let result = inspect(
                &mut evm_db,
                cfg_env.clone(),
                block_env,
                tx_env.clone(),
                &mut inspector,
            )
            .map_err(EthApiError::from)?;

            match result.result {
                ExecutionResult::Halt { reason, .. } => Err(match reason {
                    HaltReason::NonceOverflow => RpcInvalidTransactionError::NonceMaxValue,
                    halt => RpcInvalidTransactionError::EvmHalt(halt),
                }),
                ExecutionResult::Revert { output, .. } => {
                    Err(RpcInvalidTransactionError::Revert(RevertError::new(output)))
                }
                ExecutionResult::Success { .. } => Ok(()),
            }?;

            let access_list = inspector.into_access_list();

            request.access_list = Some(access_list.clone());
            tx_env.access_list = access_list.clone().into_flattened();

            let estimated = self.estimate_gas_with_env(
                request,
                l1_fee_rate,
                block_env,
                cfg_env,
                &mut tx_env,
                working_set,
            )?;

            Ok(AccessListWithGasUsed {
                access_list,
                gas_used: estimated.gas_with_l1_overhead(),
            })
        })
    }

    // This is a common function for both eth_estimateGas and eth_estimateDiffSize.
    // The point of this function is to prepare env and call estimate_gas_with_env.
    fn estimate_tx_expenses(
        &self,
        request: reth_rpc_types::TransactionRequest,
        block_number: Option<BlockNumberOrTag>,
        working_set: &mut WorkingSet<C>,
    ) -> RpcResult<EstimatedTxExpenses> {
        let (l1_fee_rate, block_env) = match block_number {
            None | Some(BlockNumberOrTag::Pending | BlockNumberOrTag::Latest) => {
                // so we don't unnecessarily set archival version
                // if no block was produced yet, the l1 fee rate can unwrap to 0, we don't care, else just return the latest
                let l1_fee_rate = self.l1_fee_rate.get(working_set).unwrap_or_default();
                // if no block is produced yet, should default to genesis block env, else just return the lates
                let block_env = self.block_env.get(working_set).unwrap_or_else(|| {
                    BlockEnv::from(
                        &self
                            .get_sealed_block_by_number(
                                Some(BlockNumberOrTag::Earliest),
                                working_set,
                            )
                            .unwrap()
                            .expect("Genesis block must be set"),
                    )
                });
                (l1_fee_rate, block_env)
            }
            _ => {
                let block = match self.get_sealed_block_by_number(block_number, working_set)? {
                    Some(block) => block,
                    None => return Err(EthApiError::UnknownBlockNumber.into()),
                };

                set_state_to_end_of_evm_block(block.header.number, working_set);
                let l1_fee_rate = block.l1_fee_rate;
                let block_env = BlockEnv::from(&block);
                (l1_fee_rate, block_env)
            }
        };

        let mut tx_env = prepare_call_env(&block_env, request.clone(), None)?;

        let cfg = self
            .cfg
            .get(working_set)
            .expect("EVM chain config should be set");
        let mut cfg_env = get_cfg_env(&block_env, cfg);

        // set endpoint specific params
        cfg_env.disable_eip3607 = true;
        cfg_env.disable_base_fee = true;

        self.estimate_gas_with_env(
            request,
            l1_fee_rate,
            block_env,
            cfg_env,
            &mut tx_env,
            working_set,
        )
    }

    /// Handler for: `eth_estimateGas`
    // https://github.com/paradigmxyz/reth/blob/main/crates/rpc/rpc/src/eth/api/call.rs#L172
    #[rpc_method(name = "eth_estimateGas")]
    pub fn eth_estimate_gas(
        &self,
        request: reth_rpc_types::TransactionRequest,
        block_number: Option<BlockNumberOrTag>,
        working_set: &mut WorkingSet<C>,
    ) -> RpcResult<reth_primitives::U256> {
        tokio::task::block_in_place(|| {
            info!("evm module: eth_estimateGas");

            let estimated = self.estimate_tx_expenses(request, block_number, working_set)?;
            Ok(estimated.gas_with_l1_overhead())
        })
    }

    /// Handler for: `eth_estimateDiffSize`
    #[rpc_method(name = "eth_estimateDiffSize")]
    pub fn eth_estimate_diff_size(
        &self,
        request: reth_rpc_types::TransactionRequest,
        block_number: Option<BlockNumberOrTag>,
        working_set: &mut WorkingSet<C>,
    ) -> RpcResult<EstimatedDiffSize> {
        tokio::task::block_in_place(|| {
            info!("evm module: eth_estimateDiffSize");
            if request.gas.is_none() {
                return Err(EthApiError::InvalidParams("gas must be set".into()))?;
            }
            let estimated = self.estimate_tx_expenses(request, block_number, working_set)?;

            Ok(EstimatedDiffSize {
                gas: estimated.gas_used,
                diff_size: U64::from(estimated.diff_size),
            })
        })
    }

    /// Handler for: `eth_getBlockTransactionCountByHash`
    // https://github.com/paradigmxyz/reth/blob/main/crates/rpc/rpc/src/eth/api/call.rs#L172
    #[rpc_method(name = "eth_getBlockTransactionCountByHash")]
    pub fn eth_get_block_transaction_count_by_hash(
        &self,
        block_hash: reth_primitives::B256,
        working_set: &mut WorkingSet<C>,
    ) -> RpcResult<Option<reth_primitives::U256>> {
        tokio::task::block_in_place(|| {
            info!("evm module: eth_getBlockTransactionCountByHash");
            // Get the number of transactions in a block given blockhash
            let block = self.get_block_by_hash(block_hash, None, working_set)?;
            match block {
                Some(block) => Ok(Some(U256::from(block.transactions.len()))),
                None => Ok(None),
            }
        })
    }

    /// Handler for: `eth_getBlockTransactionCountByNumber`
    #[rpc_method(name = "eth_getBlockTransactionCountByNumber")]
    pub fn eth_get_block_transaction_count_by_number(
        &self,
        block_number: BlockNumberOrTag,
        working_set: &mut WorkingSet<C>,
    ) -> RpcResult<Option<reth_primitives::U256>> {
        info!("evm module: eth_getBlockTransactionCountByNumber");
        // Get the number of transactions in a block given block number
        let block = self.get_block_by_number(Some(block_number), None, working_set)?;
        match block {
            Some(block) => Ok(Some(U256::from(block.transactions.len()))),
            None => Ok(None),
        }
    }

    /// Inner gas estimator
    pub(crate) fn estimate_gas_with_env(
        &self,
        request: reth_rpc_types::TransactionRequest,
        l1_fee_rate: u128,
        block_env: BlockEnv,
        cfg_env: CfgEnvWithHandlerCfg,
        tx_env: &mut TxEnv,
        working_set: &mut WorkingSet<C>,
    ) -> RpcResult<EstimatedTxExpenses> {
        let request_gas = request.gas;
        let request_gas_price = request.gas_price;
        let env_gas_limit = block_env.gas_limit.into();
        let env_base_fee = U256::from(block_env.basefee);

        // get the highest possible gas limit, either the request's set value or the currently
        // configured gas limit
        let mut highest_gas_limit = request.gas.unwrap_or(env_gas_limit);

        let account = self
            .accounts
            .get(&tx_env.caller, working_set)
            .map(|account| account.info)
            .unwrap_or_default();

        // if the request is a simple transfer we can optimize
        if tx_env.data.is_empty() {
            if let TransactTo::Call(to) = tx_env.transact_to {
                let to_account = self
                    .accounts
                    .get(&to, working_set)
                    .map(|account| account.info)
                    .unwrap_or_default();
                if KECCAK_EMPTY == to_account.code_hash {
                    // If the tx is a simple transfer (call to an account with no code) we can
                    // shortcircuit But simply returning

                    // `MIN_TRANSACTION_GAS` is dangerous because there might be additional
                    // field combos that bump the price up, so we try executing the function
                    // with the minimum gas limit to make sure.

                    let mut tx_env = tx_env.clone();
                    tx_env.gas_limit = MIN_TRANSACTION_GAS;

                    let res = inspect_no_tracing(
                        self.get_db(working_set),
                        cfg_env.clone(),
                        block_env,
                        tx_env.clone(),
                        l1_fee_rate,
                    );

                    if let Ok((res, tx_info)) = res {
                        if res.result.is_success() {
                            return Ok(EstimatedTxExpenses {
                                gas_used: U64::from(MIN_TRANSACTION_GAS),
                                base_fee: env_base_fee,
                                l1_fee: tx_info.l1_fee,
                                diff_size: tx_info.diff_size,
                            });
                        }
                    }
                }
            }
        }

        // check funds of the sender
        if tx_env.gas_price > U256::ZERO {
            // allowance is (balance - tx.value) / tx.gas_price
            let allowance = ((account.balance - tx_env.value) / tx_env.gas_price).saturating_to();

            if highest_gas_limit > allowance {
                // cap the highest gas limit by max gas caller can afford with given gas price
                highest_gas_limit = allowance;
            }
        }

        // if the provided gas limit is less than computed cap, use that
        let gas_limit: u64 = std::cmp::min(tx_env.gas_limit, highest_gas_limit as u64); // highest_gas_limit is capped to u64::MAX
        tx_env.gas_limit = gas_limit;

        let evm_db = self.get_db(working_set);

        // execute the call without writing to db
        let result = inspect_no_tracing(
            evm_db,
            cfg_env.clone(),
            block_env,
            tx_env.clone(),
            l1_fee_rate,
        );

        // Exceptional case: init used too much gas, we need to increase the gas limit and try
        // again
        if let Err(EVMError::Transaction(InvalidTransaction::CallerGasLimitMoreThanBlock)) = result
        {
            // if price or limit was included in the request then we can execute the request
            // again with the block's gas limit to check if revert is gas related or not
            if request_gas.is_some() || request_gas_price.is_some() {
                let evm_db = self.get_db(working_set);
                return Err(map_out_of_gas_err(
                    block_env,
                    tx_env.clone(),
                    cfg_env,
                    evm_db,
                    l1_fee_rate,
                )
                .into());
            }
        }

        let (result, mut l1_fee, mut diff_size) = match result {
            Ok((result, tx_info)) => match result.result {
                ExecutionResult::Success { .. } => {
                    (result.result, tx_info.l1_fee, tx_info.diff_size)
                }
                ExecutionResult::Halt { reason, gas_used } => {
                    return Err(RpcInvalidTransactionError::halt(reason, gas_used).into())
                }
                ExecutionResult::Revert { output, .. } => {
                    // if price or limit was included in the request then we can execute the request
                    // again with the block's gas limit to check if revert is gas related or not
                    return if request_gas.is_some() || request_gas_price.is_some() {
                        let evm_db = self.get_db(working_set);
                        Err(map_out_of_gas_err(
                            block_env,
                            tx_env.clone(),
                            cfg_env,
                            evm_db,
                            l1_fee_rate,
                        )
                        .into())
                    } else {
                        // the transaction did revert
                        Err(RpcInvalidTransactionError::Revert(RevertError::new(output)).into())
                    };
                }
            },
            Err(err) => return Err(EthApiError::from(err).into()),
        };

        // at this point we know the call succeeded but want to find the _best_ (lowest) gas the
        // transaction succeeds with. We find this by doing a binary search over the
        // possible range NOTE: this is the gas the transaction used, which is less than the
        // transaction requires to succeed
        let gas_used = result.gas_used();
        let mut highest_gas_limit: u64 = highest_gas_limit.try_into().unwrap_or(u64::MAX);

        // https://github.com/paradigmxyz/reth/pull/7133/files
        // the lowest value is capped by the gas used by the unconstrained transaction
        let mut lowest_gas_limit = gas_used.saturating_sub(1);

        let gas_refund = match result {
            ExecutionResult::Success { gas_refunded, .. } => gas_refunded,
            _ => 0,
        };
        // As stated in Geth, there is a good change that the transaction will pass if we set the
        // gas limit to the execution gas used plus the gas refund, so we check this first
        // <https://github.com/ethereum/go-ethereum/blob/a5a4fa7032bb248f5a7c40f4e8df2b131c4186a4/eth/gasestimator/gasestimator.go#L135
        let optimistic_gas_limit = (gas_used + gas_refund) * 64 / 63;
        if optimistic_gas_limit < highest_gas_limit {
            tx_env.gas_limit = optimistic_gas_limit;
            // (result, env) = executor::transact(&mut db, env)?;
            let curr_result = inspect_no_tracing(
                self.get_db(working_set),
                cfg_env.clone(),
                block_env,
                tx_env.clone(),
                l1_fee_rate,
            );
            let (curr_result, tx_info) = match curr_result {
                Ok(result) => result,
                Err(err) => return Err(EthApiError::from(err).into()),
            };
            update_estimated_gas_range(
                curr_result.result,
                optimistic_gas_limit,
                &mut highest_gas_limit,
                &mut lowest_gas_limit,
                &mut l1_fee,
                &mut diff_size,
                tx_info,
            )?;
        };

        // pick a point that's close to the estimated gas
        let mut mid_gas_limit = std::cmp::min(
            gas_used * 3,
            ((highest_gas_limit as u128 + lowest_gas_limit as u128) / 2) as u64,
        );
        // binary search
        while (highest_gas_limit - lowest_gas_limit) > 1 {
            // An estimation error is allowed once the current gas limit range used in the binary
            // search is small enough (less than 1.5% of the highest gas limit)
            // <https://github.com/ethereum/go-ethereum/blob/a5a4fa7032bb248f5a7c40f4e8df2b131c4186a4/eth/gasestimator/gasestimator.go#L152
            if (highest_gas_limit - lowest_gas_limit) as f64 / (highest_gas_limit as f64)
                < ESTIMATE_GAS_ERROR_RATIO
            {
                break;
            };

            let mut tx_env = tx_env.clone();
            tx_env.gas_limit = mid_gas_limit;

            let evm_db = self.get_db(working_set);
            let result = inspect_no_tracing(
                evm_db,
                cfg_env.clone(),
                block_env,
                tx_env.clone(),
                l1_fee_rate,
            );

            // Exceptional case: init used too much gas, we need to increase the gas limit and try
            // again
            if let Err(EVMError::Transaction(InvalidTransaction::CallerGasLimitMoreThanBlock)) =
                result
            {
                // increase the lowest gas limit
                lowest_gas_limit = mid_gas_limit;
            } else {
                let (result, tx_info) = match result {
                    Ok(result) => result,
                    Err(err) => return Err(EthApiError::from(err).into()),
                };

                update_estimated_gas_range(
                    result.result,
                    mid_gas_limit,
                    &mut highest_gas_limit,
                    &mut lowest_gas_limit,
                    &mut l1_fee,
                    &mut diff_size,
                    tx_info,
                )?;
            }

            // new midpoint
            mid_gas_limit = ((highest_gas_limit as u128 + lowest_gas_limit as u128) / 2) as u64;
        }

        Ok(EstimatedTxExpenses {
            gas_used: U64::from(highest_gas_limit),
            base_fee: env_base_fee,
            l1_fee,
            diff_size,
        })
    }

    /// Returns logs matching given filter object.
    ///
    /// Handler for `eth_getLogs`
    #[rpc_method(name = "eth_getLogs")]
    pub fn eth_get_logs(
        &self,
        filter: Filter,
        working_set: &mut WorkingSet<C>,
    ) -> RpcResult<Vec<LogResponse>> {
        tokio::task::block_in_place(|| {
            // https://github.com/paradigmxyz/reth/blob/8892d04a88365ba507f28c3314d99a6b54735d3f/crates/rpc/rpc/src/eth/filter.rs#L302
            Ok(self.logs_for_filter(filter, working_set)?)
        })
    }

    /// Handler for: `eth_getTransactionByHash`
    /// RPC method is moved to sequencer and ethereum-rpc modules
    pub fn get_transaction_by_hash(
        &self,
        hash: reth_primitives::B256,
        working_set: &mut WorkingSet<C>,
    ) -> RpcResult<Option<reth_rpc_types::Transaction>> {
        info!("evm module: eth_getTransactionByHash({})", hash);
        let mut accessory_state = working_set.accessory_state();

        let tx_number = self.transaction_hashes.get(&hash, &mut accessory_state);

        let transaction = tx_number.map(|number| {
            let tx = self
                .transactions
                .get(number as usize, &mut accessory_state)
                .unwrap_or_else(|| panic!("Transaction with known hash {} and number {} must be set in all {} transaction",
                hash,
                number,
                self.transactions.len(&mut accessory_state)));

            let block = self
                .blocks
                .get(tx.block_number as usize, &mut accessory_state)
                .unwrap_or_else(|| panic!("Block with number {} for known transaction {} must be set",
                    tx.block_number,
                    tx.signed_transaction.hash));

            reth_rpc_types_compat::transaction::from_recovered_with_block_context(
                tx.into(),
                block.header.hash(),
                block.header.number,
                block.header.base_fee_per_gas,
                (number - block.transactions.start) as usize,
            )
        });

        Ok(transaction)
    }

    /// Traces the entire block txs and returns the traces
    pub fn trace_block_transactions_by_number(
        &self,
        block_number: u64,
        opts: Option<GethDebugTracingOptions>,
        stop_at: Option<usize>,
        working_set: &mut WorkingSet<C>,
    ) -> RpcResult<Vec<GethTrace>> {
        let sealed_block = self
            .get_sealed_block_by_number(Some(BlockNumberOrTag::Number(block_number)), working_set)?
            .ok_or_else(|| EthApiError::UnknownBlockNumber)?;

        let tx_range = sealed_block.transactions.clone();
        if tx_range.is_empty() {
            return Ok(Vec::new());
        }
        let block_txs: Vec<TransactionSignedEcRecovered> = tx_range
            .clone()
            .map(|id| {
                self.transactions
                    .get(id as usize, &mut working_set.accessory_state())
                    .expect("Transaction must be set")
                    .into()
            })
            .collect();

        // set state to end of the previous block
        set_state_to_end_of_evm_block(block_number - 1, working_set);

        let block_env = BlockEnv::from(&sealed_block);
        let cfg = self
            .cfg
            .get(working_set)
            .expect("EVM chain config should be set");
        let cfg_env = get_cfg_env(&block_env, cfg);
        let l1_fee_rate = sealed_block.l1_fee_rate;

        // EvmDB is the replacement of revm::CacheDB because cachedb requires immutable state
        // TODO: Move to CacheDB once immutable state is implemented
        let mut evm_db = self.get_db(working_set);

        // TODO: Convert below steps to blocking task like in reth after implementing the semaphores
        let mut traces = Vec::new();
        let mut transactions = block_txs.into_iter().enumerate().peekable();
        let limit = stop_at.unwrap_or(usize::MAX);
        while let Some((index, tx)) = transactions.next() {
            let (trace, state_changes) = trace_transaction(
                opts.clone().unwrap_or_default(),
                cfg_env.clone(),
                block_env,
                tx_env_with_recovered(&tx),
                tx.hash(),
                &mut evm_db,
                l1_fee_rate,
            )?;
            traces.push(trace);

            if limit == index {
                break;
            }

            if transactions.peek().is_some() {
                // need to apply the state changes of this transaction before executing the
                // next transaction
                evm_db.commit(state_changes)
            }
        }
        Ok(traces)
    }

    // https://github.com/paradigmxyz/reth/blob/8892d04a88365ba507f28c3314d99a6b54735d3f/crates/rpc/rpc/src/eth/filter.rs#L349
    fn logs_for_filter(
        &self,
        filter: Filter,
        working_set: &mut WorkingSet<C>,
    ) -> Result<Vec<LogResponse>, FilterError> {
        match filter.block_option {
            FilterBlockOption::AtBlockHash(block_hash) => {
                let block_number = match self
                    .block_hashes
                    .get(&block_hash, &mut working_set.accessory_state())
                {
                    Some(block_number) => block_number,
                    None => {
                        return Err(FilterError::EthAPIError(
                            ProviderError::BlockHashNotFound(block_hash).into(),
                        ))
                    }
                };

                // if we know the hash, but can't find the block, fail
                let block = self
                    .blocks
                    .get(block_number as usize, &mut working_set.accessory_state())
                    .expect("Block must be set");

                // all of the logs we have in the block
                let mut all_logs: Vec<LogResponse> = Vec::new();

                self.append_matching_block_logs(working_set, &mut all_logs, &filter, block);

                Ok(all_logs)
            }
            FilterBlockOption::Range {
                from_block,
                to_block,
            } => {
                // we start at the most recent block if unset in filter
                let start_block = self
                    .blocks
                    .last(&mut working_set.accessory_state())
                    .expect("Head block must be set")
                    .header
                    .number;
                let from = from_block
                    .map(|num| convert_block_number(num, start_block))
                    .transpose()?
                    .flatten();
                let to = to_block
                    .map(|num| convert_block_number(num, start_block))
                    .transpose()?
                    .flatten();
                let (from_block_number, to_block_number) =
                    get_filter_block_range(from, to, start_block);
                self.get_logs_in_block_range(
                    working_set,
                    &filter,
                    from_block_number,
                    to_block_number,
                )
            }
        }
    }

    // https://github.com/paradigmxyz/reth/blob/8892d04a88365ba507f28c3314d99a6b54735d3f/crates/rpc/rpc/src/eth/filter.rs#L423
    /// Returns all logs in the given _inclusive_ range that match the filter
    ///
    /// Returns an error if:
    ///  - underlying database error
    ///  - amount of matches exceeds configured limit
    fn get_logs_in_block_range(
        &self,
        working_set: &mut WorkingSet<C>,
        filter: &Filter,
        from_block_number: u64,
        to_block_number: u64,
    ) -> Result<Vec<LogResponse>, FilterError> {
        let max_blocks_per_filter: u64 = DEFAULT_MAX_BLOCKS_PER_FILTER;
        if to_block_number - from_block_number >= max_blocks_per_filter {
            return Err(FilterError::QueryExceedsMaxBlocks(max_blocks_per_filter));
        }
        // all of the logs we have in the block
        let mut all_logs: Vec<LogResponse> = Vec::new();

        let address_filter: BloomFilter = filter.address.to_bloom_filter();
        let topics_filter: Vec<BloomFilter> =
            filter.topics.iter().map(|t| t.to_bloom_filter()).collect();

        let max_headers_range = MAX_HEADERS_RANGE;

        // loop over the range of new blocks and check logs if the filter matches the log's bloom
        // filter
        for (from, to) in
            BlockRangeInclusiveIter::new(from_block_number..=to_block_number, max_headers_range)
        {
            for idx in from..=to {
                let block = match self.blocks.get(
                    // Index from +1 or just from?
                    (idx) as usize,
                    &mut working_set.accessory_state(),
                ) {
                    Some(block) => block,
                    None => {
                        return Err(FilterError::EthAPIError(
                            // from and to are checked against last block
                            // so this should never happen ideally
                            ProviderError::BlockBodyIndicesNotFound(idx).into(),
                        ));
                    }
                };

                let logs_bloom = block.header.logs_bloom;

                let alloy_logs_bloom = alloy_primitives::Bloom::from(logs_bloom.data());
                if matches_address(alloy_logs_bloom, &address_filter)
                    && matches_topics(alloy_logs_bloom, &topics_filter)
                {
                    self.append_matching_block_logs(working_set, &mut all_logs, filter, block);
                    let max_logs_per_response = DEFAULT_MAX_LOGS_PER_RESPONSE;
                    // size check but only if range is multiple blocks, so we always return all
                    // logs of a single block
                    let is_multi_block_range = from_block_number != to_block_number;
                    if is_multi_block_range && all_logs.len() > max_logs_per_response {
                        return Err(FilterError::QueryExceedsMaxResults(max_logs_per_response));
                    }
                }
            }
        }
        Ok(all_logs)
    }

    // https://github.com/paradigmxyz/reth/blob/main/crates/rpc/rpc/src/eth/logs_utils.rs#L21
    fn append_matching_block_logs(
        &self,
        working_set: &mut WorkingSet<C>,
        all_logs: &mut Vec<LogResponse>,
        filter: &Filter,
        block: SealedBlock,
    ) {
        // tracks the index of a log in the entire block
        let mut log_index: u32 = 0;

        // TODO: Understand how to handle this
        // TAG - true when the log was removed, due to a chain reorganization. false if its a valid log.
        let removed = false;

        let topics = filter.topics.clone();
        let tx_range = block.transactions;

        for i in tx_range {
            let receipt = self
                .receipts
                .get(i as usize, &mut working_set.accessory_state())
                .expect("Transaction must be set");
            let tx = self
                .transactions
                .get(i as usize, &mut working_set.accessory_state())
                .unwrap();
            let logs = receipt.receipt.logs;

            for log in logs.into_iter() {
                if log_matches_filter(
                    &log,
                    filter,
                    &topics,
                    &block.header.hash(),
                    &block.header.number,
                ) {
                    let log = LogResponse {
                        address: log.address,
                        topics: log.topics().to_vec(),
                        data: log.data.data.to_vec().into(),
                        block_hash: Some(block.header.hash()),
                        block_number: Some(U256::from(block.header.number)),
                        transaction_hash: Some(tx.signed_transaction.hash),
                        transaction_index: Some(U256::from(i)),
                        log_index: Some(U256::from(log_index)),
                        removed,
                    };
                    all_logs.push(log);
                }
                log_index += 1;
            }
        }
    }

    /// Helper function to get chain config
    pub fn get_chain_config(&self, working_set: &mut WorkingSet<C>) -> EvmChainConfig {
        self.cfg
            .get(working_set)
            .expect("EVM chain config should be set")
    }

    /// Helper function to get block hash from block number
    pub fn block_hash_from_number(
        &self,
        block_number: u64,
        working_set: &mut WorkingSet<C>,
    ) -> Option<reth_primitives::B256> {
        let block = self
            .blocks
            .get(block_number as usize, &mut working_set.accessory_state())?;
        Some(block.header.hash())
    }

    /// Helper function to get headers in range
    pub fn sealed_headers_range(
        &self,
        range: RangeInclusive<u64>,
        working_set: &mut WorkingSet<C>,
    ) -> Result<Vec<SealedHeader>, EthApiError> {
        let mut headers = Vec::new();
        for i in range {
            let block = self
                .blocks
                .get(i as usize, &mut working_set.accessory_state())
                .ok_or_else(|| EthApiError::InvalidBlockRange)?;
            headers.push(block.header);
        }
        Ok(headers)
    }

    /// Helper function to check if the block number is valid
    /// If returns None, block doesn't exist
    pub fn block_number_for_id(
        &self,
        block_id: &BlockNumberOrTag,
        working_set: &mut WorkingSet<C>,
    ) -> Option<u64> {
        match block_id {
            BlockNumberOrTag::Earliest => Some(0),
            BlockNumberOrTag::Latest => self
                .blocks
                .last(&mut working_set.accessory_state())
                .map(|block| block.header.number),
            BlockNumberOrTag::Number(block_number) => {
                if *block_number < self.blocks.len(&mut working_set.accessory_state()) as u64 {
                    Some(*block_number)
                } else {
                    None
                }
            }
            _ => {
                todo!();
            }
        }
    }

    /// Helper function to get sealed block by number
    /// If returns None, block doesn't exist
    fn get_sealed_block_by_number(
        &self,
        block_number: Option<BlockNumberOrTag>,
        working_set: &mut WorkingSet<C>,
    ) -> Result<Option<SealedBlock>, EthApiError> {
        // safe, finalized, and pending are not supported
        match block_number {
            Some(BlockNumberOrTag::Number(block_number)) => Ok(self
                .blocks
                .get(block_number as usize, &mut working_set.accessory_state())),
            Some(BlockNumberOrTag::Earliest) => Ok(Some(
                self.blocks
                    .get(0, &mut working_set.accessory_state())
                    .expect("Genesis block must be set"),
            )),
            Some(BlockNumberOrTag::Latest) => Ok(Some(
                self.blocks
                    .last(&mut working_set.accessory_state())
                    .expect("Head block must be set"),
            )),
            None => Ok(Some(
                self.blocks
                    .last(&mut working_set.accessory_state())
                    .expect("Head block must be set"),
            )),
            _ => Err(EthApiError::InvalidParams(
                "pending block not supported".to_string(),
            )),
        }
    }

    /// Returns the block number given block hash
    /// If block not found returns None
    pub fn get_block_number_by_block_hash(
        &self,
        block_hash: reth_primitives::B256,
        working_set: &mut WorkingSet<C>,
    ) -> Option<u64> {
        let block_number = self
            .block_hashes
            .get(&block_hash, &mut working_set.accessory_state());
        block_number
    }

    /// Returns the cumulative gas used in pending transactions
    /// Used to calculate how much gas system transactions use at the beginning of the block
    pub fn get_pending_txs_cumulative_gas_used(&self, working_set: &mut WorkingSet<C>) -> u128 {
        self.pending_transactions
            .iter(working_set)
            .map(|tx| tx.receipt.gas_used)
            .sum::<u128>()
    }
}

// modified from: https://github.com/paradigmxyz/reth/blob/cc576bc8690a3e16e6e5bf1cbbbfdd029e85e3d4/crates/rpc/rpc/src/eth/api/transactions.rs#L849
pub(crate) fn build_rpc_receipt(
    block: &SealedBlock,
    tx: TransactionSignedAndRecovered,
    tx_number: u64,
    receipt: Receipt,
) -> AnyTransactionReceipt {
    let transaction: TransactionSignedEcRecovered = tx.into();
    let transaction_kind = transaction.kind();

    let transaction_hash = transaction.hash;
    let transaction_index = tx_number - block.transactions.start;
    let block_hash = block.header.hash();
    let block_number = block.header.number;
    let block_timestamp = block.header.timestamp;
    let block_base_fee = block.header.base_fee_per_gas;
    let other = OtherFields::new(
        [
            (
                "l1FeeRate".into(),
                format!("{:#x}", block.l1_fee_rate).into(),
            ),
            (
                "diffSize".into(),
                format!("{:#x}", receipt.diff_size).into(),
            ),
        ]
        .into_iter()
        .collect(),
    );

    let mut logs = Vec::with_capacity(receipt.receipt.logs.len());
    for (tx_log_idx, log) in receipt.receipt.logs.iter().enumerate() {
        let rpclog = Log {
            inner: log.clone(),
            block_hash: Some(block_hash),
            block_number: Some(block_number),
            block_timestamp: Some(block_timestamp),
            transaction_hash: Some(transaction_hash),
            transaction_index: Some(transaction_index),
            log_index: Some(receipt.log_index_start + tx_log_idx as u64),
            removed: false,
        };
        logs.push(rpclog);
    }

    let rpc_receipt = reth_rpc_types::Receipt {
        status: receipt.receipt.success,
        cumulative_gas_used: receipt.receipt.cumulative_gas_used as u128,
        logs,
    };

    let res_receipt = TransactionReceipt {
        inner: AnyReceiptEnvelope {
            inner: ReceiptWithBloom {
                receipt: rpc_receipt,
                logs_bloom: receipt.receipt.bloom_slow(),
            },
            r#type: transaction.transaction.tx_type().into(),
        },
        transaction_hash,
        transaction_index: Some(transaction_index),
        block_hash: Some(block_hash),
        block_number: Some(block_number),
        from: transaction.signer(),
        to: match transaction_kind {
            Create => None,
            Call(addr) => Some(*addr),
        },
        gas_used: receipt.gas_used,
        contract_address: match transaction_kind {
            Create => Some(transaction.signer().create(transaction.nonce())),
            Call(_) => None,
        },
        effective_gas_price: transaction.effective_gas_price(block_base_fee),
        // TODO pre-byzantium receipts have a post-transaction state root
        state_root: None,
        // EIP-4844 related
        // https://github.com/Sovereign-Labs/sovereign-sdk/issues/912
        blob_gas_price: None,
        blob_gas_used: None,
    };
    AnyTransactionReceipt {
        inner: res_receipt,
        other,
    }
}

// range is not inclusive, if we have the block but the transaction
// index is out of range, return None
fn check_tx_range(transactions_range: &Range<u64>, index: Uint<64, 1>) -> Option<()> {
    let range_len = transactions_range.end - transactions_range.start;
    if index.to::<u64>() >= range_len {
        None
    } else {
        Some(())
    }
}

fn map_out_of_gas_err<C: sov_modules_api::Context>(
    block_env: BlockEnv,
    mut tx_env: revm::primitives::TxEnv,
    cfg_env: revm::primitives::CfgEnvWithHandlerCfg,
    db: EvmDb<'_, C>,
    l1_fee_rate: u128,
) -> EthApiError {
    let req_gas_limit = tx_env.gas_limit;
    tx_env.gas_limit = block_env.gas_limit;

    match inspect_no_tracing(db, cfg_env, block_env, tx_env, l1_fee_rate) {
        Ok((res, _tx_info)) => match res.result {
            ExecutionResult::Success { .. } => {
                // transaction succeeded by manually increasing the gas limit to
                // highest, which means the caller lacks funds to pay for the tx
                RpcInvalidTransactionError::BasicOutOfGas(U256::from(req_gas_limit)).into()
            }
            ExecutionResult::Revert { output, .. } => {
                // reverted again after bumping the limit
                RpcInvalidTransactionError::Revert(RevertError::new(output)).into()
            }
            ExecutionResult::Halt { reason, .. } => {
                RpcInvalidTransactionError::EvmHalt(reason).into()
            }
        },
        Err(err) => EthApiError::from(err),
    }
}

/// Updates the highest and lowest gas limits for binary search
/// based on the result of the execution
#[inline]
fn update_estimated_gas_range(
    result: ExecutionResult,
    tx_gas_limit: u64,
    highest_gas_limit: &mut u64,
    lowest_gas_limit: &mut u64,
    l1_fee: &mut U256,
    diff_size: &mut u64,
    tx_info: TxInfo,
) -> EthResult<()> {
    match result {
        ExecutionResult::Success { .. } => {
            // cap the highest gas limit with succeeding gas limit
            *highest_gas_limit = tx_gas_limit;
            *l1_fee = tx_info.l1_fee;
            *diff_size = tx_info.diff_size;
        }
        ExecutionResult::Revert { .. } => {
            // increase the lowest gas limit
            *lowest_gas_limit = tx_gas_limit;

            *l1_fee = tx_info.l1_fee;
            *diff_size = tx_info.diff_size;
        }
        ExecutionResult::Halt { reason, .. } => {
            match reason {
                HaltReason::OutOfGas(_) | HaltReason::InvalidFEOpcode => {
                    // either out of gas or invalid opcode can be thrown dynamically if
                    // gasLeft is too low, so we treat this as `out of gas`, we know this
                    // call succeeds with a higher gaslimit. common usage of invalid opcode in openzeppelin <https://github.com/OpenZeppelin/openzeppelin-contracts/blob/94697be8a3f0dfcd95dfb13ffbd39b5973f5c65d/contracts/metatx/ERC2771Forwarder.sol#L360-L367>

                    // increase the lowest gas limit
                    *lowest_gas_limit = tx_gas_limit;

                    // TODO: for halt l1 fee is calculated as 0, but it should be calculated
                }
                err => {
                    // these should be unreachable because we know the transaction succeeds,
                    // but we consider these cases an error
                    return Err(RpcInvalidTransactionError::EvmHalt(err).into());
                }
            }
        }
    };
    Ok(())
}

#[inline]
fn set_state_to_end_of_evm_block<C: sov_modules_api::Context>(
    block_number: u64,
    working_set: &mut WorkingSet<C>,
) {
    // genesis is committed at db version 1
    // so every block is offset by 1
    working_set.set_archival_version(block_number + 1);
}<|MERGE_RESOLUTION|>--- conflicted
+++ resolved
@@ -179,33 +179,11 @@
                 header: sealed_block.header.header().clone(),
                 body: transactions
                     .iter()
-<<<<<<< HEAD
                     .map(|tx| tx.signed_transaction.clone())
                     .collect(),
                 ommers: Default::default(),
                 withdrawals: Default::default(),
             };
-=======
-                    .enumerate()
-                    .map(|(id, tx)| {
-                        reth_rpc_types_compat::transaction::from_recovered_with_block_context(
-                            tx.clone().into(),
-                            header.hash.expect("Block must be already sealed"),
-                            header.number.expect("Block must be already sealed"),
-                            header.base_fee_per_gas.map(|bfpg| bfpg.try_into().unwrap()), // u64 max is 18446744073 gwei, for the conversion to fail the base fee per gas would have to be higher than that
-                            id,
-                        )
-                    })
-                    .collect::<Vec<_>>(),
-            ),
-            _ => reth_rpc_types::BlockTransactions::Hashes({
-                transactions
-                    .iter()
-                    .map(|tx| tx.signed_transaction.hash)
-                    .collect::<Vec<_>>()
-            }),
-        };
->>>>>>> 29085aab
 
             let size = block.length();
 
@@ -219,12 +197,9 @@
                             reth_rpc_types_compat::transaction::from_recovered_with_block_context(
                                 tx.clone().into(),
                                 header.hash.expect("Block must be already sealed"),
-                                header
-                                    .number
-                                    .expect("Block must be already sealed")
-                                    .to::<u64>(),
-                                header.base_fee_per_gas.map(|bfpg| bfpg.to::<u64>()),
-                                U256::from(id),
+                                header.number.expect("Block must be already sealed"),
+                                header.base_fee_per_gas.map(|bfpg| bfpg.try_into().unwrap()), // u64 max is 18446744073 gwei, for the conversion to fail the base fee per gas would have to be higher than that
+                                id,
                             )
                         })
                         .collect::<Vec<_>>(),
@@ -266,8 +241,7 @@
         &self,
         block_number_or_hash: BlockId,
         working_set: &mut WorkingSet<C>,
-<<<<<<< HEAD
-    ) -> RpcResult<Option<Vec<reth_rpc_types::TransactionReceipt>>> {
+    ) -> RpcResult<Option<Vec<AnyTransactionReceipt>>> {
         tokio::task::block_in_place(|| {
             info!("evm module: eth_getBlockReceipts");
 
@@ -280,20 +254,6 @@
                         Some(block_number) => block_number,
                         None => return Ok(None), // if hash is unknown, return None
                     };
-=======
-    ) -> RpcResult<Option<Vec<AnyTransactionReceipt>>> {
-        info!("evm module: eth_getBlockReceipts");
-
-        let block = match block_number_or_hash {
-            BlockId::Hash(block_hash) => {
-                let block_number = match self
-                    .block_hashes
-                    .get(&block_hash.block_hash, &mut working_set.accessory_state())
-                {
-                    Some(block_number) => block_number,
-                    None => return Ok(None), // if hash is unknown, return None
-                };
->>>>>>> 29085aab
 
                     // if hash is known, but we don't have the block, fail
                     self.blocks
@@ -563,32 +523,17 @@
                 .get(tx_number as usize, &mut accessory_state)
                 .expect("Transaction must be set");
 
-<<<<<<< HEAD
             let block = self
                 .blocks
                 .get(tx.block_number as usize, &mut accessory_state)
                 .expect("Block number for known transaction must be set");
-=======
-        let block = self
-            .blocks
-            .get(tx.block_number as usize, &mut accessory_state)
-            .expect("Block number for known transaction must be set");
-
-        let transaction = reth_rpc_types_compat::transaction::from_recovered_with_block_context(
-            tx.into(),
-            block.header.hash(),
-            block.header.number,
-            block.header.base_fee_per_gas,
-            (tx_number - block.transactions.start) as usize,
-        );
->>>>>>> 29085aab
 
             let transaction = reth_rpc_types_compat::transaction::from_recovered_with_block_context(
                 tx.into(),
                 block.header.hash(),
                 block.header.number,
                 block.header.base_fee_per_gas,
-                U256::from(tx_number - block.transactions.start),
+                (tx_number - block.transactions.start) as usize,
             );
 
             Ok(Some(transaction))
@@ -628,7 +573,6 @@
                 .get(tx_number as usize, &mut working_set.accessory_state())
                 .expect("Transaction must be set");
 
-<<<<<<< HEAD
             let block = self
                 .blocks
                 .get(tx.block_number as usize, &mut working_set.accessory_state())
@@ -639,22 +583,8 @@
                 block.header.hash(),
                 block.header.number,
                 block.header.base_fee_per_gas,
-                U256::from(tx_number - block.transactions.start),
+                (tx_number - block.transactions.start) as usize,
             );
-=======
-        let block = self
-            .blocks
-            .get(tx.block_number as usize, &mut working_set.accessory_state())
-            .expect("Block number for known transaction must be set");
-
-        let transaction = reth_rpc_types_compat::transaction::from_recovered_with_block_context(
-            tx.into(),
-            block.header.hash(),
-            block.header.number,
-            block.header.base_fee_per_gas,
-            (tx_number - block.transactions.start) as usize,
-        );
->>>>>>> 29085aab
 
             Ok(Some(transaction))
         })
@@ -666,16 +596,10 @@
         &self,
         hash: reth_primitives::B256,
         working_set: &mut WorkingSet<C>,
-<<<<<<< HEAD
-    ) -> RpcResult<Option<reth_rpc_types::TransactionReceipt>> {
+    ) -> RpcResult<Option<AnyTransactionReceipt>> {
         tokio::task::block_in_place(|| {
             info!("evm module: eth_getTransactionReceipt");
             let mut accessory_state = working_set.accessory_state();
-=======
-    ) -> RpcResult<Option<AnyTransactionReceipt>> {
-        info!("evm module: eth_getTransactionReceipt");
-        let mut accessory_state = working_set.accessory_state();
->>>>>>> 29085aab
 
             let tx_number = self.transaction_hashes.get(&hash, &mut accessory_state);
 
@@ -876,20 +800,11 @@
                 ),
             )?;
 
-<<<<<<< HEAD
             let from = request.from.unwrap_or_default();
-            let to = if let Some(to) = request.to {
+            let to = if let Some(Call(to)) = request.to {
                 to
             } else {
                 let account = evm_db.basic(from).unwrap();
-=======
-        let from = request.from.unwrap_or_default();
-        let to = if let Some(Call(to)) = request.to {
-            to
-        } else {
-            let account = evm_db.basic(from).unwrap();
->>>>>>> 29085aab
-
                 let nonce = account.unwrap_or_default().nonce;
                 from.create(nonce)
             };
