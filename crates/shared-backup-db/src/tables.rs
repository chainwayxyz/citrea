--- conflicted
+++ resolved
@@ -1,13 +1,10 @@
 use std::fmt;
 
-<<<<<<< HEAD
-=======
 use postgres_types::Json;
 use sov_rollup_interface::rpc::StateTransitionRpcResponse;
 
 use crate::utils::get_db_extension;
 
->>>>>>> 594ba016
 pub enum Tables {
     /// string version is sequencer_commitment
     #[allow(dead_code)]
