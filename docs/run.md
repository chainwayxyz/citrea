# Running Citrea

This document covers how to run Citrea sequencer and a full node locally using a mock DA layer and Bitcoin Regtest.

## Prerequisites

Follow the instructions in [this document.](./dev-setup.md)

## Building and running

Build citrea:

```sh
make build
```

<<<<<<< HEAD
=======
### Prequisites

For production use cases, we leverage PostgreSQL for a few extra features in the sequencer. These features are optional, if you don't want to run them, make sure the `sequencer_config.toml` file does not contain the db_config altogether in order to skip using a storage DB backend such as postgres.

If running Postgres is prefered, you can execute the following command:

```sh
docker compose -f docker-compose.postgres.yml up -d

```

this will run postgres in a dockerized daemon mode.

>>>>>>> 0ab85c2f
### Run on Mock DA

Run on a local da layer, sharable between nodes that run on your computer.

Run sequencer on Mock DA:

```sh
./target/debug/citrea --da-layer mock --rollup-config-path resources/configs/mock/sequencer_rollup_config.toml --sequencer-config-path resources/configs/mock/sequencer_config.toml --genesis-paths resources/genesis/mock/
```

Sequencer RPC is accessible at `127.0.0.1:12345`

_Optional_: Run full node on Mock DA:

```sh
./target/debug/citrea --rollup-config-path resources/configs/mock/sequencer_rollup_config.toml --genesis-paths resources/test-data/demo-tests/mock
```

Full node RPC is accessible at `127.0.0.1:12346`

If test_mode is set to false in the sequencer config, the sequencer will publish blocks every 2 seconds. To also publish mock DA blocks, run this script:

```sh
./configs/mock-dockerized/publish_da_block.sh
```

### Run on Bitcoin Regtest

Run on local Bitcoin network.

Run Bitcoin Regtest:

```sh
bitcoind -regtest -txindex=1
```

Keep this terminal open.

Create bitcoin wallet for Bitcoin DA adapter.

```sh
bitcoin-cli -regtest createwallet citreatesting
bitcoin-cli -regtest loadwallet citreatesting
```

Mine blocks so that the wallet has BTC:

```sh
bitcoin-cli -regtest -generate 201
```

Edit `resources/configs/bitcoin-regtest/sequencer_rollup_config.toml` and `resources/configs/bitcoin-regtest/sequencer_config.toml` files and put in your rpc url, username and password:

```toml
[da]
# fill here
node_url = ""
# fill here
node_username = ""
# fill here
node_password = ""
```

Run sequencer:

```sh
./target/debug/citrea --da-layer bitcoin --rollup-config-path resources/configs/bitcoin-regtest/sequencer_rollup_config.toml --sequencer-config-path resources/configs/bitcoin-regtest/sequencer_config.toml --genesis-paths resources/genesis/bitcoin-regtest/
```

Sequencer RPC is accessible at `127.0.0.1:12345`

_Optional_: Run full node

Run full node:

```sh
./target/debug/citrea --da-layer bitcoin --rollup-config-path resources/configs/bitcoin-regtest/rollup_config.toml --genesis-paths resources/genesis/bitcoin-regtest/
```

Full node RPC is accessible at `127.0.0.1:12346`

_Optional_: Run prover:

```sh
./target/debug/citrea --da-layer bitcoin --rollup-config-path resources/configs/bitcoin-regtest/prover_rollup_config.toml --prover-config-path resources/configs/bitcoin-regtest/prover_config.toml --genesis-paths resources/genesis/bitcoin-regtest
```

If you want to test proofs, make sure to set `proof_sampling_number` in `resources/configs/bitcion-regtest/prover_config.toml` to 0, and you can lower the `min_soft_confirmations_per_commitment` to a number between 5-50, as higher numbers than that takes too long even if you run the prover in execute mode.

To publish blocks on Bitcoin Regtest, run the sequencer with `test_mode` in sequencer config set to false and blocks will be published every two seconds.

To delete sequencer or full nodes databases run:

```sh
make clean-node
```

## Testing

To run tests:

```sh
make test
```

This will run [`cargo nextest`](https://nexte.st).<|MERGE_RESOLUTION|>--- conflicted
+++ resolved
@@ -14,22 +14,6 @@
 make build
 ```
 
-<<<<<<< HEAD
-=======
-### Prequisites
-
-For production use cases, we leverage PostgreSQL for a few extra features in the sequencer. These features are optional, if you don't want to run them, make sure the `sequencer_config.toml` file does not contain the db_config altogether in order to skip using a storage DB backend such as postgres.
-
-If running Postgres is prefered, you can execute the following command:
-
-```sh
-docker compose -f docker-compose.postgres.yml up -d
-
-```
-
-this will run postgres in a dockerized daemon mode.
-
->>>>>>> 0ab85c2f
 ### Run on Mock DA
 
 Run on a local da layer, sharable between nodes that run on your computer.
