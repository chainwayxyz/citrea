mod commitment_controller;
pub mod db_provider;
mod utils;

use std::marker::PhantomData;
use std::net::SocketAddr;
use std::sync::Arc;
use std::vec;

use borsh::ser::BorshSerialize;
use citrea_stf::runtime::Runtime;
use digest::Digest;
use futures::channel::mpsc::{unbounded, UnboundedReceiver, UnboundedSender};
use futures::StreamExt;
use jsonrpsee::types::ErrorObjectOwned;
use jsonrpsee::RpcModule;
use reth_primitives::{
    BaseFeeParamsKind, Bytes, Chain, ChainSpec, FromRecoveredPooledTransaction,
    IntoRecoveredTransaction, B256,
};
use reth_provider::BlockReaderIdExt;
use reth_rpc_types_compat::transaction::from_recovered;
use reth_tasks::TokioTaskExecutor;
use reth_transaction_pool::blobstore::NoopBlobStore;
use reth_transaction_pool::{
    CoinbaseTipOrdering, EthPooledTransaction, EthTransactionValidator, Pool, TransactionOrigin,
    TransactionPool, TransactionValidationTaskExecutor,
};
use sov_accounts::Accounts;
use sov_accounts::Response::{AccountEmpty, AccountExists};
use sov_db::ledger_db::LedgerDB;
use sov_db::schema::types::{BatchNumber, SlotNumber};
pub use sov_evm::DevSigner;
use sov_evm::{CallMessage, Evm, RlpEvmTransaction};
use sov_modules_api::hooks::HookSoftConfirmationInfo;
use sov_modules_api::transaction::Transaction;
use sov_modules_api::utils::to_jsonrpsee_error_object;
use sov_modules_api::{
    EncodeCall, PrivateKey, SignedSoftConfirmationBatch, SlotData, UnsignedSoftConfirmationBatch,
    WorkingSet,
};
use sov_modules_rollup_blueprint::{Rollup, RollupBlueprint};
use sov_rollup_interface::da::{BlockHeaderTrait, DaData};
use sov_rollup_interface::services::da::DaService;
<<<<<<< HEAD
use tracing::{error, info, warn};
=======
use tracing::{debug, info};
>>>>>>> 3fa62c46

pub use crate::db_provider::DbProvider;
use crate::utils::recover_raw_transaction;

type CitreaMempool<C> = Pool<
    TransactionValidationTaskExecutor<EthTransactionValidator<DbProvider<C>, EthPooledTransaction>>,
    CoinbaseTipOrdering<EthPooledTransaction>,
    NoopBlobStore,
>;

const ETH_RPC_ERROR: &str = "ETH_RPC_ERROR";

fn create_mempool<C: sov_modules_api::Context>(client: DbProvider<C>) -> CitreaMempool<C> {
    let blob_store = NoopBlobStore::default();
    let genesis_hash = client.genesis_block().unwrap().unwrap().header.hash;
    let evm_config = client.cfg();
    let chain_spec = ChainSpec {
        chain: Chain::from_id(evm_config.chain_id),
        genesis_hash,
        base_fee_params: BaseFeeParamsKind::Constant(evm_config.base_fee_params),
        ..Default::default()
    };
    Pool::eth_pool(
        TransactionValidationTaskExecutor::eth(
            client,
            Arc::new(chain_spec),
            blob_store,
            TokioTaskExecutor::default(),
        ),
        blob_store,
        Default::default(),
    )
}

pub struct RpcContext<C: sov_modules_api::Context> {
    pub mempool: Arc<CitreaMempool<C>>,
    pub sender: UnboundedSender<String>,
    pub storage: C::Storage,
}

pub struct SequencingParams {
    pub min_soft_confirmations_per_commitment: u64,
}

pub struct ChainwaySequencer<C: sov_modules_api::Context, Da: DaService, S: RollupBlueprint> {
    rollup: Rollup<S>,
    da_service: Da,
    mempool: Arc<CitreaMempool<C>>,
    p: PhantomData<C>,
    sov_tx_signer_priv_key: C::PrivateKey,
    sender: UnboundedSender<String>,
    receiver: UnboundedReceiver<String>,
    db_provider: DbProvider<C>,
    storage: C::Storage,
    ledger_db: LedgerDB,
    params: SequencingParams,
}

impl<C: sov_modules_api::Context, Da: DaService, S: RollupBlueprint> ChainwaySequencer<C, Da, S> {
    pub fn new(
        rollup: Rollup<S>,
        da_service: Da,
        sov_tx_signer_priv_key: C::PrivateKey,
        storage: C::Storage,
        params: SequencingParams,
    ) -> Self {
        let (sender, receiver) = unbounded();

        // used as client of reth's mempool
        let db_provider = DbProvider::new(storage.clone());

        let pool = create_mempool(db_provider.clone());

        let ledger_db = rollup.runner.ledger_db.clone();

        Self {
            rollup,
            da_service,
            mempool: Arc::new(pool),
            p: PhantomData,
            sov_tx_signer_priv_key,
            sender,
            receiver,
            db_provider,
            storage,
            ledger_db,
            params,
        }
    }

    pub async fn start_rpc_server(
        &mut self,
        channel: Option<tokio::sync::oneshot::Sender<SocketAddr>>,
    ) -> Result<(), anyhow::Error> {
        self.register_rpc_methods()?;

        self.rollup
            .runner
            .start_rpc_server(self.rollup.rpc_methods.clone(), channel)
            .await;
        Ok(())
    }

    pub async fn run(&mut self) -> Result<(), anyhow::Error> {
        // TODO: hotfix for mock da
        self.da_service.get_block_at(1).await.unwrap();

        loop {
            if (self.receiver.next().await).is_some() {
                // best txs with base fee
                // get base fee from last blocks => header => next base fee() function
                let cfg: sov_evm::EvmChainConfig = self.db_provider.cfg();

                let base_fee = self
                    .db_provider
                    .latest_header()
                    .expect("Failed to get latest header")
                    .map(|header| header.unseal().next_block_base_fee(cfg.base_fee_params))
                    .expect("Failed to get next block base fee")
                    .unwrap();

                let best_txs_with_base_fee = self.mempool.best_transactions_with_base_fee(base_fee);

                // TODO: implement block builder instead of just including every transaction in order
                let rlp_txs: Vec<RlpEvmTransaction> = best_txs_with_base_fee
                    .into_iter()
                    .map(|tx| {
                        tx.to_recovered_transaction()
                            .into_signed()
                            .envelope_encoded()
                            .to_vec()
                    })
                    .map(|rlp| RlpEvmTransaction { rlp })
                    .collect();

                debug!(
                    "Sequencer: publishing block with {} transactions",
                    rlp_txs.len()
                );

                let call_txs = CallMessage { txs: rlp_txs };
                let raw_message =
                    <Runtime<C, Da::Spec> as EncodeCall<sov_evm::Evm<C>>>::encode_call(call_txs);
                let signed_blob = self.make_blob(raw_message);

                let mut prev_l1_height = self
                    .ledger_db
                    .get_head_soft_batch()?
                    .map(|(_, sb)| sb.da_slot_height);

                if prev_l1_height.is_none() {
                    prev_l1_height = Some(
                        self.da_service
                            .get_last_finalized_block_header()
                            .await
                            .unwrap()
                            .height(),
                    );
                }

                let prev_l1_height = prev_l1_height.unwrap();

                debug!("Sequencer: prev L1 height: {:?}", prev_l1_height);

                let last_finalized_height = self
                    .da_service
                    .get_last_finalized_block_header()
                    .await
                    .unwrap()
                    .height();

                debug!(
                    "Sequencer: last finalized height: {:?}",
                    last_finalized_height
                );

                let last_finalized_block = self
                    .da_service
                    .get_block_at(last_finalized_height)
                    .await
                    .unwrap();

                let l1_fee_rate = self.da_service.get_fee_rate().await.unwrap();

                if last_finalized_height != prev_l1_height {
                    let previous_l1_block =
                        self.da_service.get_block_at(prev_l1_height).await.unwrap();

                    // Compare if there is no skip
                    if last_finalized_block.header().prev_hash()
                        != previous_l1_block.header().hash()
                    {
                        // TODO: This shouldn't happen. If it does, then we should produce at least 1 block for the blocks in between
                    }
                    debug!("Sequencer: new L1 block, checking if commitment should be submitted");

                    let commitment_info = commitment_controller::get_commitment_info(
                        &self.ledger_db,
                        self.params.min_soft_confirmations_per_commitment,
                        prev_l1_height,
                    );

                    if commitment_info.is_some() {
                        debug!("Sequencer: enough soft confirmations to submit commitment");
                        let commitment_info = commitment_info.unwrap();
                        let l2_range_to_submit = commitment_info.l2_height_range.clone();

                        // calculate exclusive range end
                        let range_end = BatchNumber(l2_range_to_submit.end().0 + 1); // cannnot add u64 to BatchNumber directly

                        let soft_confirmation_hashes = self
                            .ledger_db
                            .get_soft_batch_range(&(*l2_range_to_submit.start()..range_end))
                            .expect("Sequencer: Failed to get soft batch range")
                            .iter()
                            .map(|sb| sb.hash)
                            .collect::<Vec<[u8; 32]>>();

                        let commitment = commitment_controller::get_commitment(
                            commitment_info.clone(),
                            soft_confirmation_hashes,
                        );

                        info!("Sequencer: submitting commitment: {:?}", commitment);

                        // submit commitment
                        self.da_service
                            .send_transaction(
                                DaData::SequencerCommitment(commitment)
                                    .try_to_vec()
                                    .unwrap()
                                    .as_slice(),
                            )
                            .await
                            .expect("Sequencer: Failed to send commitment");

                        self.ledger_db
                            .set_last_sequencer_commitment_l1_height(SlotNumber(
                                commitment_info.l1_height_range.end().0,
                            ))
                            .expect("Sequencer: Failed to set last sequencer commitment L1 height");
                    }

                    // TODO: this is where we would include forced transactions from the new L1 block
                }

                let batch_info = HookSoftConfirmationInfo {
                    da_slot_height: last_finalized_block.header().height(),
                    da_slot_hash: last_finalized_block.header().hash().into(),
                    pre_state_root: self
                        .rollup
                        .runner
                        .get_state_root()
                        .clone()
                        .as_ref()
                        .to_vec(),
                    pub_key: self.sov_tx_signer_priv_key.pub_key().try_to_vec().unwrap(),
                    l1_fee_rate,
                };
<<<<<<< HEAD
                let mut signed_batch: SignedSoftConfirmationBatch = batch_info.clone().into();
                // initially create sc info and call begin soft confirmation hook with it
                let txs = vec![signed_blob.clone()];
                let (filtered_block, prestate) = match self
                    .rollup
                    .runner
                    .get_block_and_prestate(signed_batch.da_slot_height())
                    .await
                {
                    Ok(result) => result,
                    Err(_) => {
                        error!("Failed to get block and prestate");
                        continue;
                    } // Continue the loop if there is an error
                };
                match self
                    .rollup
                    .runner
                    .begin_soft_confirmation(
                        &mut signed_batch,
                        filtered_block.clone(),
                        prestate.clone(),
                    )
                    .await
                {
                    (Ok(()), batch_workspace) => {
                        let (sequencer_reward, batch_workspace, tx_receipts) = self
                            .rollup
                            .runner
                            .apply_sov_tx(txs.clone(), batch_workspace)
                            .await;

                        // create the unsigned batch with the txs then sign th sc
                        let unsigned_batch = UnsignedSoftConfirmationBatch::new(
                            last_finalized_block.header().height(),
                            last_finalized_block.header().hash().into(),
                            self.rollup
                                .runner
                                .get_state_root()
                                .clone()
                                .as_ref()
                                .to_vec(),
                            txs,
                            l1_fee_rate,
                        );

                        let mut signed_soft_batch =
                            self.sign_soft_confirmation_batch(unsigned_batch);

                        let (batch_receipt, checkpoint) = self
                            .rollup
                            .runner
                            .end_soft_confirmation(
                                &mut signed_soft_batch,
                                sequencer_reward,
                                tx_receipts,
                                batch_workspace,
                            )
                            .await;

                        let _ = self
                            .rollup
                            .runner
                            .finalize_soft_confirmation(
                                batch_receipt,
                                checkpoint,
                                filtered_block,
                                prestate,
                                &mut signed_soft_batch,
                            )
                            .await;

                        self.mempool
                            .remove_transactions(self.db_provider.last_block_tx_hashes());
                    }
                    (Err(err), batch_workspace) => {
                        warn!("Failed to apply soft confirmation hook: {:?} \n reverting batch workspace", err);
                        batch_workspace.revert();
                    }
                }
=======

                let signed_soft_batch = self.sign_soft_confirmation_batch(unsigned_batch);

                // TODO: handle error
                self.rollup.runner.process(signed_soft_batch).await?;

                // get last block remove only txs in block

                self.mempool
                    .remove_transactions(self.db_provider.last_block_tx_hashes());

                // not really a good way to get the last soft batch number :)
                let last_soft_batch_number = self
                    .ledger_db
                    .get_head_soft_batch()
                    .expect("Sequencer: Failed to get head soft batch")
                    .unwrap()
                    .0; // cannot be None here

                // connect L1 and L2 height
                self.ledger_db
                    .extend_l2_range_of_l1_slot(
                        SlotNumber(last_finalized_block.header().height()),
                        last_soft_batch_number,
                    )
                    .expect("Sequencer: Failed to set L1 L2 connection");
>>>>>>> 3fa62c46
            }
        }
    }

    /// Signs batch of messages with sovereign priv key turns them into a sov blob
    /// Returns a single sovereign transaction made up of multiple ethereum transactions
    fn make_blob(&mut self, raw_message: Vec<u8>) -> Vec<u8> {
        // if a batch failed need to refetch nonce
        // so sticking to fetching from state makes sense
        let nonce = self.get_nonce();

        // TODO: figure out what to do with sov-tx fields
        // chain id gas tip and gas limit

        Transaction::<C>::new_signed_tx(&self.sov_tx_signer_priv_key, raw_message, 0, 0, 0, nonce)
            .try_to_vec()
            .unwrap()
    }

    /// Signs necessary info and returns a BlockTemplate
    fn sign_soft_confirmation_batch(
        &mut self,
        soft_confirmation: UnsignedSoftConfirmationBatch,
    ) -> SignedSoftConfirmationBatch {
        let raw = soft_confirmation.try_to_vec().unwrap();

        let hash = <C as sov_modules_api::Spec>::Hasher::digest(raw.as_slice()).into();

        let signature = self.sov_tx_signer_priv_key.sign(&raw);

        SignedSoftConfirmationBatch::new(
            hash,
            soft_confirmation.da_slot_height(),
            soft_confirmation.da_slot_hash(),
            soft_confirmation.pre_state_root(),
            soft_confirmation.l1_fee_rate(),
            soft_confirmation.txs(),
            signature.try_to_vec().unwrap(),
            self.sov_tx_signer_priv_key.pub_key().try_to_vec().unwrap(),
        )
    }

    /// Fetches nonce from state
    fn get_nonce(&self) -> u64 {
        let accounts = Accounts::<C>::default();
        let mut working_set = WorkingSet::<C>::new(self.storage.clone());

        match accounts
            .get_account(self.sov_tx_signer_priv_key.pub_key(), &mut working_set)
            .expect("Sequencer: Failed to get sov-account")
        {
            AccountExists { addr: _, nonce } => nonce,
            AccountEmpty => 0,
        }
    }

    pub fn register_rpc_methods(&mut self) -> Result<(), jsonrpsee::core::Error> {
        let sc_sender = self.sender.clone();
        let rpc_context = RpcContext {
            mempool: self.mempool.clone(),
            sender: sc_sender.clone(),
            storage: self.storage.clone(),
        };
        let mut rpc = RpcModule::new(rpc_context);
        rpc.register_async_method("eth_sendRawTransaction", |parameters, ctx| async move {
            info!("Sequencer: eth_sendRawTransaction");
            let data: Bytes = parameters.one().unwrap();

            // Only check if the signature is valid for now
            let recovered: reth_primitives::PooledTransactionsElementEcRecovered =
                recover_raw_transaction(data.clone())?;

            let pool_transaction =
                EthPooledTransaction::from_recovered_pooled_transaction(recovered);

            // submit the transaction to the pool with a `Local` origin
            let hash: B256 = ctx
                .mempool
                .add_transaction(TransactionOrigin::External, pool_transaction)
                .await
                .map_err(|e| to_jsonrpsee_error_object(e, ETH_RPC_ERROR))?;
            Ok::<B256, ErrorObjectOwned>(hash)
        })?;
        rpc.register_async_method("eth_publishBatch", |_, ctx| async move {
            info!("Sequencer: eth_publishBatch");
            ctx.sender.unbounded_send("msg".to_string()).unwrap();
            Ok::<(), ErrorObjectOwned>(())
        })?;
        rpc.register_async_method("eth_getTransactionByHash", |parameters, ctx| async move {
            let mut params = parameters.sequence();
            let hash: B256 = params.next().unwrap();
            let mempool_only: Result<Option<bool>, ErrorObjectOwned> = params.next();
            info!(
                "Sequencer: eth_getTransactionByHash({}, {:?})",
                hash, mempool_only
            );

            match ctx.mempool.get(&hash) {
                Some(tx) => {
                    let tx_signed_ec_recovered = tx.to_recovered_transaction(); // tx signed ec recovered
                    let tx: reth_rpc_types::Transaction = from_recovered(tx_signed_ec_recovered);
                    Ok::<Option<reth_rpc_types::Transaction>, ErrorObjectOwned>(Some(tx))
                }
                None => match mempool_only {
                    Ok(Some(true)) => {
                        Ok::<Option<reth_rpc_types::Transaction>, ErrorObjectOwned>(None)
                    }
                    _ => {
                        let evm = Evm::<C>::default();
                        let mut working_set = WorkingSet::<C>::new(ctx.storage.clone());

                        match evm.get_transaction_by_hash(hash, &mut working_set) {
                            Ok(tx) => {
                                Ok::<Option<reth_rpc_types::Transaction>, ErrorObjectOwned>(tx)
                            }
                            Err(e) => Err(to_jsonrpsee_error_object(e, ETH_RPC_ERROR)),
                        }
                    }
                },
            }
        })?;
        self.rollup.rpc_methods.merge(rpc).unwrap();
        Ok(())
    }
}<|MERGE_RESOLUTION|>--- conflicted
+++ resolved
@@ -42,11 +42,7 @@
 use sov_modules_rollup_blueprint::{Rollup, RollupBlueprint};
 use sov_rollup_interface::da::{BlockHeaderTrait, DaData};
 use sov_rollup_interface::services::da::DaService;
-<<<<<<< HEAD
-use tracing::{error, info, warn};
-=======
-use tracing::{debug, info};
->>>>>>> 3fa62c46
+use tracing::{debug, error, info, warn};
 
 pub use crate::db_provider::DbProvider;
 use crate::utils::recover_raw_transaction;
@@ -306,7 +302,6 @@
                     pub_key: self.sov_tx_signer_priv_key.pub_key().try_to_vec().unwrap(),
                     l1_fee_rate,
                 };
-<<<<<<< HEAD
                 let mut signed_batch: SignedSoftConfirmationBatch = batch_info.clone().into();
                 // initially create sc info and call begin soft confirmation hook with it
                 let txs = vec![signed_blob.clone()];
@@ -381,40 +376,28 @@
 
                         self.mempool
                             .remove_transactions(self.db_provider.last_block_tx_hashes());
+
+                        // not really a good way to get the last soft batch number :)
+                        let last_soft_batch_number = self
+                            .ledger_db
+                            .get_head_soft_batch()
+                            .expect("Sequencer: Failed to get head soft batch")
+                            .unwrap()
+                            .0; // cannot be None here
+
+                        // connect L1 and L2 height
+                        self.ledger_db
+                            .extend_l2_range_of_l1_slot(
+                                SlotNumber(last_finalized_block.header().height()),
+                                last_soft_batch_number,
+                            )
+                            .expect("Sequencer: Failed to set L1 L2 connection");
                     }
                     (Err(err), batch_workspace) => {
                         warn!("Failed to apply soft confirmation hook: {:?} \n reverting batch workspace", err);
                         batch_workspace.revert();
                     }
                 }
-=======
-
-                let signed_soft_batch = self.sign_soft_confirmation_batch(unsigned_batch);
-
-                // TODO: handle error
-                self.rollup.runner.process(signed_soft_batch).await?;
-
-                // get last block remove only txs in block
-
-                self.mempool
-                    .remove_transactions(self.db_provider.last_block_tx_hashes());
-
-                // not really a good way to get the last soft batch number :)
-                let last_soft_batch_number = self
-                    .ledger_db
-                    .get_head_soft_batch()
-                    .expect("Sequencer: Failed to get head soft batch")
-                    .unwrap()
-                    .0; // cannot be None here
-
-                // connect L1 and L2 height
-                self.ledger_db
-                    .extend_l2_range_of_l1_slot(
-                        SlotNumber(last_finalized_block.header().height()),
-                        last_soft_batch_number,
-                    )
-                    .expect("Sequencer: Failed to set L1 L2 connection");
->>>>>>> 3fa62c46
             }
         }
     }
