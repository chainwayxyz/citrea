--- conflicted
+++ resolved
@@ -4,7 +4,6 @@
 use jsonrpsee::http_client::{HttpClient, HttpClientBuilder};
 use jsonrpsee::rpc_params;
 use serde::Deserialize;
-use serde_json::Value;
 
 /// Configuration for SequencerClient.
 #[derive(Debug, Clone)]
@@ -35,21 +34,9 @@
             .request("ledger_getTransactionByNumber", rpc_params![num])
             .await
             .context("Failed to make RPC request")?;
-<<<<<<< HEAD
-        let body = raw_res
-            .get("body")
-            .context("Body field missing in response")?
-            .as_array()
-            .context("Body field is not an array")?
-            .iter()
-            // TODO: handle overflow from u64 to u8 https://github.com/chainwayxyz/secret-sovereign-sdk/issues/48
-            .map(|x| x.as_u64().unwrap() as u8)
-            .collect();
-        Ok(body)
-=======
 
+        // TODO: Check here.
         Ok(res.body)
->>>>>>> f35c598b
     }
 
     /// Sends raw tx to sequencer
