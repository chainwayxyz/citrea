--- conflicted
+++ resolved
@@ -4,13 +4,7 @@
 use borsh::BorshSerialize;
 use jsonrpsee::RpcModule;
 use sov_db::ledger_db::{LedgerDB, SlotCommit};
-<<<<<<< HEAD
-use sov_modules_stf_template::{Batch, RawTx};
-use sov_rollup_interface::da::BlobReaderTrait;
-use sov_rollup_interface::da::DaSpec;
-=======
 use sov_rollup_interface::da::{BlobReaderTrait, BlockHeaderTrait, DaSpec};
->>>>>>> 2d63866a
 use sov_rollup_interface::services::da::{DaService, SlotData};
 use sov_rollup_interface::stf::StateTransitionFunction;
 use sov_rollup_interface::storage::StorageManager;
@@ -21,12 +15,9 @@
 use crate::config::SequencerRpcConfig;
 use crate::scc::SoftConfirmationClient;
 use crate::verifier::StateTransitionVerifier;
-<<<<<<< HEAD
 use crate::RunnerConfig;
 
-=======
 use crate::{ProofSubmissionStatus, ProverService, RunnerConfig, StateTransitionData};
->>>>>>> 2d63866a
 type StateRoot<ST, Vm, Da> = <ST as StateTransitionFunction<Vm, Da>>::StateRoot;
 type InitialState<ST, Vm, Da> = <ST as StateTransitionFunction<Vm, Da>>::GenesisParams;
 
@@ -46,13 +37,8 @@
     ledger_db: LedgerDB,
     state_root: StateRoot<Stf, Vm, Da::Spec>,
     listen_address: SocketAddr,
-<<<<<<< HEAD
-    prover: Option<Prover<V, Da, Vm>>,
-    zk_storage: V::PreState,
+    prover_service: Ps,
     soft_confirmation_client: Option<SoftConfirmationClient>,
-=======
-    prover_service: Ps,
->>>>>>> 2d63866a
 }
 
 /// Represents the possible modes of execution for a zkVM program
@@ -100,13 +86,8 @@
         storage_manager: Sm,
         prev_state_root: Option<StateRoot<Stf, Vm, Da::Spec>>,
         genesis_config: InitialState<Stf, Vm, Da::Spec>,
-<<<<<<< HEAD
-        prover: Option<Prover<V, Da, Vm>>,
-        zk_storage: V::PreState,
+        prover_service: Ps,
         scc_config: Option<SequencerRpcConfig>,
-=======
-        prover_service: Ps,
->>>>>>> 2d63866a
     ) -> Result<Self, anyhow::Error> {
         let rpc_config = runner_config.rpc_config;
 
@@ -149,13 +130,8 @@
             ledger_db,
             state_root: prev_state_root,
             listen_address,
-<<<<<<< HEAD
-            prover,
-            zk_storage,
+            prover_service,
             soft_confirmation_client,
-=======
-            prover_service,
->>>>>>> 2d63866a
         })
     }
 
@@ -195,25 +171,12 @@
         let blobz = self.da_service.convert_to_transaction(blob).unwrap();
         println!("got blobz ");
 
-<<<<<<< HEAD
-        // info!(
-        //     "sequencer={} blob_hash=0x{}",
-        //     blobz.0.sender(),
-        //     hex::encode(blobz.0.hash())
-        // );
-
-=======
         info!(
             "sequencer={} blob_hash=0x{}",
             blobz.0.sender(),
             hex::encode(blobz.0.hash())
         );
-        println!(
-            "sequencer={} blob_hash=0x{}",
-            blobz.0.sender(),
-            hex::encode(blobz.0.hash())
-        );
->>>>>>> 2d63866a
+
         let slot_result = self.stf.apply_slot(
             &self.state_root,
             pre_state,
@@ -275,34 +238,10 @@
 
             debug!("Requesting data for height {}", height,);
 
-<<<<<<< HEAD
             let filtered_block = self.da_service.get_finalized_at(2).await?;
 
             let blob_with_sender: <<Da as DaService>::Spec as DaSpec>::BlobTransaction =
                 new_blobs.0;
-=======
-            loop {
-                match self.da_service.get_last_finalized_block_header().await {
-                    Ok(header) => {
-                        tracing::trace!("Last finalized height={}", header.height());
-                        if header.height() >= height {
-                            break;
-                        }
-                    }
-                    Err(err) => {
-                        tracing::info!("Error receiving last finalized block header: {:?}", err);
-                    }
-                }
-
-                tokio::time::sleep(Duration::from_millis(10)).await;
-            }
-            // At this point we sure that the block request is finalized
-
-            // Assumes we are on chains with instant finality
-            let filtered_block = self.da_service.get_block_at(height).await?;
-
-            let mut blobs = self.da_service.extract_relevant_blobs(&filtered_block);
->>>>>>> 2d63866a
 
             info!(
                 "Extracted blob-tx {} with length {} at height {}",
@@ -327,53 +266,51 @@
                 data_to_commit.add_batch(receipt);
             }
 
-<<<<<<< HEAD
-=======
-            let (inclusion_proof, completeness_proof) = self
-                .da_service
-                .get_extraction_proof(&filtered_block, &blobs)
-                .await;
-
-            let transition_data: StateTransitionData<Stf::StateRoot, Stf::Witness, Da::Spec> =
-                StateTransitionData {
-                    pre_state_root: self.state_root.clone(),
-                    da_block_header: filtered_block.header().clone(),
-                    inclusion_proof,
-                    completeness_proof,
-                    blobs,
-                    state_transition_witness: slot_result.witness,
-                };
-
-            // Create ZKP proof.
-            {
-                let header_hash = transition_data.da_block_header.hash();
-                self.prover_service.submit_witness(transition_data).await;
-                // TODO(#1185): This section will be moved and called upon block finalization once we have fork management ready.
-                self.prover_service
-                    .prove(header_hash.clone())
-                    .await
-                    .expect("The proof creation should succeed");
-
-                loop {
-                    let status = self
-                        .prover_service
-                        .send_proof_to_da(header_hash.clone())
-                        .await;
-
-                    match status {
-                        Ok(ProofSubmissionStatus::Success) => {
-                            break;
-                        }
-                        // TODO(#1185): Add timeout handling.
-                        Ok(ProofSubmissionStatus::ProofGenerationInProgress) => {
-                            tokio::time::sleep(tokio::time::Duration::from_millis(100)).await
-                        }
-                        // TODO(#1185): Add handling for DA submission errors.
-                        Err(e) => panic!("{:?}", e),
-                    }
-                }
-            }
->>>>>>> 2d63866a
+            // let (inclusion_proof, completeness_proof) = self
+            //     .da_service
+            //     .get_extraction_proof(&filtered_block, &blobs)
+            //     .await;
+
+            // let transition_data: StateTransitionData<Stf::StateRoot, Stf::Witness, Da::Spec> =
+            //     StateTransitionData {
+            //         pre_state_root: self.state_root.clone(),
+            //         da_block_header: filtered_block.header().clone(),
+            //         inclusion_proof,
+            //         completeness_proof,
+            //         blobs,
+            //         state_transition_witness: slot_result.witness,
+            //     };
+
+            // // Create ZKP proof.
+            // {
+            //     let header_hash = transition_data.da_block_header.hash();
+            //     self.prover_service.submit_witness(transition_data).await;
+            //     // TODO(#1185): This section will be moved and called upon block finalization once we have fork management ready.
+            //     self.prover_service
+            //         .prove(header_hash.clone())
+            //         .await
+            //         .expect("The proof creation should succeed");
+
+            //     loop {
+            //         let status = self
+            //             .prover_service
+            //             .send_proof_to_da(header_hash.clone())
+            //             .await;
+
+            //         match status {
+            //             Ok(ProofSubmissionStatus::Success) => {
+            //                 break;
+            //             }
+            //             // TODO(#1185): Add timeout handling.
+            //             Ok(ProofSubmissionStatus::ProofGenerationInProgress) => {
+            //                 tokio::time::sleep(tokio::time::Duration::from_millis(100)).await
+            //             }
+            //             // TODO(#1185): Add handling for DA submission errors.
+            //             Err(e) => panic!("{:?}", e),
+            //         }
+            //     }
+            // }
+
             let next_state_root = slot_result.state_root;
 
             self.ledger_db.commit_slot(data_to_commit)?;
