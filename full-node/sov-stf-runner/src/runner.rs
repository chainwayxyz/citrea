use std::net::SocketAddr;

use borsh::BorshSerialize;
use jsonrpsee::RpcModule;
use sov_db::ledger_db::{LedgerDB, SlotCommit};
use sov_modules_stf_blueprint::{Batch, RawTx};
use sov_rollup_interface::da::{BlobReaderTrait, BlockHeaderTrait, DaSpec};
use sov_rollup_interface::services::da::{DaService, SlotData};
use sov_rollup_interface::stf::StateTransitionFunction;
use sov_rollup_interface::storage::StorageManager;
use sov_rollup_interface::zk::ZkvmHost;
use tokio::sync::oneshot;
use tracing::{debug, info};

use crate::config::SoftConfirmationClientRpcConfig;
use crate::soft_confirmation_client::SoftConfirmationClient;
use crate::verifier::StateTransitionVerifier;
use crate::{ProverService, RunnerConfig};
type StateRoot<ST, Vm, Da> = <ST as StateTransitionFunction<Vm, Da>>::StateRoot;
type InitialState<ST, Vm, Da> = <ST as StateTransitionFunction<Vm, Da>>::GenesisParams;

/// Combines `DaService` with `StateTransitionFunction` and "runs" the rollup.
pub struct StateTransitionRunner<Stf, Sm, Da, Vm, Ps>
where
    Da: DaService,
    Vm: ZkvmHost,
    Sm: StorageManager,
    Stf: StateTransitionFunction<Vm, Da::Spec, Condition = <Da::Spec as DaSpec>::ValidityCondition>,
    Ps: ProverService,
{
    start_height: u64,
    da_service: Da,
    stf: Stf,
    storage_manager: Sm,
    ledger_db: LedgerDB,
    state_root: StateRoot<Stf, Vm, Da::Spec>,
    listen_address: SocketAddr,
    prover_service: Ps,
    soft_confirmation_client: Option<SoftConfirmationClient>,
}

/// Represents the possible modes of execution for a zkVM program
pub enum ProofGenConfig<Stf, Da: DaService, Vm: ZkvmHost>
where
    Stf: StateTransitionFunction<Vm::Guest, Da::Spec>,
{
    /// Skips proving.
    Skip,
    /// The simulator runs the rollup verifier logic without even emulating the zkVM
    Simulate(StateTransitionVerifier<Stf, Da::Verifier, Vm::Guest>),
    /// The executor runs the rollup verification logic in the zkVM, but does not actually
    /// produce a zk proof
    Execute,
    /// The prover runs the rollup verification logic in the zkVM and produces a zk proof
    Prover,
}

impl<Stf, Sm, Da, Vm, Ps> StateTransitionRunner<Stf, Sm, Da, Vm, Ps>
where
    Da: DaService<Error = anyhow::Error> + Clone + Send + Sync + 'static,
    Vm: ZkvmHost,
    Sm: StorageManager,
    Stf: StateTransitionFunction<
        Vm,
        Da::Spec,
        Condition = <Da::Spec as DaSpec>::ValidityCondition,
        PreState = Sm::NativeStorage,
        ChangeSet = Sm::NativeChangeSet,
    >,

    Ps: ProverService<StateRoot = Stf::StateRoot, Witness = Stf::Witness, DaService = Da>,
{
    /// Creates a new `StateTransitionRunner`.
    ///
    /// If a previous state root is provided, uses that as the starting point
    /// for execution. Otherwise, initializes the chain using the provided
    /// genesis config.
    #[allow(clippy::too_many_arguments)]
    pub fn new(
        runner_config: RunnerConfig,
        da_service: Da,
        ledger_db: LedgerDB,
        stf: Stf,
        storage_manager: Sm,
        prev_state_root: Option<StateRoot<Stf, Vm, Da::Spec>>,
        genesis_config: InitialState<Stf, Vm, Da::Spec>,
        prover_service: Ps,
        scc_config: Option<SoftConfirmationClientRpcConfig>,
    ) -> Result<Self, anyhow::Error> {
        let rpc_config = runner_config.rpc_config;

        let prev_state_root = if let Some(prev_state_root) = prev_state_root {
            // Check if the rollup has previously been initialized
            debug!("Chain is already initialized. Skipping initialization.");
            prev_state_root
        } else {
            info!("No history detected. Initializing chain...");
            let genesis_state = storage_manager.get_native_storage();
            let (genesis_root, _) = stf.init_chain(genesis_state, genesis_config);
            info!(
                "Chain initialization is done. Genesis root: 0x{}",
                hex::encode(genesis_root.as_ref())
            );
            genesis_root
        };

        let listen_address = SocketAddr::new(rpc_config.bind_host.parse()?, rpc_config.bind_port);

        // Start the main rollup loop
        let item_numbers = ledger_db.get_next_items_numbers();
        let last_slot_processed_before_shutdown = item_numbers.slot_number - 1;
        let start_height = runner_config.start_height + last_slot_processed_before_shutdown;

        let soft_confirmation_client = match scc_config {
            Some(scc_config) => Some(SoftConfirmationClient::new(
                scc_config.start_height,
                scc_config.scc_url,
            )),
            None => None,
        };

        Ok(Self {
            start_height,
            da_service,
            stf,
            storage_manager,
            ledger_db,
            state_root: prev_state_root,
            listen_address,
            prover_service,
            soft_confirmation_client,
        })
    }

    /// Starts a RPC server with provided rpc methods.
    pub async fn start_rpc_server(
        &self,
        methods: RpcModule<()>,
        channel: Option<oneshot::Sender<SocketAddr>>,
    ) {
        let listen_address = self.listen_address;
        let _handle = tokio::spawn(async move {
            let server = jsonrpsee::server::ServerBuilder::default()
                .build([listen_address].as_ref())
                .await
                .unwrap();

            let bound_address = server.local_addr().unwrap();
            if let Some(channel) = channel {
                channel.send(bound_address).unwrap();
            }
            info!("Starting RPC server at {} ", &bound_address);

            let _server_handle = server.start(methods);
            futures::future::pending::<()>().await;
        });
    }

    /// Processes sequence
    /// gets a blob of txs as parameter
    pub async fn process(&mut self, blob: &[u8]) -> Result<(), anyhow::Error> {
<<<<<<< HEAD
        println!("blob: {:?}", blob);
        let pre_state = self.storage_manager.get_native_storage();
        println!("got pre_state ");
        let filtered_block: <Da as DaService>::FilteredBlock =
            self.da_service.get_block_at(2u64).await?;
        println!("got filtered_block ");
        let blobz = self.da_service.convert_to_transaction(blob).unwrap();
        println!("got blobz ");

        info!(
            "sequencer={} blob_hash=0x{}",
            blobz.0.sender(),
            hex::encode(blobz.0.hash())
=======
        let pre_state = self.storage_manager.get_native_storage();
        let filtered_block: <Da as DaService>::FilteredBlock =
            // TODO: 4 is used to mock da related info, will be replaced
            self.da_service.get_block_at(4u64).await?;
        let (blob, _signature) = self
            .da_service
            .convert_rollup_batch_to_da_blob(blob)
            .unwrap();

        info!(
            "sequencer={} blob_hash=0x{}",
            blob.sender(),
            hex::encode(blob.hash())
>>>>>>> 27a08b20
        );

        let slot_result = self.stf.apply_slot(
            &self.state_root,
            pre_state,
            Default::default(),
            filtered_block.header(),              // mock this
            &filtered_block.validity_condition(), // mock this
<<<<<<< HEAD
            &mut vec![blobz.0],
        );
        debug!("slot_result: {:?}", slot_result.batch_receipts.len());
        println!("slot_result: {:?}", slot_result.batch_receipts.len());
=======
            &mut vec![blob],
        );

        info!(
            "State root after applying slot: {:?}",
            slot_result.state_root
        );
>>>>>>> 27a08b20

        let mut data_to_commit = SlotCommit::new(filtered_block.clone());
        for receipt in slot_result.batch_receipts {
            data_to_commit.add_batch(receipt);
        }
<<<<<<< HEAD
        println!("added batch");
        let next_state_root = slot_result.state_root;
        let pre_head_slot = self.ledger_db.get_head_slot()?;
        println!("pre_head_slot: {:?}", pre_head_slot);
        self.ledger_db.commit_slot(data_to_commit)?;
        let head_slot = self.ledger_db.get_head_slot()?;
        println!("head_slot: {:?}", head_slot);
        println!("Committed slot");
        println!("state_root: {:?}", next_state_root);
=======
        let next_state_root = slot_result.state_root;
        self.ledger_db.commit_slot(data_to_commit)?;
>>>>>>> 27a08b20
        self.state_root = next_state_root;

        Ok(())
    }

    /// Runs the rollup.
    pub async fn run_in_process(&mut self) -> Result<(), anyhow::Error> {
        let client = match &self.soft_confirmation_client {
            Some(client) => client,
            None => {
                return Err(anyhow::anyhow!(
                    "Soft Confirmation Client is not initialized"
                ))
            }
        };

        let mut height = self.start_height;
        loop {
            let tx = client.get_sov_tx(height).await;

            if tx.is_err() {
                info!("STFRunner - Height: {} not found", height);
                tokio::time::sleep(tokio::time::Duration::from_secs(5)).await;
                continue;
            }

            let batch = Batch {
                txs: vec![RawTx { data: tx.unwrap() }],
            };

            let new_blobs = self
                .da_service
                .convert_to_transaction(&batch.try_to_vec().unwrap())
                .unwrap();

            debug!("Requesting data for height {}", height,);

            // TODO: Change the block here from 2 to legit option.
            let filtered_block = self.da_service.get_block_at(2).await?;

            // 0 is the BlobTransaction
            // 1 is the Signature
            let tx_blob_with_sender: <<Da as DaService>::Spec as DaSpec>::BlobTransaction =
                new_blobs.0;

            let blob_hash = tx_blob_with_sender.hash();

            info!(
                "Extracted blob-tx {} with length {} at height {}",
                hex::encode(&blob_hash),
                tx_blob_with_sender.total_len(),
                height,
            );

            let mut data_to_commit = SlotCommit::new(filtered_block.clone());

            let pre_state = self.storage_manager.get_native_storage();
            let slot_result = self.stf.apply_slot(
                &self.state_root,
                pre_state,
                Default::default(),
                filtered_block.header(),
                &filtered_block.validity_condition(),
                &mut vec![tx_blob_with_sender],
            );

            for receipt in slot_result.batch_receipts {
                data_to_commit.add_batch(receipt);
            }

            // let (inclusion_proof, completeness_proof) = self
            //     .da_service
            //     .get_extraction_proof(&filtered_block, &blobs)
            //     .await;

            // let transition_data: StateTransitionData<Stf::StateRoot, Stf::Witness, Da::Spec> =
            //     StateTransitionData {
            //         pre_state_root: self.state_root.clone(),
            //         da_block_header: filtered_block.header().clone(),
            //         inclusion_proof,
            //         completeness_proof,
            //         blobs,
            //         state_transition_witness: slot_result.witness,
            //     };

            // // Create ZKP proof.
            // {
            //     let header_hash = transition_data.da_block_header.hash();
            //     self.prover_service.submit_witness(transition_data).await;
            //     // TODO(#1185): This section will be moved and called upon block finalization once we have fork management ready.
            //     self.prover_service
            //         .prove(header_hash.clone())
            //         .await
            //         .expect("The proof creation should succeed");

            //     loop {
            //         let status = self
            //             .prover_service
            //             .send_proof_to_da(header_hash.clone())
            //             .await;

            //         match status {
            //             Ok(ProofSubmissionStatus::Success) => {
            //                 break;
            //             }
            //             // TODO(#1185): Add timeout handling.
            //             Ok(ProofSubmissionStatus::ProofGenerationInProgress) => {
            //                 tokio::time::sleep(tokio::time::Duration::from_millis(100)).await
            //             }
            //             // TODO(#1185): Add handling for DA submission errors.
            //             Err(e) => panic!("{:?}", e),
            //         }
            //     }
            // }

            let next_state_root = slot_result.state_root;

            self.ledger_db.commit_slot(data_to_commit)?;
            self.state_root = next_state_root;

            info!(
                "New State Root after blob {:?} is: {:?}",
                hex::encode(blob_hash),
                self.state_root.as_ref()
            );
            height += 1;
        }
    }
}<|MERGE_RESOLUTION|>--- conflicted
+++ resolved
@@ -4,7 +4,7 @@
 use jsonrpsee::RpcModule;
 use sov_db::ledger_db::{LedgerDB, SlotCommit};
 use sov_modules_stf_blueprint::{Batch, RawTx};
-use sov_rollup_interface::da::{BlobReaderTrait, BlockHeaderTrait, DaSpec};
+use sov_rollup_interface::da::{BlobReaderTrait, DaSpec};
 use sov_rollup_interface::services::da::{DaService, SlotData};
 use sov_rollup_interface::stf::StateTransitionFunction;
 use sov_rollup_interface::storage::StorageManager;
@@ -159,21 +159,6 @@
     /// Processes sequence
     /// gets a blob of txs as parameter
     pub async fn process(&mut self, blob: &[u8]) -> Result<(), anyhow::Error> {
-<<<<<<< HEAD
-        println!("blob: {:?}", blob);
-        let pre_state = self.storage_manager.get_native_storage();
-        println!("got pre_state ");
-        let filtered_block: <Da as DaService>::FilteredBlock =
-            self.da_service.get_block_at(2u64).await?;
-        println!("got filtered_block ");
-        let blobz = self.da_service.convert_to_transaction(blob).unwrap();
-        println!("got blobz ");
-
-        info!(
-            "sequencer={} blob_hash=0x{}",
-            blobz.0.sender(),
-            hex::encode(blobz.0.hash())
-=======
         let pre_state = self.storage_manager.get_native_storage();
         let filtered_block: <Da as DaService>::FilteredBlock =
             // TODO: 4 is used to mock da related info, will be replaced
@@ -187,7 +172,6 @@
             "sequencer={} blob_hash=0x{}",
             blob.sender(),
             hex::encode(blob.hash())
->>>>>>> 27a08b20
         );
 
         let slot_result = self.stf.apply_slot(
@@ -196,12 +180,6 @@
             Default::default(),
             filtered_block.header(),              // mock this
             &filtered_block.validity_condition(), // mock this
-<<<<<<< HEAD
-            &mut vec![blobz.0],
-        );
-        debug!("slot_result: {:?}", slot_result.batch_receipts.len());
-        println!("slot_result: {:?}", slot_result.batch_receipts.len());
-=======
             &mut vec![blob],
         );
 
@@ -209,26 +187,13 @@
             "State root after applying slot: {:?}",
             slot_result.state_root
         );
->>>>>>> 27a08b20
 
         let mut data_to_commit = SlotCommit::new(filtered_block.clone());
         for receipt in slot_result.batch_receipts {
             data_to_commit.add_batch(receipt);
         }
-<<<<<<< HEAD
-        println!("added batch");
-        let next_state_root = slot_result.state_root;
-        let pre_head_slot = self.ledger_db.get_head_slot()?;
-        println!("pre_head_slot: {:?}", pre_head_slot);
-        self.ledger_db.commit_slot(data_to_commit)?;
-        let head_slot = self.ledger_db.get_head_slot()?;
-        println!("head_slot: {:?}", head_slot);
-        println!("Committed slot");
-        println!("state_root: {:?}", next_state_root);
-=======
         let next_state_root = slot_result.state_root;
         self.ledger_db.commit_slot(data_to_commit)?;
->>>>>>> 27a08b20
         self.state_root = next_state_root;
 
         Ok(())
@@ -261,7 +226,7 @@
 
             let new_blobs = self
                 .da_service
-                .convert_to_transaction(&batch.try_to_vec().unwrap())
+                .convert_rollup_batch_to_da_blob(&batch.try_to_vec().unwrap())
                 .unwrap();
 
             debug!("Requesting data for height {}", height,);
