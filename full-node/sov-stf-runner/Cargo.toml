[package]
name = "sov-stf-runner"
authors = { workspace = true }
description = "Runs Sovereign SDK rollups and their verifiers"
edition = { workspace = true }
homepage = { workspace = true }
license = { workspace = true }
repository = { workspace = true }
version = { workspace = true }
readme = "README.md"
resolver = "2"

[dependencies]
anyhow = { workspace = true }
num_cpus = { workspace = true }
thiserror = { workspace = true, optional = true }
borsh = { workspace = true }
serde_json = { workspace = true }
serde = { workspace = true }
toml = { workspace = true, optional = true }
jsonrpsee = { workspace = true, features = [
    "http-client",
    "server",
], optional = true }
tokio = { workspace = true, optional = true }
hex = { workspace = true }
tracing = { workspace = true, optional = true }
futures = { workspace = true, optional = true }
async-trait = { workspace = true, optional = true }
rayon = { workspace = true, optional = true }
sov-db = { path = "../db/sov-db", version = "0.3", optional = true }
sov-rollup-interface = { path = "../../rollup-interface", version = "0.3" }
sov-modules-stf-template = { path = "../../module-system/sov-modules-stf-template", features = [
    "native",
] }

[dev-dependencies]
tempfile = { workspace = true }

<<<<<<< HEAD
sov-sequencer-registry = { path = "../../module-system/module-implementations/sov-sequencer-registry", features = [
    "native",
] }
sov-bank = { path = "../../module-system/module-implementations/sov-bank", features = [
    "native",
] }
=======
sov-sequencer-registry = { path = "../../module-system/module-implementations/sov-sequencer-registry", features = ["native"] }
sov-bank = { path = "../../module-system/module-implementations/sov-bank", features = ["native"] }
sov-modules-stf-blueprint = { path = "../../module-system/sov-modules-stf-blueprint", features = ["native"] }
>>>>>>> 2d63866a

sov-accounts = { path = "../../module-system/module-implementations/sov-accounts", features = [
    "native",
] }
sov-celestia-adapter = { path = "../../adapters/celestia", features = [
    "native",
] }
sov-sequencer = { path = "../sov-sequencer" }

sov-state = { path = "../../module-system/sov-state", features = ["native"] }
<<<<<<< HEAD
sov-modules-api = { path = "../../module-system/sov-modules-api", features = [
    "native",
] }

[features]
default = []
native = ["sov-db", "jsonrpsee", "toml", "tokio", "tracing", "futures"]
=======
sov-modules-api = { path = "../../module-system/sov-modules-api", features = ["native"] }
sov-stf-runner = {path = ".", features = ["mock"] }

sov-mock-da = { path = "../../adapters/mock-da", features = ["native"] }
sov-mock-zkvm = { path = "../../adapters/mock-zkvm" }


[features]
default = []
mock = ["native"]
native = [
    "sov-db",
    "jsonrpsee",
    "toml",
    "tokio",
    "tracing",
    "futures",
    "async-trait",
    "rayon",
    "thiserror",
]
>>>>>>> 2d63866a
<|MERGE_RESOLUTION|>--- conflicted
+++ resolved
@@ -37,18 +37,15 @@
 [dev-dependencies]
 tempfile = { workspace = true }
 
-<<<<<<< HEAD
 sov-sequencer-registry = { path = "../../module-system/module-implementations/sov-sequencer-registry", features = [
     "native",
 ] }
 sov-bank = { path = "../../module-system/module-implementations/sov-bank", features = [
     "native",
 ] }
-=======
-sov-sequencer-registry = { path = "../../module-system/module-implementations/sov-sequencer-registry", features = ["native"] }
-sov-bank = { path = "../../module-system/module-implementations/sov-bank", features = ["native"] }
-sov-modules-stf-blueprint = { path = "../../module-system/sov-modules-stf-blueprint", features = ["native"] }
->>>>>>> 2d63866a
+sov-modules-stf-blueprint = { path = "../../module-system/sov-modules-stf-blueprint", features = [
+    "native",
+] }
 
 sov-accounts = { path = "../../module-system/module-implementations/sov-accounts", features = [
     "native",
@@ -59,17 +56,10 @@
 sov-sequencer = { path = "../sov-sequencer" }
 
 sov-state = { path = "../../module-system/sov-state", features = ["native"] }
-<<<<<<< HEAD
 sov-modules-api = { path = "../../module-system/sov-modules-api", features = [
     "native",
 ] }
-
-[features]
-default = []
-native = ["sov-db", "jsonrpsee", "toml", "tokio", "tracing", "futures"]
-=======
-sov-modules-api = { path = "../../module-system/sov-modules-api", features = ["native"] }
-sov-stf-runner = {path = ".", features = ["mock"] }
+sov-stf-runner = { path = ".", features = ["mock"] }
 
 sov-mock-da = { path = "../../adapters/mock-da", features = ["native"] }
 sov-mock-zkvm = { path = "../../adapters/mock-zkvm" }
@@ -88,5 +78,4 @@
     "async-trait",
     "rayon",
     "thiserror",
-]
->>>>>>> 2d63866a
+]