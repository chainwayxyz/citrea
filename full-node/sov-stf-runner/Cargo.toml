--- conflicted
+++ resolved
@@ -30,13 +30,10 @@
 rayon = { workspace = true, optional = true }
 sov-db = { path = "../db/sov-db", version = "0.3", optional = true }
 sov-rollup-interface = { path = "../../rollup-interface", version = "0.3" }
-<<<<<<< HEAD
 sov-modules-stf-blueprint = { path = "../../module-system/sov-modules-stf-blueprint", features = [
     "native",
 ] }
-=======
 sov-modules-api = { path = "../../module-system/sov-modules-api", version = "0.3" }
->>>>>>> 27a08b20
 
 [dev-dependencies]
 tempfile = { workspace = true }
