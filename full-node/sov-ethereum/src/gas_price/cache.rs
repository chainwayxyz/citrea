use std::sync::Mutex;

use reth_primitives::{H256, U256};
use reth_rpc_types::{Block, BlockTransactions, Rich, TransactionReceipt};
use schnellru::{ByLength, LruMap};
use sov_evm::EthResult;
use sov_modules_api::WorkingSet;

use super::gas_oracle::convert_u256_to_u64;

/// Cache for gas oracle
pub struct BlockCache<C: sov_modules_api::Context> {
    // Assuming number_to_hash and cache are always in sync
    number_to_hash: Mutex<LruMap<u64, H256, ByLength>>, // Number -> hash mapping
    cache: Mutex<LruMap<H256, Rich<Block>, ByLength>>,
    provider: sov_evm::Evm<C>,
}

impl<C: sov_modules_api::Context> BlockCache<C> {
    pub fn new(max_size: u32, provider: sov_evm::Evm<C>) -> Self {
        Self {
            number_to_hash: Mutex::new(LruMap::new(ByLength::new(max_size))),
            cache: Mutex::new(LruMap::new(ByLength::new(max_size))),
            provider,
        }
    }

    /// Gets block from cache or from provider
    pub fn get_block(
        &self,
        block_hash: H256,
        working_set: &mut WorkingSet<C>,
    ) -> EthResult<Option<Rich<Block>>> {
        // Check if block is in cache
        let mut cache = self.cache.lock().unwrap();
        let mut number_to_hash = self.number_to_hash.lock().unwrap();
        if let Some(block) = cache.get(&block_hash) {
            // Even though block is in cache, ask number_to_hash to keep it in sync
            let number =
                convert_u256_to_u64(block.header.number.unwrap_or_default()).unwrap_or_default();
            number_to_hash.get(&number);
            return Ok(Some(block.clone()));
        }

        // Get block from provider
        let block = self
            .provider
            .get_block_by_hash(block_hash, Some(true), working_set)
            .unwrap_or(None);

        // Add block to cache if it exists
        if let Some(block) = &block {
            let number =
                convert_u256_to_u64(block.header.number.unwrap_or_default()).unwrap_or_default();

            number_to_hash.insert(number, block_hash);
            cache.insert(block_hash, block.clone());
        }

        Ok(block)
    }

    /// Gets block from cache or from provider by block number
    pub fn get_block_by_number(
        &self,
        block_number: u64,
        working_set: &mut WorkingSet<C>,
    ) -> EthResult<Option<Rich<Block>>> {
        let mut number_to_hash = self.number_to_hash.lock().unwrap();
        let mut cache = self.cache.lock().unwrap();
        // Check if block is in cache
        if let Some(block_hash) = number_to_hash.get(&block_number) {
            return Ok(Some(cache.get(block_hash).unwrap().clone()));
        }

        // block_number to hex string
        let block_number = U256::from(block_number).to_string();

        // Get block from provider
        let block = self
            .provider
            .get_block_by_number(Some(block_number), Some(true), working_set)
            .unwrap_or(None);

        // Add block to cache if it exists
        if let Some(block) = &block {
            let number =
                convert_u256_to_u64(block.header.number.unwrap_or_default()).unwrap_or_default();
            let hash = block.header.hash.unwrap_or_default();

            number_to_hash.insert(number, hash);
            cache.insert(hash, block.clone());
        }

        Ok(block)
    }

    pub fn get_block_with_receipts(
        &self,
        block_number: u64,
        working_set: &mut WorkingSet<C>,
    ) -> EthResult<Option<(Rich<Block>, Vec<TransactionReceipt>)>> {
        // if height not in cache, get hash from provider and call get_block
        let block = self.get_block_by_number(block_number, working_set)?;
        if let Some(block) = block {
<<<<<<< HEAD
            // Receipts are not added to cache but their fee history is will be kept in cache in fee_history.rs
=======
            // Receipts are not added to cache but their fee history will be kept in cache in fee_history.rs
>>>>>>> c7fa0b63
            let receipts: Vec<TransactionReceipt> = match &block.transactions {
                BlockTransactions::Full(transactions) => {
                    transactions
                        .iter()
                        .map(|tx| {
                            self.provider
                                .get_transaction_receipt(tx.hash, working_set)
                                .unwrap()
                                .unwrap() // There is no way to get None here
                        })
                        .collect()
                }
                _ => unreachable!(),
            };

            return Ok(Some((block, receipts)));
        }

        Ok(None)
    }
}<|MERGE_RESOLUTION|>--- conflicted
+++ resolved
@@ -103,11 +103,7 @@
         // if height not in cache, get hash from provider and call get_block
         let block = self.get_block_by_number(block_number, working_set)?;
         if let Some(block) = block {
-<<<<<<< HEAD
-            // Receipts are not added to cache but their fee history is will be kept in cache in fee_history.rs
-=======
             // Receipts are not added to cache but their fee history will be kept in cache in fee_history.rs
->>>>>>> c7fa0b63
             let receipts: Vec<TransactionReceipt> = match &block.transactions {
                 BlockTransactions::Full(transactions) => {
                     transactions
