use std::net::SocketAddr;

use chainway_sequencer::ChainwaySequencer;
use const_rollup_config::TEST_PRIVATE_KEY;
use demo_stf::genesis_config::GenesisPaths;
use sov_demo_rollup::MockDemoRollup;
use sov_mock_da::{MockAddress, MockDaConfig, MockDaService};
use sov_modules_api::default_context::DefaultContext;
use sov_modules_api::default_signature::private_key::DefaultPrivateKey;
<<<<<<< HEAD
use sov_modules_rollup_blueprint::RollupBlueprint;
use sov_stf_runner::{
    RollupConfig, RollupProverConfig, RpcConfig, RunnerConfig, SoftConfirmationClientRpcConfig,
    StorageConfig,
};
=======
use sov_modules_rollup_blueprint::{RollupAndStorage, RollupBlueprint};
use sov_stf_runner::{RollupConfig, RollupProverConfig, RpcConfig, RunnerConfig, StorageConfig};
>>>>>>> 75803bb6
use tokio::sync::oneshot;

#[derive(Debug, Clone, Copy, PartialEq, Eq)]
pub enum NodeMode {
    FullNode(SocketAddr),
    SequencerNode,
}

pub async fn start_rollup(
    rpc_reporting_channel: oneshot::Sender<SocketAddr>,
    genesis_paths: GenesisPaths,
    rollup_prover_config: RollupProverConfig,
    node_mode: NodeMode,
) {
    let temp_dir = tempfile::tempdir().unwrap();
    let temp_path = temp_dir.path();

    let rollup_config = RollupConfig {
        storage: StorageConfig {
            path: temp_path.to_path_buf(),
        },
        runner: RunnerConfig {
            start_height: 0,
            rpc_config: RpcConfig {
                bind_host: "127.0.0.1".into(),
                bind_port: 0,
            },
        },
        da: MockDaConfig {
            sender_address: MockAddress::from([0; 32]),
        },
        soft_confirmation_client: match node_mode {
            NodeMode::FullNode(socket_addr) => Some(SoftConfirmationClientRpcConfig {
                start_height: 1,
                soft_confirmation_client_url: format!("http://localhost:{}", socket_addr.port()),
            }),
            NodeMode::SequencerNode => None,
        },
    };

    let mock_demo_rollup = MockDemoRollup {};
    let RollupAndStorage { rollup, storage } = mock_demo_rollup
        .create_new_rollup(&genesis_paths, rollup_config, rollup_prover_config)
        .await
        .unwrap();
<<<<<<< HEAD

    match node_mode {
        NodeMode::FullNode(_) => {
            rollup
                .run_and_report_rpc_port(Some(rpc_reporting_channel))
                .await
                .unwrap();
        }
        NodeMode::SequencerNode => {
            let da_service = MockDaService::new(MockAddress::new([0u8; 32]));

            let mut sequencer: ChainwaySequencer<DefaultContext, MockDaService, _> =
                ChainwaySequencer::new(
                    rollup,
                    da_service,
                    DefaultPrivateKey::from_hex(TEST_PRIVATE_KEY).unwrap(),
                    0,
                );
            sequencer
                .start_rpc_server(Some(rpc_reporting_channel))
                .await
                .unwrap();
            sequencer.run().await.unwrap();
        }
    }
=======
    let da_service = MockDaService::new(MockAddress::new([0u8; 32]));

    let mut sequencer: ChainwaySequencer<DefaultContext, MockDaService, _> = ChainwaySequencer::new(
        rollup,
        da_service,
        DefaultPrivateKey::from_hex(TEST_PRIVATE_KEY).unwrap(),
        storage,
    );
    sequencer
        .start_rpc_server(Some(rpc_reporting_channel))
        .await
        .unwrap();
    sequencer.run().await.unwrap();
>>>>>>> 75803bb6

    // Close the tempdir explicitly to ensure that rustc doesn't see that it's unused and drop it unexpectedly
    temp_dir.close().unwrap();
}<|MERGE_RESOLUTION|>--- conflicted
+++ resolved
@@ -7,16 +7,11 @@
 use sov_mock_da::{MockAddress, MockDaConfig, MockDaService};
 use sov_modules_api::default_context::DefaultContext;
 use sov_modules_api::default_signature::private_key::DefaultPrivateKey;
-<<<<<<< HEAD
-use sov_modules_rollup_blueprint::RollupBlueprint;
+use sov_modules_rollup_blueprint::{RollupAndStorage, RollupBlueprint};
 use sov_stf_runner::{
     RollupConfig, RollupProverConfig, RpcConfig, RunnerConfig, SoftConfirmationClientRpcConfig,
     StorageConfig,
 };
-=======
-use sov_modules_rollup_blueprint::{RollupAndStorage, RollupBlueprint};
-use sov_stf_runner::{RollupConfig, RollupProverConfig, RpcConfig, RunnerConfig, StorageConfig};
->>>>>>> 75803bb6
 use tokio::sync::oneshot;
 
 #[derive(Debug, Clone, Copy, PartialEq, Eq)]
@@ -62,7 +57,6 @@
         .create_new_rollup(&genesis_paths, rollup_config, rollup_prover_config)
         .await
         .unwrap();
-<<<<<<< HEAD
 
     match node_mode {
         NodeMode::FullNode(_) => {
@@ -79,7 +73,7 @@
                     rollup,
                     da_service,
                     DefaultPrivateKey::from_hex(TEST_PRIVATE_KEY).unwrap(),
-                    0,
+                    storage,
                 );
             sequencer
                 .start_rpc_server(Some(rpc_reporting_channel))
@@ -88,21 +82,6 @@
             sequencer.run().await.unwrap();
         }
     }
-=======
-    let da_service = MockDaService::new(MockAddress::new([0u8; 32]));
-
-    let mut sequencer: ChainwaySequencer<DefaultContext, MockDaService, _> = ChainwaySequencer::new(
-        rollup,
-        da_service,
-        DefaultPrivateKey::from_hex(TEST_PRIVATE_KEY).unwrap(),
-        storage,
-    );
-    sequencer
-        .start_rpc_server(Some(rpc_reporting_channel))
-        .await
-        .unwrap();
-    sequencer.run().await.unwrap();
->>>>>>> 75803bb6
 
     // Close the tempdir explicitly to ensure that rustc doesn't see that it's unused and drop it unexpectedly
     temp_dir.close().unwrap();
