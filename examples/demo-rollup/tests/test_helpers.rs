--- conflicted
+++ resolved
@@ -43,17 +43,13 @@
         da: MockDaConfig {
             sender_address: MockAddress::from([0; 32]),
         },
-<<<<<<< HEAD
-        sequencer: match node_mode {
+        sequencer_client: match node_mode {
             NodeMode::FullNode(socket_addr) => Some(SequencerClientRpcConfig {
                 start_height: 1,
                 url: format!("http://localhost:{}", socket_addr.port()),
             }),
             NodeMode::SequencerNode => None,
         },
-=======
-        sequencer_client: None,
->>>>>>> f35c598b
     };
 
     let mock_demo_rollup = MockDemoRollup {};
