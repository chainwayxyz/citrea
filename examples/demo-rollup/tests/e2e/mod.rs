use std::fs;
use std::path::Path;
use std::str::FromStr;
use std::time::Duration;

use citrea_stf::genesis_config::GenesisPaths;
use ethereum_types::H256;
use ethers::abi::Address;
use reth_primitives::{BlockNumberOrTag, TxHash};
use sov_evm::SimpleStorageContract;
use sov_mock_da::MockDaSpec;
use sov_modules_stf_blueprint::kernels::basic::BasicKernelGenesisPaths;
use sov_rollup_interface::da::DaSpec;
use sov_stf_runner::RollupProverConfig;
use tokio::task::JoinHandle;
use tokio::time::sleep;

use crate::evm::{init_test_rollup, make_test_client};
use crate::test_client::TestClient;
use crate::test_helpers::{start_rollup, NodeMode};

async fn initialize_test() -> (
    Box<TestClient>,
    Box<TestClient>,
    JoinHandle<()>,
    JoinHandle<()>,
    Address,
) {
    let (seq_port_tx, seq_port_rx) = tokio::sync::oneshot::channel();

    let seq_task = tokio::spawn(async move {
        start_rollup(
            seq_port_tx,
            GenesisPaths::from_dir("../test-data/genesis/integration-tests"),
            BasicKernelGenesisPaths {
                chain_state: "../test-data/genesis/integration-tests/chain_state.json".into(),
            },
            RollupProverConfig::Execute,
            NodeMode::SequencerNode,
            None,
        )
        .await;
    });

    let seq_port = seq_port_rx.await.unwrap();
    let seq_test_client = make_test_client(seq_port).await;

    let (full_node_port_tx, full_node_port_rx) = tokio::sync::oneshot::channel();

    let full_node_task = tokio::spawn(async move {
        start_rollup(
            full_node_port_tx,
            GenesisPaths::from_dir("../test-data/genesis/integration-tests"),
            BasicKernelGenesisPaths {
                chain_state: "../test-data/genesis/integration-tests/chain_state.json".into(),
            },
            RollupProverConfig::Execute,
            NodeMode::FullNode(seq_port),
            None,
        )
        .await;
    });

    let full_node_port = full_node_port_rx.await.unwrap();
    let full_node_test_client = make_test_client(full_node_port).await;

    (
        seq_test_client,
        full_node_test_client,
        seq_task,
        full_node_task,
        Address::from_str("0xf39Fd6e51aad88F6F4ce6aB8827279cffFb92266").unwrap(),
    )
}

#[tokio::test]
async fn test_full_node_send_tx() -> Result<(), anyhow::Error> {
<<<<<<< HEAD
    sov_demo_rollup::initialize_logging();
=======
    // sov_demo_rollup::initialize_logging();
>>>>>>> 0cb5f841

    let (seq_test_client, full_node_test_client, seq_task, full_node_task, addr) =
        initialize_test().await;

    let tx_hash = full_node_test_client
        .send_eth(addr, None, None, None, 0u128)
        .await
        .unwrap();

    sleep(Duration::from_millis(2000)).await;

    seq_test_client.send_publish_batch_request().await;

    sleep(Duration::from_millis(2000)).await;

    let sq_block = seq_test_client
        .eth_get_block_by_number(Some(BlockNumberOrTag::Latest))
        .await;

    let full_node_block = full_node_test_client
        .eth_get_block_by_number(Some(BlockNumberOrTag::Latest))
        .await;

    assert!(sq_block.transactions.contains(&tx_hash.tx_hash()));
    assert!(full_node_block.transactions.contains(&tx_hash.tx_hash()));
    assert_eq!(sq_block.state_root, full_node_block.state_root);

    seq_task.abort();
    full_node_task.abort();

    Ok(())
}

#[tokio::test]
async fn test_delayed_sync_ten_blocks() -> Result<(), anyhow::Error> {
    // sov_demo_rollup::initialize_logging();

    let (seq_port_tx, seq_port_rx) = tokio::sync::oneshot::channel();

    let seq_task = tokio::spawn(async {
        start_rollup(
            seq_port_tx,
            GenesisPaths::from_dir("../test-data/genesis/integration-tests"),
            BasicKernelGenesisPaths {
                chain_state: "../test-data/genesis/integration-tests/chain_state.json".into(),
            },
            RollupProverConfig::Execute,
            NodeMode::SequencerNode,
            None,
        )
        .await;
    });

    let seq_port = seq_port_rx.await.unwrap();

    let seq_test_client = init_test_rollup(seq_port).await;
    let addr = Address::from_str("0xf39Fd6e51aad88F6F4ce6aB8827279cffFb92266").unwrap();

    for _ in 0..10 {
        seq_test_client
            .send_eth(addr, None, None, None, 0u128)
            .await
            .unwrap();
        seq_test_client.send_publish_batch_request().await;
    }

    let (full_node_port_tx, full_node_port_rx) = tokio::sync::oneshot::channel();

    let full_node_task = tokio::spawn(async move {
        start_rollup(
            full_node_port_tx,
            GenesisPaths::from_dir("../test-data/genesis/integration-tests"),
            BasicKernelGenesisPaths {
                chain_state: "../test-data/genesis/integration-tests/chain_state.json".into(),
            },
            RollupProverConfig::Execute,
            NodeMode::FullNode(seq_port),
            None,
        )
        .await;
    });

    let full_node_port = full_node_port_rx.await.unwrap();
    let full_node_test_client = make_test_client(full_node_port).await;

    sleep(Duration::from_secs(10)).await;

    let seq_block = seq_test_client
        .eth_get_block_by_number(Some(BlockNumberOrTag::Number(10)))
        .await;
    let full_node_block = full_node_test_client
        .eth_get_block_by_number(Some(BlockNumberOrTag::Number(10)))
        .await;

    assert_eq!(seq_block.state_root, full_node_block.state_root);
    assert_eq!(seq_block.hash, full_node_block.hash);

    seq_task.abort();
    full_node_task.abort();

    Ok(())
}

#[tokio::test]
async fn test_e2e_same_block_sync() -> Result<(), anyhow::Error> {
    // sov_demo_rollup::initialize_logging();

    let (seq_test_client, full_node_test_client, seq_task, full_node_task, _) =
        initialize_test().await;

    let _ = execute_blocks(&seq_test_client, &full_node_test_client).await;

    seq_task.abort();
    full_node_task.abort();

    Ok(())
}

#[tokio::test]
async fn test_close_and_reopen_full_node() -> Result<(), anyhow::Error> {
    // sov_demo_rollup::initialize_logging();

    // Remove temp db directories if they exist
    let _ = fs::remove_dir_all(Path::new("demo_data_test_close_and_reopen_full_node_copy"));
    let _ = fs::remove_dir_all(Path::new("demo_data_test_close_and_reopen_full_node"));

    let (seq_port_tx, seq_port_rx) = tokio::sync::oneshot::channel();

    let seq_task = tokio::spawn(async {
        start_rollup(
            seq_port_tx,
            GenesisPaths::from_dir("../test-data/genesis/integration-tests"),
            BasicKernelGenesisPaths {
                chain_state: "../test-data/genesis/integration-tests/chain_state.json".into(),
            },
            RollupProverConfig::Execute,
            NodeMode::SequencerNode,
            None,
        )
        .await;
    });

    let seq_port = seq_port_rx.await.unwrap();

    let (full_node_port_tx, full_node_port_rx) = tokio::sync::oneshot::channel();

    // starting full node with db path
    let rollup_task = tokio::spawn(async move {
        start_rollup(
            full_node_port_tx,
            GenesisPaths::from_dir("../test-data/genesis/integration-tests"),
            BasicKernelGenesisPaths {
                chain_state: "../test-data/genesis/integration-tests/chain_state.json".into(),
            },
            RollupProverConfig::Execute,
            NodeMode::FullNode(seq_port),
            Some("demo_data_test_close_and_reopen_full_node"),
        )
        .await;
    });

    let full_node_port = full_node_port_rx.await.unwrap();

    let seq_test_client = init_test_rollup(seq_port).await;
    let full_node_test_client = init_test_rollup(full_node_port).await;

    let addr = Address::from_str("0xf39Fd6e51aad88F6F4ce6aB8827279cffFb92266").unwrap();

    // create 10 blocks
    for _ in 0..10 {
        seq_test_client
            .send_eth(addr, None, None, None, 0u128)
            .await
            .unwrap();
        seq_test_client.send_publish_batch_request().await;
    }

    // wait for full node to sync
    sleep(Duration::from_secs(5)).await;

    // check if latest blocks are the same
    let seq_last_block = seq_test_client
        .eth_get_block_by_number_with_detail(Some(BlockNumberOrTag::Latest))
        .await;

    let full_node_last_block = full_node_test_client
        .eth_get_block_by_number_with_detail(Some(BlockNumberOrTag::Latest))
        .await;

    assert_eq!(seq_last_block.number.unwrap().as_u64(), 10);
    assert_eq!(full_node_last_block.number.unwrap().as_u64(), 10);

    assert_eq!(seq_last_block.state_root, full_node_last_block.state_root);
    assert_eq!(seq_last_block.hash, full_node_last_block.hash);

    // close full node
    rollup_task.abort();

    sleep(Duration::from_secs(2)).await;

    // create 100 more blocks
    for _ in 0..100 {
        seq_test_client
            .send_eth(addr, None, None, None, 0u128)
            .await
            .unwrap();
        seq_test_client.send_publish_batch_request().await;
    }

    // start full node again
    let (full_node_port_tx, full_node_port_rx) = tokio::sync::oneshot::channel();

    // Copy the db to a new path with the same contents because
    // the lock is not released on the db directory even though the task is aborted
    let _ = copy_dir_recursive(
        Path::new("demo_data_test_close_and_reopen_full_node"),
        Path::new("demo_data_test_close_and_reopen_full_node_copy"),
    );

    sleep(Duration::from_secs(5)).await;

    // spin up the full node again with the same data where it left of only with different path to not stuck on lock
    let rollup_task = tokio::spawn(async move {
        start_rollup(
            full_node_port_tx,
            GenesisPaths::from_dir("../test-data/genesis/integration-tests"),
            BasicKernelGenesisPaths {
                chain_state: "../test-data/genesis/integration-tests/chain_state.json".into(),
            },
            RollupProverConfig::Execute,
            NodeMode::FullNode(seq_port),
            Some("demo_data_test_close_and_reopen_full_node_copy"),
        )
        .await;
    });

    // TODO: There should be a better way to test this?
    sleep(Duration::from_secs(30)).await;

    let full_node_port = full_node_port_rx.await.unwrap();

    let full_node_test_client = make_test_client(full_node_port).await;

    // check if the latest block state roots are same
    let seq_last_block = seq_test_client
        .eth_get_block_by_number_with_detail(Some(BlockNumberOrTag::Latest))
        .await;

    let full_node_last_block = full_node_test_client
        .eth_get_block_by_number_with_detail(Some(BlockNumberOrTag::Latest))
        .await;

    assert_eq!(seq_last_block.number.unwrap().as_u64(), 110);
    assert_eq!(full_node_last_block.number.unwrap().as_u64(), 110);

    assert_eq!(seq_last_block.state_root, full_node_last_block.state_root);
    assert_eq!(seq_last_block.hash, full_node_last_block.hash);

    fs::remove_dir_all(Path::new("demo_data_test_close_and_reopen_full_node_copy")).unwrap();
    fs::remove_dir_all(Path::new("demo_data_test_close_and_reopen_full_node")).unwrap();

    seq_task.abort();
    rollup_task.abort();

    Ok(())
}

#[tokio::test]
async fn test_get_transaction_by_hash() -> Result<(), anyhow::Error> {
    // sov_demo_rollup::initialize_logging();

    let (seq_port_tx, seq_port_rx) = tokio::sync::oneshot::channel();

    let seq_task = tokio::spawn(async {
        start_rollup(
            seq_port_tx,
            GenesisPaths::from_dir("../test-data/genesis/integration-tests"),
            BasicKernelGenesisPaths {
                chain_state: "../test-data/genesis/integration-tests/chain_state.json".into(),
            },
            RollupProverConfig::Execute,
            NodeMode::SequencerNode,
            None,
        )
        .await;
    });

    let seq_port = seq_port_rx.await.unwrap();

    let (full_node_port_tx, full_node_port_rx) = tokio::sync::oneshot::channel();

    let rollup_task = tokio::spawn(async move {
        start_rollup(
            full_node_port_tx,
            GenesisPaths::from_dir("../test-data/genesis/integration-tests"),
            BasicKernelGenesisPaths {
                chain_state: "../test-data/genesis/integration-tests/chain_state.json".into(),
            },
            RollupProverConfig::Execute,
            NodeMode::FullNode(seq_port),
            None,
        )
        .await;
    });

    let full_node_port = full_node_port_rx.await.unwrap();

    let seq_test_client = init_test_rollup(seq_port).await;
    let full_node_test_client = init_test_rollup(full_node_port).await;

    // create some txs to test the use cases
    let addr = Address::from_str("0xf39Fd6e51aad88F6F4ce6aB8827279cffFb92265").unwrap();

    let pending_tx1 = seq_test_client
        .send_eth(addr, None, None, None, 1_000_000_000u128)
        .await
        .unwrap();

    let pending_tx2 = seq_test_client
        .send_eth(addr, None, None, None, 1_000_000_000u128)
        .await
        .unwrap();
    // currently there are two txs in the pool, the full node should be able to get them
    // should get with mempool_only true
    let tx1 = full_node_test_client
        .eth_get_transaction_by_hash(pending_tx1.tx_hash(), Some(true))
        .await
        .unwrap();
    // Should get with mempool_only false/none
    let tx2 = full_node_test_client
        .eth_get_transaction_by_hash(pending_tx2.tx_hash(), None)
        .await
        .unwrap();
    assert!(tx1.block_hash.is_none());
    assert!(tx2.block_hash.is_none());
    assert_eq!(tx1.hash, pending_tx1.tx_hash());
    assert_eq!(tx2.hash, pending_tx2.tx_hash());

    // sequencer should also be able to get them
    // Should get just by checking the pool
    let tx1 = seq_test_client
        .eth_get_transaction_by_hash(pending_tx1.tx_hash(), Some(true))
        .await
        .unwrap();
    let tx2 = seq_test_client
        .eth_get_transaction_by_hash(pending_tx2.tx_hash(), None)
        .await
        .unwrap();
    assert!(tx1.block_hash.is_none());
    assert!(tx2.block_hash.is_none());
    assert_eq!(tx1.hash, pending_tx1.tx_hash());
    assert_eq!(tx2.hash, pending_tx2.tx_hash());

    seq_test_client.send_publish_batch_request().await;

    // wait for the full node to sync
    sleep(Duration::from_millis(2000)).await;

    // make sure txs are in the block
    let seq_block = seq_test_client
        .eth_get_block_by_number(Some(BlockNumberOrTag::Latest))
        .await;
    assert!(seq_block.transactions.contains(&pending_tx1.tx_hash()));
    assert!(seq_block.transactions.contains(&pending_tx2.tx_hash()));

    // same operations after the block is published, both sequencer and full node should be able to get them.
    // should not get with mempool_only true because it checks the sequencer mempool only
    let non_existent_tx = full_node_test_client
        .eth_get_transaction_by_hash(pending_tx1.tx_hash(), Some(true))
        .await;
    // this should be none because it is not in the mempool anymore
    assert!(non_existent_tx.is_none());

    let tx1 = full_node_test_client
        .eth_get_transaction_by_hash(pending_tx1.tx_hash(), Some(false))
        .await
        .unwrap();
    let tx2 = full_node_test_client
        .eth_get_transaction_by_hash(pending_tx2.tx_hash(), None)
        .await
        .unwrap();
    assert!(tx1.block_hash.is_some());
    assert!(tx2.block_hash.is_some());
    assert_eq!(tx1.hash, pending_tx1.tx_hash());
    assert_eq!(tx2.hash, pending_tx2.tx_hash());

    // should not get with mempool_only true because it checks mempool only
    let none_existent_tx = seq_test_client
        .eth_get_transaction_by_hash(pending_tx1.tx_hash(), Some(true))
        .await;
    // this should be none because it is not in the mempool anymore
    assert!(none_existent_tx.is_none());

    // In other cases should check the block and find the tx
    let tx1 = seq_test_client
        .eth_get_transaction_by_hash(pending_tx1.tx_hash(), Some(false))
        .await
        .unwrap();
    let tx2 = seq_test_client
        .eth_get_transaction_by_hash(pending_tx2.tx_hash(), None)
        .await
        .unwrap();
    assert!(tx1.block_hash.is_some());
    assert!(tx2.block_hash.is_some());
    assert_eq!(tx1.hash, pending_tx1.tx_hash());
    assert_eq!(tx2.hash, pending_tx2.tx_hash());

    // create random tx hash and make sure it returns None
    let random_tx_hash: TxHash = TxHash::random();
    assert!(seq_test_client
        .eth_get_transaction_by_hash(H256::from_slice(random_tx_hash.as_slice()), None)
        .await
        .is_none());
    assert!(full_node_test_client
        .eth_get_transaction_by_hash(H256::from_slice(random_tx_hash.as_slice()), None)
        .await
        .is_none());

    seq_task.abort();
    rollup_task.abort();
    Ok(())
}

#[tokio::test]
async fn test_soft_confirmations_on_different_blocks() -> Result<(), anyhow::Error> {
    // sov_demo_rollup::initialize_logging();

    let (seq_test_client, full_node_test_client, seq_task, full_node_task, _) =
        initialize_test().await;

    // first publish a few blocks fast make it land in the same da block
    for _ in 1..=6 {
        seq_test_client.send_publish_batch_request().await;
    }

    sleep(Duration::from_secs(2)).await;

    let mut last_da_slot_height = 0;
    let mut last_da_slot_hash = <MockDaSpec as DaSpec>::SlotHash::from([0u8; 32]);

    // now retrieve soft confirmations from the sequencer and full node and check if they are the same
    for i in 1..=6 {
        let seq_soft_conf = seq_test_client
            .ledger_get_soft_batch_by_number::<MockDaSpec>(i)
            .await
            .unwrap();
        let full_node_soft_conf = full_node_test_client
            .ledger_get_soft_batch_by_number::<MockDaSpec>(i)
            .await
            .unwrap();

        if i != 1 {
            assert_eq!(last_da_slot_height, seq_soft_conf.da_slot_height);
            assert_eq!(last_da_slot_hash, seq_soft_conf.da_slot_hash);
        }

        assert_eq!(
            seq_soft_conf.da_slot_height,
            full_node_soft_conf.da_slot_height
        );

        assert_eq!(seq_soft_conf.da_slot_hash, full_node_soft_conf.da_slot_hash);

        last_da_slot_height = seq_soft_conf.da_slot_height;
        last_da_slot_hash = seq_soft_conf.da_slot_hash;
    }

    sleep(Duration::from_secs(5)).await;

    // now that more than 5 secs passed there should be a new da block
    for _ in 1..=6 {
        seq_test_client.send_publish_batch_request().await;
    }

    sleep(Duration::from_secs(2)).await;

    for i in 7..=12 {
        let seq_soft_conf = seq_test_client
            .ledger_get_soft_batch_by_number::<MockDaSpec>(i)
            .await
            .unwrap();
        let full_node_soft_conf = full_node_test_client
            .ledger_get_soft_batch_by_number::<MockDaSpec>(i)
            .await
            .unwrap();

        tracing::info!("seq_soft_conf: {:?}", seq_soft_conf);

        if i != 7 {
            assert_eq!(last_da_slot_height, seq_soft_conf.da_slot_height);
            assert_eq!(last_da_slot_hash, seq_soft_conf.da_slot_hash);
        } else {
            assert_ne!(last_da_slot_height, seq_soft_conf.da_slot_height);
            assert_ne!(last_da_slot_hash, seq_soft_conf.da_slot_hash);
        }

        assert_eq!(
            seq_soft_conf.da_slot_height,
            full_node_soft_conf.da_slot_height
        );

        assert_eq!(seq_soft_conf.da_slot_hash, full_node_soft_conf.da_slot_hash);

        last_da_slot_height = seq_soft_conf.da_slot_height;
        last_da_slot_hash = seq_soft_conf.da_slot_hash;
    }

    seq_task.abort();
    full_node_task.abort();

    Ok(())
}

#[tokio::test]
async fn test_reopen_sequencer() -> Result<(), anyhow::Error> {
    // open, close without publishing blokcs
    // then reopen, publish some blocks without error
    // Remove temp db directories if they exist
    let _ = fs::remove_dir_all(Path::new("demo_data_test_reopen_sequencer_copy"));
    let _ = fs::remove_dir_all(Path::new("demo_data_test_reopen_sequencer"));

    let (seq_port_tx, seq_port_rx) = tokio::sync::oneshot::channel();

    let seq_task = tokio::spawn(async {
        start_rollup(
            seq_port_tx,
            GenesisPaths::from_dir("../test-data/genesis/integration-tests"),
            BasicKernelGenesisPaths {
                chain_state: "../test-data/genesis/integration-tests/chain_state.json".into(),
            },
            RollupProverConfig::Execute,
            NodeMode::SequencerNode,
            Some("demo_data_test_reopen_sequencer"),
        )
        .await;
    });

    let seq_port = seq_port_rx.await.unwrap();

    let seq_test_client = init_test_rollup(seq_port).await;

    let block = seq_test_client
        .eth_get_block_by_number(Some(BlockNumberOrTag::Latest))
        .await;
    assert_eq!(block.number.unwrap().as_u64(), 0);

    // close sequencer
    seq_task.abort();

    sleep(Duration::from_secs(1)).await;

    let (seq_port_tx, seq_port_rx) = tokio::sync::oneshot::channel();

    // Copy the db to a new path with the same contents because
    // the lock is not released on the db directory even though the task is aborted
    let _ = copy_dir_recursive(
        Path::new("demo_data_test_reopen_sequencer"),
        Path::new("demo_data_test_reopen_sequencer_copy"),
    );

    sleep(Duration::from_secs(1)).await;

    let seq_task = tokio::spawn(async {
        start_rollup(
            seq_port_tx,
            GenesisPaths::from_dir("../test-data/genesis/integration-tests"),
            BasicKernelGenesisPaths {
                chain_state: "../test-data/genesis/integration-tests/chain_state.json".into(),
            },
            RollupProverConfig::Execute,
            NodeMode::SequencerNode,
            Some("demo_data_test_reopen_sequencer_copy"),
        )
        .await;
    });

    let seq_port = seq_port_rx.await.unwrap();

    let seq_test_client = make_test_client(seq_port).await;

    let seq_last_block = seq_test_client
        .eth_get_block_by_number(Some(BlockNumberOrTag::Latest))
        .await;

    // make sure the state roots are the same
    assert_eq!(seq_last_block.state_root, block.state_root);
    assert_eq!(
        seq_last_block.number.unwrap().as_u64(),
        block.number.unwrap().as_u64()
    );

    seq_test_client.send_publish_batch_request().await;
    seq_test_client.send_publish_batch_request().await;

    assert_eq!(
        seq_test_client
            .eth_get_block_by_number(Some(BlockNumberOrTag::Latest))
            .await
            .number
            .unwrap()
            .as_u64(),
        2
    );

    fs::remove_dir_all(Path::new("demo_data_test_reopen_sequencer_copy")).unwrap();
    fs::remove_dir_all(Path::new("demo_data_test_reopen_sequencer")).unwrap();

    seq_task.abort();

    Ok(())
}

fn copy_dir_recursive(src: &Path, dst: &Path) -> std::io::Result<()> {
    if !dst.exists() {
        fs::create_dir(dst)?;
    }

    for entry in fs::read_dir(src)? {
        let entry = entry?;
        let entry_path = entry.path();
        let target_path = dst.join(entry.file_name());

        if entry_path.is_dir() {
            copy_dir_recursive(&entry_path, &target_path)?;
        } else {
            fs::copy(&entry_path, &target_path)?;
        }
    }
    Ok(())
}

async fn execute_blocks(
    sequencer_client: &TestClient,
    full_node_client: &TestClient,
) -> Result<(), Box<dyn std::error::Error>> {
    let (contract_address, contract) = {
        let contract = SimpleStorageContract::default();
        let deploy_contract_req = sequencer_client
            .deploy_contract(contract.byte_code(), None)
            .await?;
        sequencer_client.send_publish_batch_request().await;

        let contract_address = deploy_contract_req
            .await?
            .unwrap()
            .contract_address
            .unwrap();

        (contract_address, contract)
    };

    {
        let set_value_req = sequencer_client
            .contract_transaction(contract_address, contract.set_call_data(42), None)
            .await;
        sequencer_client.send_publish_batch_request().await;
        set_value_req.await.unwrap().unwrap();
    }

    sequencer_client.send_publish_batch_request().await;

    {
        for temp in 0..10 {
            let _set_value_req = sequencer_client
                .contract_transaction(contract_address, contract.set_call_data(78 + temp), None)
                .await;
        }
        sequencer_client.send_publish_batch_request().await;
    }

    {
        for _ in 0..200 {
            sequencer_client.send_publish_batch_request().await;
        }
    }

    {
        let addr = Address::from_str("0xf39Fd6e51aad88F6F4ce6aB8827279cffFb92266").unwrap();

        for _ in 0..300 {
            sequencer_client
                .send_eth(addr, None, None, None, 0u128)
                .await
                .unwrap();
            sequencer_client.send_publish_batch_request().await;
        }
    }

    sleep(Duration::from_millis(5000)).await;

    let seq_last_block = sequencer_client
        .eth_get_block_by_number_with_detail(Some(BlockNumberOrTag::Latest))
        .await;

    let full_node_last_block = full_node_client
        .eth_get_block_by_number_with_detail(Some(BlockNumberOrTag::Latest))
        .await;

    assert_eq!(seq_last_block.number.unwrap().as_u64(), 504);
    assert_eq!(full_node_last_block.number.unwrap().as_u64(), 504);

    assert_eq!(seq_last_block.state_root, full_node_last_block.state_root);
    assert_eq!(seq_last_block.hash, full_node_last_block.hash);

    Ok(())
}<|MERGE_RESOLUTION|>--- conflicted
+++ resolved
@@ -75,11 +75,7 @@
 
 #[tokio::test]
 async fn test_full_node_send_tx() -> Result<(), anyhow::Error> {
-<<<<<<< HEAD
-    sov_demo_rollup::initialize_logging();
-=======
     // sov_demo_rollup::initialize_logging();
->>>>>>> 0cb5f841
 
     let (seq_test_client, full_node_test_client, seq_task, full_node_task, addr) =
         initialize_test().await;
