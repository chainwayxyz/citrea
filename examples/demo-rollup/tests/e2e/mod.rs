use std::fs;
use std::path::Path;
use std::str::FromStr;
use std::time::Duration;

use demo_stf::genesis_config::GenesisPaths;
use ethers::abi::Address;
use reth_primitives::BlockNumberOrTag;
// use sov_demo_rollup::initialize_logging;
use sov_evm::{SimpleStorageContract, TestContract};
use sov_modules_stf_blueprint::kernels::basic::BasicKernelGenesisPaths;
use sov_stf_runner::RollupProverConfig;
use tokio::time::sleep;

use crate::evm::{init_test_rollup, make_test_client};
use crate::test_client::TestClient;
use crate::test_helpers::{start_rollup, NodeMode};

#[tokio::test]
async fn test_full_node_send_tx() -> Result<(), anyhow::Error> {
    // initialize_logging();

    let (seq_port_tx, seq_port_rx) = tokio::sync::oneshot::channel();

    let seq_task = tokio::spawn(async {
        start_rollup(
            seq_port_tx,
            GenesisPaths::from_dir("../test-data/genesis/integration-tests"),
            BasicKernelGenesisPaths {
                chain_state: "../test-data/genesis/integration-tests/chain_state.json".into(),
            },
            RollupProverConfig::Execute,
            NodeMode::SequencerNode,
            None,
        )
        .await;
    });

    let seq_port = seq_port_rx.await.unwrap();
    let seq_contract = SimpleStorageContract::default();
    let seq_test_client = make_test_client(seq_port, seq_contract).await;

    let (full_node_port_tx, full_node_port_rx) = tokio::sync::oneshot::channel();

    let full_node_task = tokio::spawn(async move {
        start_rollup(
            full_node_port_tx,
            GenesisPaths::from_dir("../test-data/genesis/integration-tests"),
            BasicKernelGenesisPaths {
                chain_state: "../test-data/genesis/integration-tests/chain_state.json".into(),
            },
            RollupProverConfig::Execute,
            NodeMode::FullNode(seq_port),
            None,
        )
        .await;
    });

    let full_node_port = full_node_port_rx.await.unwrap();
    let full_node_contract = SimpleStorageContract::default();
    let full_node_test_client = make_test_client(full_node_port, full_node_contract).await;

    let addr = Address::from_str("0xf39Fd6e51aad88F6F4ce6aB8827279cffFb92266").unwrap();

    let tx_hash = full_node_test_client.send_eth(addr, None, None).await;

    sleep(Duration::from_millis(2000)).await;

    seq_test_client.send_publish_batch_request().await;

    sleep(Duration::from_millis(2000)).await;

    let sq_block = seq_test_client
        .eth_get_block_by_number(Some(BlockNumberOrTag::Latest))
        .await;

    let full_node_block = full_node_test_client
        .eth_get_block_by_number(Some(BlockNumberOrTag::Latest))
        .await;

    assert!(sq_block.transactions.contains(&tx_hash.tx_hash()));
    assert!(full_node_block.transactions.contains(&tx_hash.tx_hash()));
    assert_eq!(sq_block.state_root, full_node_block.state_root);

    seq_task.abort();
    full_node_task.abort();

    Ok(())
}

#[tokio::test]
async fn test_delayed_sync_ten_blocks() -> Result<(), anyhow::Error> {
    // initialize_logging();

    let (seq_port_tx, seq_port_rx) = tokio::sync::oneshot::channel();

    let seq_task = tokio::spawn(async {
        start_rollup(
            seq_port_tx,
            GenesisPaths::from_dir("../test-data/genesis/integration-tests"),
            BasicKernelGenesisPaths {
                chain_state: "../test-data/genesis/integration-tests/chain_state.json".into(),
            },
            RollupProverConfig::Execute,
            NodeMode::SequencerNode,
            None,
        )
        .await;
    });

    let seq_port = seq_port_rx.await.unwrap();

    let contract = SimpleStorageContract::default();
    let seq_test_client = init_test_rollup(seq_port, contract).await;
    let addr = Address::from_str("0xf39Fd6e51aad88F6F4ce6aB8827279cffFb92266").unwrap();

    for _ in 0..10 {
        seq_test_client.send_eth(addr, None, None).await;
        seq_test_client.send_publish_batch_request().await;
    }

    let (full_node_port_tx, full_node_port_rx) = tokio::sync::oneshot::channel();

    let full_node_task = tokio::spawn(async move {
        start_rollup(
            full_node_port_tx,
            GenesisPaths::from_dir("../test-data/genesis/integration-tests"),
            BasicKernelGenesisPaths {
                chain_state: "../test-data/genesis/integration-tests/chain_state.json".into(),
            },
            RollupProverConfig::Execute,
            NodeMode::FullNode(seq_port),
            None,
        )
        .await;
    });

    let full_node_port = full_node_port_rx.await.unwrap();
    let full_node_contract = SimpleStorageContract::default();
    let full_node_test_client = make_test_client(full_node_port, full_node_contract).await;

    sleep(Duration::from_secs(10)).await;

    let seq_block = seq_test_client
        .eth_get_block_by_number(Some(BlockNumberOrTag::Number(10)))
        .await;
    let full_node_block = full_node_test_client
        .eth_get_block_by_number(Some(BlockNumberOrTag::Number(10)))
        .await;

    assert_eq!(seq_block.state_root, full_node_block.state_root);
    assert_eq!(seq_block.hash, full_node_block.hash);

    seq_task.abort();
    full_node_task.abort();

    Ok(())
}

#[tokio::test]
async fn test_e2e_same_block_sync() -> Result<(), anyhow::Error> {
    // initialize_logging();

    let (seq_port_tx, seq_port_rx) = tokio::sync::oneshot::channel();

    let seq_task = tokio::spawn(async {
        start_rollup(
            seq_port_tx,
            GenesisPaths::from_dir("../test-data/genesis/integration-tests"),
            BasicKernelGenesisPaths {
                chain_state: "../test-data/genesis/integration-tests/chain_state.json".into(),
            },
            RollupProverConfig::Execute,
            NodeMode::SequencerNode,
            None,
        )
        .await;
    });

    let seq_port = seq_port_rx.await.unwrap();

    let (full_node_port_tx, full_node_port_rx) = tokio::sync::oneshot::channel();

    let rollup_task = tokio::spawn(async move {
        start_rollup(
            full_node_port_tx,
            GenesisPaths::from_dir("../test-data/genesis/integration-tests"),
            BasicKernelGenesisPaths {
                chain_state: "../test-data/genesis/integration-tests/chain_state.json".into(),
            },
            RollupProverConfig::Execute,
            NodeMode::FullNode(seq_port),
            None,
        )
        .await;
    });

    let full_node_port = full_node_port_rx.await.unwrap();

    let contract = SimpleStorageContract::default();
    let full_node_contract = SimpleStorageContract::default();

    let seq_test_client = init_test_rollup(seq_port, contract).await;
    let full_node_test_client = init_test_rollup(full_node_port, full_node_contract).await;

    let _ = execute_blocks(&seq_test_client, &full_node_test_client).await;

    seq_task.abort();
    rollup_task.abort();

    Ok(())
}

#[tokio::test]
async fn test_close_and_reopen_full_node() -> Result<(), anyhow::Error> {
<<<<<<< HEAD
    // initialize_logging();
=======
    // Remove temp db directories if they exist
    let _ = fs::remove_dir_all(Path::new("demo_data_test_close_and_reopen_full_node_copy"));
    let _ = fs::remove_dir_all(Path::new("demo_data_test_close_and_reopen_full_node"));
>>>>>>> 69f16c15

    let (seq_port_tx, seq_port_rx) = tokio::sync::oneshot::channel();

    let seq_task = tokio::spawn(async {
        start_rollup(
            seq_port_tx,
            GenesisPaths::from_dir("../test-data/genesis/integration-tests"),
            BasicKernelGenesisPaths {
                chain_state: "../test-data/genesis/integration-tests/chain_state.json".into(),
            },
            RollupProverConfig::Execute,
            NodeMode::SequencerNode,
            None,
        )
        .await;
    });

    let seq_port = seq_port_rx.await.unwrap();

    let (full_node_port_tx, full_node_port_rx) = tokio::sync::oneshot::channel();

    // starting full node with db path
    let rollup_task = tokio::spawn(async move {
        start_rollup(
            full_node_port_tx,
            GenesisPaths::from_dir("../test-data/genesis/integration-tests"),
            BasicKernelGenesisPaths {
                chain_state: "../test-data/genesis/integration-tests/chain_state.json".into(),
            },
            RollupProverConfig::Execute,
            NodeMode::FullNode(seq_port),
            Some("demo_data_test_close_and_reopen_full_node"),
        )
        .await;
    });

    let full_node_port = full_node_port_rx.await.unwrap();

    let contract = SimpleStorageContract::default();
    let full_node_contract = SimpleStorageContract::default();

    let seq_test_client = init_test_rollup(seq_port, contract).await;
    let full_node_test_client = init_test_rollup(full_node_port, full_node_contract).await;

    let addr = Address::from_str("0xf39Fd6e51aad88F6F4ce6aB8827279cffFb92266").unwrap();

    // create 10 blocks
    for _ in 0..10 {
        seq_test_client.send_eth(addr, None, None).await;
        seq_test_client.send_publish_batch_request().await;
    }

    // wait for full node to sync
    sleep(Duration::from_secs(5)).await;

    // check if latest blocks are the same
    let seq_last_block = seq_test_client
        .eth_get_block_by_number_with_detail(Some(BlockNumberOrTag::Latest))
        .await;

    let full_node_last_block = full_node_test_client
        .eth_get_block_by_number_with_detail(Some(BlockNumberOrTag::Latest))
        .await;

    assert_eq!(seq_last_block.number.unwrap().as_u64(), 10);
    assert_eq!(full_node_last_block.number.unwrap().as_u64(), 10);

    assert_eq!(seq_last_block.state_root, full_node_last_block.state_root);
    assert_eq!(seq_last_block.hash, full_node_last_block.hash);

    // close full node
    rollup_task.abort();

    sleep(Duration::from_secs(2)).await;

    // create 100 more blocks
    for _ in 0..100 {
        seq_test_client.send_eth(addr, None, None).await;
        seq_test_client.send_publish_batch_request().await;
    }

    // start full node again
    let (full_node_port_tx, full_node_port_rx) = tokio::sync::oneshot::channel();

    // Copy the db to a new path with the same contents because
    // the lock is not released on the db directory even though the task is aborted

    let _ = copy_dir_recursive(
        Path::new("demo_data_test_close_and_reopen_full_node"),
        Path::new("demo_data_test_close_and_reopen_full_node_copy"),
    );

    sleep(Duration::from_secs(5)).await;

    // spin up the full node again with the same data where it left of only with different path to not stuck on lock
    let rollup_task = tokio::spawn(async move {
        start_rollup(
            full_node_port_tx,
            GenesisPaths::from_dir("../test-data/genesis/integration-tests"),
            BasicKernelGenesisPaths {
                chain_state: "../test-data/genesis/integration-tests/chain_state.json".into(),
            },
            RollupProverConfig::Execute,
            NodeMode::FullNode(seq_port),
            Some("demo_data_test_close_and_reopen_full_node_copy"),
        )
        .await;
    });

    // TODO: There should be a better way to test this?
    sleep(Duration::from_secs(30)).await;
    let full_node_port = full_node_port_rx.await.unwrap();

    let full_node_contract = SimpleStorageContract::default();
    let full_node_test_client = make_test_client(full_node_port, full_node_contract).await;

    // check if the latest block state roots are same
    let seq_last_block = seq_test_client
        .eth_get_block_by_number_with_detail(Some(BlockNumberOrTag::Latest))
        .await;

    let full_node_last_block = full_node_test_client
        .eth_get_block_by_number_with_detail(Some(BlockNumberOrTag::Latest))
        .await;

    assert_eq!(seq_last_block.number.unwrap().as_u64(), 110);
    assert_eq!(full_node_last_block.number.unwrap().as_u64(), 110);

    assert_eq!(seq_last_block.state_root, full_node_last_block.state_root);
    assert_eq!(seq_last_block.hash, full_node_last_block.hash);

    fs::remove_dir_all(Path::new("demo_data_test_close_and_reopen_full_node_copy")).unwrap();
    fs::remove_dir_all(Path::new("demo_data_test_close_and_reopen_full_node")).unwrap();

    seq_task.abort();
    rollup_task.abort();

    Ok(())
}

fn copy_dir_recursive(src: &Path, dst: &Path) -> std::io::Result<()> {
    if !dst.exists() {
        fs::create_dir(dst)?;
    }

    for entry in fs::read_dir(src)? {
        let entry = entry?;
        let entry_path = entry.path();
        let target_path = dst.join(entry.file_name());

        if entry_path.is_dir() {
            copy_dir_recursive(&entry_path, &target_path)?;
        } else {
            fs::copy(&entry_path, &target_path)?;
        }
    }
    Ok(())
}

async fn execute_blocks<T: TestContract>(
    sequencer_client: &TestClient<T>,
    full_node_client: &TestClient<T>,
) -> Result<(), Box<dyn std::error::Error>> {
    let (contract_address, _runtime_code) = {
        let runtime_code = sequencer_client.deploy_contract_call().await?;
        let deploy_contract_req = sequencer_client.deploy_contract().await?;
        sequencer_client.send_publish_batch_request().await;

        let contract_address = deploy_contract_req
            .await?
            .unwrap()
            .contract_address
            .unwrap();

        (contract_address, runtime_code)
    };

    {
        let set_value_req = sequencer_client
            .set_value(contract_address, 42, None, None)
            .await;
        sequencer_client.send_publish_batch_request().await;
        set_value_req.await.unwrap().unwrap();
    }

    sequencer_client.send_publish_batch_request().await;

    {
        for temp in 0..10 {
            let _set_value_req = sequencer_client
                .set_value(contract_address, 78 + temp, None, None)
                .await;
        }
        sequencer_client.send_publish_batch_request().await;
    }

    {
        for _ in 0..200 {
            sequencer_client.send_publish_batch_request().await;
        }
    }

    {
        let addr = Address::from_str("0xf39Fd6e51aad88F6F4ce6aB8827279cffFb92266").unwrap();

        for _ in 0..300 {
            sequencer_client.send_eth(addr, None, None).await;
            sequencer_client.send_publish_batch_request().await;
        }
    }

    sleep(Duration::from_millis(5000)).await;

    let seq_last_block = sequencer_client
        .eth_get_block_by_number_with_detail(Some(BlockNumberOrTag::Latest))
        .await;

    let full_node_last_block = full_node_client
        .eth_get_block_by_number_with_detail(Some(BlockNumberOrTag::Latest))
        .await;

    assert_eq!(seq_last_block.number.unwrap().as_u64(), 504);
    assert_eq!(full_node_last_block.number.unwrap().as_u64(), 504);

    assert_eq!(seq_last_block.state_root, full_node_last_block.state_root);
    assert_eq!(seq_last_block.hash, full_node_last_block.hash);

    Ok(())
}<|MERGE_RESOLUTION|>--- conflicted
+++ resolved
@@ -213,13 +213,11 @@
 
 #[tokio::test]
 async fn test_close_and_reopen_full_node() -> Result<(), anyhow::Error> {
-<<<<<<< HEAD
     // initialize_logging();
-=======
+
     // Remove temp db directories if they exist
     let _ = fs::remove_dir_all(Path::new("demo_data_test_close_and_reopen_full_node_copy"));
     let _ = fs::remove_dir_all(Path::new("demo_data_test_close_and_reopen_full_node"));
->>>>>>> 69f16c15
 
     let (seq_port_tx, seq_port_rx) = tokio::sync::oneshot::channel();
 
