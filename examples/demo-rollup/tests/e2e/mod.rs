use std::fs;
use std::path::Path;
use std::str::FromStr;
use std::time::Duration;

use demo_stf::genesis_config::GenesisPaths;
use ethers::abi::Address;
use reth_primitives::BlockNumberOrTag;
// use sov_demo_rollup::initialize_logging;
use sov_evm::SimpleStorageContract;
use sov_mock_da::MockDaSpec;
use sov_modules_stf_blueprint::kernels::basic::BasicKernelGenesisPaths;
use sov_rollup_interface::da::DaSpec;
use sov_stf_runner::RollupProverConfig;
use tokio::task::JoinHandle;
use tokio::time::sleep;

use crate::evm::{init_test_rollup, make_test_client};
use crate::test_client::TestClient;
use crate::test_helpers::{start_rollup, NodeMode};

async fn initialize_test() -> (
    Box<TestClient>,
    Box<TestClient>,
    JoinHandle<()>,
    JoinHandle<()>,
    Address,
) {
    let (seq_port_tx, seq_port_rx) = tokio::sync::oneshot::channel();

    let seq_task = tokio::spawn(async move {
        start_rollup(
            seq_port_tx,
            GenesisPaths::from_dir("../test-data/genesis/integration-tests"),
            BasicKernelGenesisPaths {
                chain_state: "../test-data/genesis/integration-tests/chain_state.json".into(),
            },
            RollupProverConfig::Execute,
            NodeMode::SequencerNode,
            None,
        )
        .await;
    });

    let seq_port = seq_port_rx.await.unwrap();
    let seq_test_client = make_test_client(seq_port).await;

    let (full_node_port_tx, full_node_port_rx) = tokio::sync::oneshot::channel();

    let full_node_task = tokio::spawn(async move {
        start_rollup(
            full_node_port_tx,
            GenesisPaths::from_dir("../test-data/genesis/integration-tests"),
            BasicKernelGenesisPaths {
                chain_state: "../test-data/genesis/integration-tests/chain_state.json".into(),
            },
            RollupProverConfig::Execute,
            NodeMode::FullNode(seq_port),
            None,
        )
        .await;
    });

    let full_node_port = full_node_port_rx.await.unwrap();
    let full_node_test_client = make_test_client(full_node_port).await;

    (
        seq_test_client,
        full_node_test_client,
        seq_task,
        full_node_task,
        Address::from_str("0xf39Fd6e51aad88F6F4ce6aB8827279cffFb92266").unwrap(),
    )
}

#[tokio::test]
async fn test_full_node_send_tx() -> Result<(), anyhow::Error> {
    // initialize_logging();

    let (seq_test_client, full_node_test_client, seq_task, full_node_task, addr) =
        initialize_test().await;

    let tx_hash = full_node_test_client
        .send_eth(addr, None, None, None, 0u128)
        .await
        .unwrap();

    sleep(Duration::from_millis(2000)).await;

    seq_test_client.send_publish_batch_request().await;

    sleep(Duration::from_millis(2000)).await;

    let sq_block = seq_test_client
        .eth_get_block_by_number(Some(BlockNumberOrTag::Latest))
        .await;

    let full_node_block = full_node_test_client
        .eth_get_block_by_number(Some(BlockNumberOrTag::Latest))
        .await;

    assert!(sq_block.transactions.contains(&tx_hash.tx_hash()));
    assert!(full_node_block.transactions.contains(&tx_hash.tx_hash()));
    assert_eq!(sq_block.state_root, full_node_block.state_root);

    seq_task.abort();
    full_node_task.abort();

    Ok(())
}

#[tokio::test]
async fn test_delayed_sync_ten_blocks() -> Result<(), anyhow::Error> {
    // initialize_logging();

    let (seq_port_tx, seq_port_rx) = tokio::sync::oneshot::channel();

    let seq_task = tokio::spawn(async {
        start_rollup(
            seq_port_tx,
            GenesisPaths::from_dir("../test-data/genesis/integration-tests"),
            BasicKernelGenesisPaths {
                chain_state: "../test-data/genesis/integration-tests/chain_state.json".into(),
            },
            RollupProverConfig::Execute,
            NodeMode::SequencerNode,
            None,
        )
        .await;
    });

    let seq_port = seq_port_rx.await.unwrap();

    let seq_test_client = init_test_rollup(seq_port).await;
    let addr = Address::from_str("0xf39Fd6e51aad88F6F4ce6aB8827279cffFb92266").unwrap();

    for _ in 0..10 {
        seq_test_client
            .send_eth(addr, None, None, None, 0u128)
            .await
            .unwrap();
        seq_test_client.send_publish_batch_request().await;
    }

    let (full_node_port_tx, full_node_port_rx) = tokio::sync::oneshot::channel();

    let full_node_task = tokio::spawn(async move {
        start_rollup(
            full_node_port_tx,
            GenesisPaths::from_dir("../test-data/genesis/integration-tests"),
            BasicKernelGenesisPaths {
                chain_state: "../test-data/genesis/integration-tests/chain_state.json".into(),
            },
            RollupProverConfig::Execute,
            NodeMode::FullNode(seq_port),
            None,
        )
        .await;
    });

    let full_node_port = full_node_port_rx.await.unwrap();
    let full_node_test_client = make_test_client(full_node_port).await;

    sleep(Duration::from_secs(10)).await;

    let seq_block = seq_test_client
        .eth_get_block_by_number(Some(BlockNumberOrTag::Number(10)))
        .await;
    let full_node_block = full_node_test_client
        .eth_get_block_by_number(Some(BlockNumberOrTag::Number(10)))
        .await;

    assert_eq!(seq_block.state_root, full_node_block.state_root);
    assert_eq!(seq_block.hash, full_node_block.hash);

    seq_task.abort();
    full_node_task.abort();

    Ok(())
}

#[tokio::test]
async fn test_e2e_same_block_sync() -> Result<(), anyhow::Error> {
    // initialize_logging();

    let (seq_test_client, full_node_test_client, seq_task, full_node_task, _) =
        initialize_test().await;

    let _ = execute_blocks(&seq_test_client, &full_node_test_client).await;

    seq_task.abort();
    full_node_task.abort();

    Ok(())
}

#[tokio::test]
async fn test_close_and_reopen_full_node() -> Result<(), anyhow::Error> {
    // initialize_logging();

    // Remove temp db directories if they exist
    let _ = fs::remove_dir_all(Path::new("demo_data_test_close_and_reopen_full_node_copy"));
    let _ = fs::remove_dir_all(Path::new("demo_data_test_close_and_reopen_full_node"));

    let (seq_port_tx, seq_port_rx) = tokio::sync::oneshot::channel();

    let seq_task = tokio::spawn(async {
        start_rollup(
            seq_port_tx,
            GenesisPaths::from_dir("../test-data/genesis/integration-tests"),
            BasicKernelGenesisPaths {
                chain_state: "../test-data/genesis/integration-tests/chain_state.json".into(),
            },
            RollupProverConfig::Execute,
            NodeMode::SequencerNode,
            None,
        )
        .await;
    });

    let seq_port = seq_port_rx.await.unwrap();

    let (full_node_port_tx, full_node_port_rx) = tokio::sync::oneshot::channel();

    // starting full node with db path
    let rollup_task = tokio::spawn(async move {
        start_rollup(
            full_node_port_tx,
            GenesisPaths::from_dir("../test-data/genesis/integration-tests"),
            BasicKernelGenesisPaths {
                chain_state: "../test-data/genesis/integration-tests/chain_state.json".into(),
            },
            RollupProverConfig::Execute,
            NodeMode::FullNode(seq_port),
            Some("demo_data_test_close_and_reopen_full_node"),
        )
        .await;
    });

    let full_node_port = full_node_port_rx.await.unwrap();

    let seq_test_client = init_test_rollup(seq_port).await;
    let full_node_test_client = init_test_rollup(full_node_port).await;

    let addr = Address::from_str("0xf39Fd6e51aad88F6F4ce6aB8827279cffFb92266").unwrap();

    // create 10 blocks
    for _ in 0..10 {
        seq_test_client
            .send_eth(addr, None, None, None, 0u128)
            .await
            .unwrap();
        seq_test_client.send_publish_batch_request().await;
    }

    // wait for full node to sync
    sleep(Duration::from_secs(5)).await;

    // check if latest blocks are the same
    let seq_last_block = seq_test_client
        .eth_get_block_by_number_with_detail(Some(BlockNumberOrTag::Latest))
        .await;

    let full_node_last_block = full_node_test_client
        .eth_get_block_by_number_with_detail(Some(BlockNumberOrTag::Latest))
        .await;

    assert_eq!(seq_last_block.number.unwrap().as_u64(), 10);
    assert_eq!(full_node_last_block.number.unwrap().as_u64(), 10);

    assert_eq!(seq_last_block.state_root, full_node_last_block.state_root);
    assert_eq!(seq_last_block.hash, full_node_last_block.hash);

    // close full node
    rollup_task.abort();

    sleep(Duration::from_secs(2)).await;

    // create 100 more blocks
    for _ in 0..100 {
        seq_test_client
            .send_eth(addr, None, None, None, 0u128)
            .await
            .unwrap();
        seq_test_client.send_publish_batch_request().await;
    }

    // start full node again
    let (full_node_port_tx, full_node_port_rx) = tokio::sync::oneshot::channel();

    // Copy the db to a new path with the same contents because
    // the lock is not released on the db directory even though the task is aborted
    let _ = copy_dir_recursive(
        Path::new("demo_data_test_close_and_reopen_full_node"),
        Path::new("demo_data_test_close_and_reopen_full_node_copy"),
    );

    sleep(Duration::from_secs(5)).await;

    // spin up the full node again with the same data where it left of only with different path to not stuck on lock
    let rollup_task = tokio::spawn(async move {
        start_rollup(
            full_node_port_tx,
            GenesisPaths::from_dir("../test-data/genesis/integration-tests"),
            BasicKernelGenesisPaths {
                chain_state: "../test-data/genesis/integration-tests/chain_state.json".into(),
            },
            RollupProverConfig::Execute,
            NodeMode::FullNode(seq_port),
            Some("demo_data_test_close_and_reopen_full_node_copy"),
        )
        .await;
    });

    // TODO: There should be a better way to test this?
    sleep(Duration::from_secs(30)).await;

    let full_node_port = full_node_port_rx.await.unwrap();

    let full_node_test_client = make_test_client(full_node_port).await;

    // check if the latest block state roots are same
    let seq_last_block = seq_test_client
        .eth_get_block_by_number_with_detail(Some(BlockNumberOrTag::Latest))
        .await;

    let full_node_last_block = full_node_test_client
        .eth_get_block_by_number_with_detail(Some(BlockNumberOrTag::Latest))
        .await;

    assert_eq!(seq_last_block.number.unwrap().as_u64(), 110);
    assert_eq!(full_node_last_block.number.unwrap().as_u64(), 110);

    assert_eq!(seq_last_block.state_root, full_node_last_block.state_root);
    assert_eq!(seq_last_block.hash, full_node_last_block.hash);

    fs::remove_dir_all(Path::new("demo_data_test_close_and_reopen_full_node_copy")).unwrap();
    fs::remove_dir_all(Path::new("demo_data_test_close_and_reopen_full_node")).unwrap();

    seq_task.abort();
    rollup_task.abort();

    Ok(())
}

#[tokio::test]
async fn test_soft_confirmations_on_different_blocks() -> Result<(), anyhow::Error> {
    // initialize_logging();

    let (seq_test_client, full_node_test_client, seq_task, full_node_task, _) =
        initialize_test().await;

    // first publish a few blocks fast make it land in the same da block
    for _ in 1..=6 {
        seq_test_client.send_publish_batch_request().await;
    }

    sleep(Duration::from_secs(2)).await;

    let mut last_da_slot_height = 0;
    let mut last_da_slot_hash = <MockDaSpec as DaSpec>::SlotHash::from([0u8; 32]);

    // now retrieve soft confirmations from the sequencer and full node and check if they are the same
    for i in 1..=6 {
        let seq_soft_conf = seq_test_client
            .ledger_get_soft_batch_by_number::<MockDaSpec>(i)
            .await
            .unwrap();
        let full_node_soft_conf = full_node_test_client
            .ledger_get_soft_batch_by_number::<MockDaSpec>(i)
            .await
            .unwrap();

        if i != 1 {
            assert_eq!(last_da_slot_height, seq_soft_conf.da_slot_height);
            assert_eq!(last_da_slot_hash, seq_soft_conf.da_slot_hash);
        }

        assert_eq!(
            seq_soft_conf.da_slot_height,
            full_node_soft_conf.da_slot_height
        );

        assert_eq!(seq_soft_conf.da_slot_hash, full_node_soft_conf.da_slot_hash);

        last_da_slot_height = seq_soft_conf.da_slot_height;
        last_da_slot_hash = seq_soft_conf.da_slot_hash;
    }

<<<<<<< HEAD
    sleep(Duration::from_secs(5)).await;

=======
>>>>>>> 0a079b6b
    // now that more than 2 secs passed there should be a new da block
    for _ in 1..=6 {
        seq_test_client.send_publish_batch_request().await;
    }

    sleep(Duration::from_secs(2)).await;

    for i in 7..=12 {
        let seq_soft_conf = seq_test_client
            .ledger_get_soft_batch_by_number::<MockDaSpec>(i)
            .await
            .unwrap();
        let full_node_soft_conf = full_node_test_client
            .ledger_get_soft_batch_by_number::<MockDaSpec>(i)
            .await
            .unwrap();

        tracing::info!("seq_soft_conf: {:?}", seq_soft_conf);

        if i != 7 {
            assert_eq!(last_da_slot_height, seq_soft_conf.da_slot_height);
            assert_eq!(last_da_slot_hash, seq_soft_conf.da_slot_hash);
        } else {
            assert_ne!(last_da_slot_height, seq_soft_conf.da_slot_height);
            assert_ne!(last_da_slot_hash, seq_soft_conf.da_slot_hash);
        }

        assert_eq!(
            seq_soft_conf.da_slot_height,
            full_node_soft_conf.da_slot_height
        );

        assert_eq!(seq_soft_conf.da_slot_hash, full_node_soft_conf.da_slot_hash);

        last_da_slot_height = seq_soft_conf.da_slot_height;
        last_da_slot_hash = seq_soft_conf.da_slot_hash;
    }

    seq_task.abort();
    full_node_task.abort();

    Ok(())
}

fn copy_dir_recursive(src: &Path, dst: &Path) -> std::io::Result<()> {
    if !dst.exists() {
        fs::create_dir(dst)?;
    }

    for entry in fs::read_dir(src)? {
        let entry = entry?;
        let entry_path = entry.path();
        let target_path = dst.join(entry.file_name());

        if entry_path.is_dir() {
            copy_dir_recursive(&entry_path, &target_path)?;
        } else {
            fs::copy(&entry_path, &target_path)?;
        }
    }
    Ok(())
}

async fn execute_blocks(
    sequencer_client: &TestClient,
    full_node_client: &TestClient,
) -> Result<(), Box<dyn std::error::Error>> {
    let (contract_address, contract) = {
        let contract = SimpleStorageContract::default();
        let deploy_contract_req = sequencer_client
            .deploy_contract(contract.byte_code(), None)
            .await?;
        sequencer_client.send_publish_batch_request().await;

        let contract_address = deploy_contract_req
            .await?
            .unwrap()
            .contract_address
            .unwrap();

        (contract_address, contract)
    };

    {
        let set_value_req = sequencer_client
            .contract_transaction(contract_address, contract.set_call_data(42), None)
            .await;
        sequencer_client.send_publish_batch_request().await;
        set_value_req.await.unwrap().unwrap();
    }

    sequencer_client.send_publish_batch_request().await;

    {
        let mut nonce = sequencer_client
            .eth_get_transaction_count(sequencer_client.from_addr, None)
            .await
            .unwrap();
        for temp in 0..10 {
            let _set_value_req = sequencer_client
                .contract_transaction(
                    contract_address,
                    contract.set_call_data(78 + temp),
                    Some(nonce),
                )
                .await;
            nonce += 1;
        }
        sequencer_client.send_publish_batch_request().await;
    }

    {
        for _ in 0..200 {
            sequencer_client.send_publish_batch_request().await;
        }
    }

    {
        let addr = Address::from_str("0xf39Fd6e51aad88F6F4ce6aB8827279cffFb92266").unwrap();

        for _ in 0..300 {
            sequencer_client
                .send_eth(addr, None, None, None, 0u128)
                .await
                .unwrap();
            sequencer_client.send_publish_batch_request().await;
        }
    }

    sleep(Duration::from_millis(5000)).await;

    let seq_last_block = sequencer_client
        .eth_get_block_by_number_with_detail(Some(BlockNumberOrTag::Latest))
        .await;

    let full_node_last_block = full_node_client
        .eth_get_block_by_number_with_detail(Some(BlockNumberOrTag::Latest))
        .await;

    assert_eq!(seq_last_block.number.unwrap().as_u64(), 504);
    assert_eq!(full_node_last_block.number.unwrap().as_u64(), 504);

    assert_eq!(seq_last_block.state_root, full_node_last_block.state_root);
    assert_eq!(seq_last_block.hash, full_node_last_block.hash);

    Ok(())
}<|MERGE_RESOLUTION|>--- conflicted
+++ resolved
@@ -387,11 +387,8 @@
         last_da_slot_hash = seq_soft_conf.da_slot_hash;
     }
 
-<<<<<<< HEAD
     sleep(Duration::from_secs(5)).await;
 
-=======
->>>>>>> 0a079b6b
     // now that more than 2 secs passed there should be a new da block
     for _ in 1..=6 {
         seq_test_client.send_publish_batch_request().await;
