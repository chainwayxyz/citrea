--- conflicted
+++ resolved
@@ -361,11 +361,14 @@
             .unwrap()
     }
 
-<<<<<<< HEAD
+
     pub(crate) async fn eth_get_transaction_by_hash(&self, tx_hash: TxHash) -> Option<Transaction> {
         self.http_client
             .request("eth_getTransactionByHash", rpc_params![tx_hash])
-=======
+             .await
+            .unwrap()
+    }
+
     pub(crate) async fn eth_get_block_receipts(
         &self,
         block_number_or_hash: BlockId,
@@ -410,7 +413,6 @@
                 "eth_getTransactionByBlockNumberAndIndex",
                 rpc_params![block_number, index],
             )
->>>>>>> e4018e05
             .await
             .unwrap()
     }
