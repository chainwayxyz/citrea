--- conflicted
+++ resolved
@@ -411,22 +411,7 @@
     rpc_address: SocketAddr,
     contract: T,
 ) -> Box<TestClient<T>> {
-<<<<<<< HEAD
-    let chain_id: u64 = 5655; // genesis config chain id
-    let key = "0xac0974bec39a17e36ba4a6b4d238ff944bacb478cbed5efcae784d7bf4f2ff80"
-        .parse::<LocalWallet>()
-        .unwrap()
-        .with_chain_id(chain_id);
-
-    let contract = contract.default_();
-
-    let from_addr = Address::from_str("0xf39Fd6e51aad88F6F4ce6aB8827279cffFb92266").unwrap();
-
-    let test_client =
-        Box::new(TestClient::new(chain_id, key, from_addr, contract, rpc_address).await);
-=======
     let test_client = make_test_client(rpc_address, contract).await;
->>>>>>> d3f1cd66
 
     let etc_accounts = test_client.eth_accounts().await;
     assert_eq!(
