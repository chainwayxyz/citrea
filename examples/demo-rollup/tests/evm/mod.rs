mod test_client;

use std::net::SocketAddr;
use std::str::FromStr;

use demo_stf::genesis_config::GenesisPaths;
use ethers_core::abi::Address;
use ethers_core::types::{BlockId, U256};
use ethers_signers::{LocalWallet, Signer};
use reqwest::Client;
use reth_primitives::BlockNumberOrTag;
use sov_evm::{SimpleStorageContract, TestContract};
use sov_stf_runner::RollupProverConfig;
use test_client::TestClient;
use tokio::time::{sleep, Duration};
use tracing_test::traced_test;

use crate::test_helpers::start_rollup;

#[cfg(feature = "experimental")]
#[traced_test]
#[tokio::test]
async fn evm_tx_tests() -> Result<(), anyhow::Error> {
    let (port_tx, port_rx) = tokio::sync::oneshot::channel();
<<<<<<< HEAD
    println!("1");
=======
>>>>>>> 27a08b20
    let rollup_task = tokio::spawn(async {
        // Don't provide a prover since the EVM is not currently provable
        start_rollup(
            port_tx,
            GenesisPaths::from_dir("../test-data/genesis/integration-tests"),
            RollupProverConfig::Skip,
        )
        .await;
    });

    println!("Started rollup task");

    // Wait for rollup task to start:
    let port = port_rx.await.unwrap();
    println!("Got port: {:?}", port);
    send_tx_test_to_eth(port).await.unwrap();
    rollup_task.abort();
    Ok(())
}

async fn send_tx_test_to_eth(rpc_address: SocketAddr) -> Result<(), Box<dyn std::error::Error>> {
    println!("asd");
    let contract = SimpleStorageContract::default();
<<<<<<< HEAD
    println!("asd1");
    let test_client = init_test_rollup(rpc_address, contract).await;
    println!("asd2");
=======
    let test_client = init_test_rollup(rpc_address, contract).await;
>>>>>>> 27a08b20
    execute(&test_client).await
}

#[cfg(feature = "experimental")]
#[tokio::test]
async fn test_eth_get_logs() -> Result<(), anyhow::Error> {
    use sov_evm::LogsContract;

    use crate::test_helpers::start_rollup;

    let (port_tx, port_rx) = tokio::sync::oneshot::channel();

    let rollup_task = tokio::spawn(async {
        // Don't provide a prover since the EVM is not currently provable
        start_rollup(
            port_tx,
            GenesisPaths::from_dir("../test-data/genesis/integration-tests"),
            RollupProverConfig::Skip,
        )
        .await;
    });

    // Wait for rollup task to start:
    let port = port_rx.await.unwrap();

    let contract = LogsContract::default();

    let test_client = init_test_rollup(port, contract).await;

    test_getlogs(&test_client).await.unwrap();

    rollup_task.abort();
    Ok(())
}

async fn test_getlogs<T: TestContract>(
    client: &Box<TestClient<T>>,
) -> Result<(), Box<dyn std::error::Error>> {
    let (contract_address, runtime_code) = {
        let runtime_code = client.deploy_contract_call().await?;

        let deploy_contract_req = client.deploy_contract().await?;
<<<<<<< HEAD
        println!("deploy contract {:?}: ", deploy_contract_req);
        let tx_hash = deploy_contract_req.tx_hash();
        println!("tx_hash: {:?}", tx_hash);
=======
>>>>>>> 27a08b20

        client.send_publish_batch_request().await;

        let contract_address = deploy_contract_req
            .await?
            .unwrap()
            .contract_address
            .unwrap();

        (contract_address, runtime_code)
    };

    client
        .call_logs_contract(contract_address, "hello".to_string())
        .await;
    client.send_publish_batch_request().await;

    // TODO:https://github.com/chainwayxyz/secret-sovereign-sdk/issues/37
    // sleep 5 secs
    sleep(Duration::from_secs(5)).await;

    let empty_filter = serde_json::json!({});
    // supposed to get all the logs
    let logs = client.eth_get_logs(empty_filter).await;

    assert_eq!(logs.len(), 2);

    let one_topic_filter = serde_json::json!({
        "topics": [
            "0xa9943ee9804b5d456d8ad7b3b1b975a5aefa607e16d13936959976e776c4bec7"
        ]
    });
    // supposed to get the first log only
    let logs = client.eth_get_logs(one_topic_filter).await;

    assert_eq!(logs.len(), 1);
    assert_eq!(
        hex::encode(logs[0].topics[0]).to_string(),
        "a9943ee9804b5d456d8ad7b3b1b975a5aefa607e16d13936959976e776c4bec7"
    );

    let deployed_filter = serde_json::json!({
        "blockHash": "0x4a80830bd0f144bf3ee9bf1e37b3196d0e465ed9068074f3d1a54b7aea2dc9fd".to_string(),
         "address":"0x8808412aA0dFf27068BD36a069eEe4C6aD173ca8".to_string()
    });
    let sepolia_rpc_url = "https://rpc.notadegen.com/eth/sepolia";

    let http_client = Client::new();
    let sepolia_logs = http_client
        .post(sepolia_rpc_url)
        .json(&serde_json::json!({
            "jsonrpc": "2.0",
            "method": "eth_getLogs",
            "params": [deployed_filter],
            "id": 1
        }))
        .send()
        .await
        .unwrap()
        .json::<serde_json::Value>()
        .await
        .unwrap();

    let sepolia_log_data = "\"0x0000000000000000000000000000000000000000000000000000000000000020000000000000000000000000000000000000000000000000000000000000000c48656c6c6f20576f726c64210000000000000000000000000000000000000000\"".to_string();
    let len = sepolia_log_data.len();
    assert_eq!(sepolia_log_data[1..len - 1], logs[0].data.to_string());
    // Deploy another contract
    let (contract_address2, _) = {
        let runtime_code = client.deploy_contract_call().await?;

        let deploy_contract_req = client.deploy_contract().await?;
        client.send_publish_batch_request().await;

        let contract_address = deploy_contract_req
            .await?
            .unwrap()
            .contract_address
            .unwrap();

        (contract_address, runtime_code)
    };

    // call the second contract again
    let _pending_tx = client
        .call_logs_contract(contract_address2, "second contract".to_string())
        .await;
    client.send_publish_batch_request().await;

    // make sure the two contracts have different addresses
    assert_ne!(contract_address, contract_address2);

    // without any range or blockhash default behaviour is checking the latest block
    let just_address_filter = serde_json::json!({
        "address": contract_address
    });

    let logs = client.eth_get_logs(just_address_filter).await;
    // supposed to get both the logs coming from the contract
    assert_eq!(logs.len(), 0);

    // now we need to get all the logs with the first contract address
    let address_and_range_filter = serde_json::json!({
        "address": contract_address,
        "fromBlock": "0x1",
        "toBlock": "0x4"
    });

    let logs = client.eth_get_logs(address_and_range_filter).await;
    assert_eq!(logs.len(), 2);
    // make sure the address is the old one and not the new one
    assert_eq!(logs[0].address, contract_address.into());
    assert_eq!(logs[1].address, contract_address.into());

    Ok(())
}

async fn execute<T: TestContract>(
    client: &Box<TestClient<T>>,
) -> Result<(), Box<dyn std::error::Error>> {
    println!("asd3");
    // Nonce should be 0 in genesis
    let nonce = client.eth_get_transaction_count(client.from_addr).await;
    println!("asd4");
    assert_eq!(0, nonce);

    // Balance should be > 0 in genesis
    let balance = client.eth_get_balance(client.from_addr).await;
    println!("asd5");
    assert!(balance > ethereum_types::U256::zero());

    let (contract_address, runtime_code) = {
        let runtime_code = client.deploy_contract_call().await?;
<<<<<<< HEAD
        println!("asd6");
=======
>>>>>>> 27a08b20
        let deploy_contract_req = client.deploy_contract().await?;
        client.send_publish_batch_request().await;
        println!("deploy contract {:?}: ", deploy_contract_req);
        tokio::time::sleep(Duration::from_secs(5)).await;
        let transaction = client
            .eth_get_transaction_by_hash(deploy_contract_req.tx_hash())
            .await;
        println!("transaction: {:?}", transaction);
        let latest_block = client.eth_get_block_by_number_with_detail(None).await;
        println!("latest_block: {:?}", latest_block);

        tokio::time::sleep(Duration::from_secs(30)).await;
        let contract_address = deploy_contract_req
            .await?
            .unwrap()
            .contract_address
            .unwrap();

        (contract_address, runtime_code)
    };

    // Assert contract deployed correctly
    let code = client.eth_get_code(contract_address).await;
    // code has natural following 0x00 bytes, so we need to trim it
    assert_eq!(code.to_vec()[..runtime_code.len()], runtime_code.to_vec());

    // Nonce should be 1 after the deploy
    let nonce = client.eth_get_transaction_count(client.from_addr).await;
    assert_eq!(1, nonce);

    // Check that the first block has published
    // It should have a single transaction, deploying the contract
    let first_block = client
        .eth_get_block_by_number(Some(BlockNumberOrTag::Number(1)))
        .await;
    assert_eq!(first_block.number.unwrap().as_u64(), 1);
    assert_eq!(first_block.transactions.len(), 1);

    let set_arg = 923;
    let tx_hash = {
        let set_value_req = client
            .set_value(contract_address, set_arg, None, None)
            .await;
        client.send_publish_batch_request().await;
        set_value_req.await.unwrap().unwrap().transaction_hash
    };

    // Now we have a second block
    let second_block = client
        .eth_get_block_by_number(Some(BlockNumberOrTag::Number(2)))
        .await;
    assert_eq!(second_block.number.unwrap().as_u64(), 2);

    // Assert getTransactionByBlockHashAndIndex
    let tx_by_hash = client
        .eth_get_tx_by_block_hash_and_index(
            second_block.hash.unwrap(),
            ethereum_types::U256::from(0),
        )
        .await;
    assert_eq!(tx_by_hash.hash, tx_hash);

    // Assert getTransactionByBlockNumberAndIndex
    let tx_by_number = client
        .eth_get_tx_by_block_number_and_index(
            BlockNumberOrTag::Number(2),
            ethereum_types::U256::from(0),
        )
        .await;
    let tx_by_number_tag = client
        .eth_get_tx_by_block_number_and_index(
            BlockNumberOrTag::Latest,
            ethereum_types::U256::from(0),
        )
        .await;
    assert_eq!(tx_by_number.hash, tx_hash);
    assert_eq!(tx_by_number_tag.hash, tx_hash);

    let get_arg = client.query_contract(contract_address).await?;
    assert_eq!(set_arg, get_arg.as_u32());

    // Assert storage slot is set
    let storage_slot = 0x0;
    let storage_value = client
        .eth_get_storage_at(contract_address, storage_slot.into())
        .await;
    assert_eq!(storage_value, ethereum_types::U256::from(set_arg));

    // Check that the second block has published
    // None should return the latest block
    // It should have a single transaction, setting the value
    let latest_block = client.eth_get_block_by_number_with_detail(None).await;
    assert_eq!(latest_block.number.unwrap().as_u64(), 2);
    assert_eq!(latest_block.transactions.len(), 1);
    assert_eq!(latest_block.transactions[0].hash, tx_hash);

    // This should just pass without error
    client
        .set_value_call(contract_address, set_arg)
        .await
        .unwrap();

    // This call should fail because function does not exist
    let failing_call = client.failing_call(contract_address).await;
    assert!(failing_call.is_err());

    // Create a blob with multiple transactions.
    let mut requests = Vec::default();
    for value in 150..153 {
        let set_value_req = client.set_value(contract_address, value, None, None).await;
        requests.push(set_value_req);
    }

    client.send_publish_batch_request().await;
    client.send_publish_batch_request().await;

    for req in requests {
        req.await.unwrap();
    }

    {
        let get_arg = client.query_contract(contract_address).await?.as_u32();
        // should be one of three values sent in a single block. 150, 151, or 152
        assert!((150..=152).contains(&get_arg));
    }

    {
        let value = 103;

        let tx_hash = {
            let set_value_req = client.set_value(contract_address, value, None, None).await;
            client.send_publish_batch_request().await;
            set_value_req.await.unwrap().unwrap().transaction_hash
        };

        let latest_block = client.eth_get_block_by_number(None).await;
        assert_eq!(latest_block.transactions.len(), 1);
        assert_eq!(latest_block.transactions[0], tx_hash);

        let latest_block_receipts = client
            .eth_get_block_receipts(BlockId::Number(ethers_core::types::BlockNumber::Latest))
            .await;
        let latest_block_receipt_by_number = client
            .eth_get_block_receipts(BlockId::Number(ethers_core::types::BlockNumber::Number(
                latest_block.number.unwrap(),
            )))
            .await;
        assert_eq!(latest_block_receipts, latest_block_receipt_by_number);
        assert_eq!(latest_block_receipts.len(), 1);
        assert_eq!(latest_block_receipts[0].transaction_hash, tx_hash);
        let tx_receipt = client.eth_get_transaction_receipt(tx_hash).await.unwrap();
        assert_eq!(tx_receipt, latest_block_receipts[0]);

        let get_arg = client.query_contract(contract_address).await?;
        assert_eq!(value, get_arg.as_u32());
    }

    {
        // get initial gas price
        let initial_gas_price = client.eth_gas_price().await;

        // get initial fee history
        let initial_fee_history = client
            .eth_fee_history(
                // block count hex
                "0x100".to_string(),
                reth_primitives::BlockNumberOrTag::Latest,
                None,
            )
            .await;
        assert_eq!(initial_fee_history.oldest_block, U256::zero());

        // send 100 set transaction with high gas fee in a four batch to increase gas price
        for _ in 0..4 {
            let mut requests = Vec::default();
            for value in 0..25 {
                let set_value_req = client
                    .set_value(contract_address, value, Some(20u64), Some(21u64))
                    .await;
                requests.push(set_value_req);
            }
            client.send_publish_batch_request().await;
            sleep(Duration::from_millis(1000)).await;
        }
        sleep(Duration::from_millis(6000)).await;
        // get gas price
        let latest_gas_price = client.eth_gas_price().await;

        // get fee history
        let latest_fee_history = client
            .eth_fee_history(
                // block count hex
                "0x100".to_string(),
                reth_primitives::BlockNumberOrTag::Latest,
                None,
            )
            .await;
        assert_eq!(latest_fee_history.oldest_block, U256::zero());

        // there are 4 blocks in between
        assert_eq!(
            latest_fee_history.gas_used_ratio.len() - initial_fee_history.gas_used_ratio.len(),
            4
        );

        // assert gas price is higher
        // TODO: emulate gas price oracle here to have exact value
        // TODO: https://github.com/chainwayxyz/secret-sovereign-sdk/issues/34
        // assert!(latest_gas_price > initial_gas_price);
    }

    let first_block = client
        .eth_get_block_by_number(Some(BlockNumberOrTag::Number(0)))
        .await;
    let second_block = client
        .eth_get_block_by_number(Some(BlockNumberOrTag::Number(1)))
        .await;

    // assert parent hash works correctly
    assert_eq!(
        first_block.hash.unwrap(),
        second_block.parent_hash,
        "Parent hash should be the hash of the previous block"
    );

    Ok(())
}

pub async fn init_test_rollup<T: TestContract>(
    rpc_address: SocketAddr,
    contract: T,
) -> Box<TestClient<T>> {
    let chain_id: u64 = 1;
    let key = "0xac0974bec39a17e36ba4a6b4d238ff944bacb478cbed5efcae784d7bf4f2ff80"
        .parse::<LocalWallet>()
        .unwrap()
        .with_chain_id(chain_id);

    let contract = contract.default_();

    let from_addr = Address::from_str("0xf39Fd6e51aad88F6F4ce6aB8827279cffFb92266").unwrap();

    let test_client =
        Box::new(TestClient::new(chain_id, key, from_addr, contract, rpc_address).await);

    let etc_accounts = test_client.eth_accounts().await;
    assert_eq!(vec![from_addr], etc_accounts);

    let eth_chain_id = test_client.eth_chain_id().await;
    assert_eq!(chain_id, eth_chain_id);

    // No block exists yet
    let latest_block = test_client
        .eth_get_block_by_number(Some(BlockNumberOrTag::Latest))
        .await;
    let earliest_block = test_client
        .eth_get_block_by_number(Some(BlockNumberOrTag::Earliest))
        .await;

    assert_eq!(latest_block, earliest_block);
    assert_eq!(latest_block.number.unwrap().as_u64(), 0);
    test_client
}<|MERGE_RESOLUTION|>--- conflicted
+++ resolved
@@ -22,10 +22,7 @@
 #[tokio::test]
 async fn evm_tx_tests() -> Result<(), anyhow::Error> {
     let (port_tx, port_rx) = tokio::sync::oneshot::channel();
-<<<<<<< HEAD
-    println!("1");
-=======
->>>>>>> 27a08b20
+
     let rollup_task = tokio::spawn(async {
         // Don't provide a prover since the EVM is not currently provable
         start_rollup(
@@ -36,26 +33,16 @@
         .await;
     });
 
-    println!("Started rollup task");
-
     // Wait for rollup task to start:
     let port = port_rx.await.unwrap();
-    println!("Got port: {:?}", port);
     send_tx_test_to_eth(port).await.unwrap();
     rollup_task.abort();
     Ok(())
 }
 
 async fn send_tx_test_to_eth(rpc_address: SocketAddr) -> Result<(), Box<dyn std::error::Error>> {
-    println!("asd");
     let contract = SimpleStorageContract::default();
-<<<<<<< HEAD
-    println!("asd1");
     let test_client = init_test_rollup(rpc_address, contract).await;
-    println!("asd2");
-=======
-    let test_client = init_test_rollup(rpc_address, contract).await;
->>>>>>> 27a08b20
     execute(&test_client).await
 }
 
@@ -94,16 +81,10 @@
 async fn test_getlogs<T: TestContract>(
     client: &Box<TestClient<T>>,
 ) -> Result<(), Box<dyn std::error::Error>> {
-    let (contract_address, runtime_code) = {
+    let (contract_address, _runtime_code) = {
         let runtime_code = client.deploy_contract_call().await?;
 
         let deploy_contract_req = client.deploy_contract().await?;
-<<<<<<< HEAD
-        println!("deploy contract {:?}: ", deploy_contract_req);
-        let tx_hash = deploy_contract_req.tx_hash();
-        println!("tx_hash: {:?}", tx_hash);
-=======
->>>>>>> 27a08b20
 
         client.send_publish_batch_request().await;
 
@@ -152,7 +133,7 @@
     let sepolia_rpc_url = "https://rpc.notadegen.com/eth/sepolia";
 
     let http_client = Client::new();
-    let sepolia_logs = http_client
+    let _sepolia_logs = http_client
         .post(sepolia_rpc_url)
         .json(&serde_json::json!({
             "jsonrpc": "2.0",
@@ -236,10 +217,6 @@
 
     let (contract_address, runtime_code) = {
         let runtime_code = client.deploy_contract_call().await?;
-<<<<<<< HEAD
-        println!("asd6");
-=======
->>>>>>> 27a08b20
         let deploy_contract_req = client.deploy_contract().await?;
         client.send_publish_batch_request().await;
         println!("deploy contract {:?}: ", deploy_contract_req);
@@ -399,7 +376,7 @@
 
     {
         // get initial gas price
-        let initial_gas_price = client.eth_gas_price().await;
+        let _initial_gas_price = client.eth_gas_price().await;
 
         // get initial fee history
         let initial_fee_history = client
@@ -426,7 +403,7 @@
         }
         sleep(Duration::from_millis(6000)).await;
         // get gas price
-        let latest_gas_price = client.eth_gas_price().await;
+        let _latest_gas_price = client.eth_gas_price().await;
 
         // get fee history
         let latest_fee_history = client
