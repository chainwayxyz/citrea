--- conflicted
+++ resolved
@@ -16,12 +16,7 @@
 bind_port = 12345
 
 [sequencer_client]
-<<<<<<< HEAD
-start_height = 1
 url = "http://0.0.0.0:12345"
 
 [prover_service]
-aggregated_proof_block_jump = 1
-=======
-url = "http://0.0.0.0:12345"
->>>>>>> aecba11f
+aggregated_proof_block_jump = 1