[da]
sender_address = "0000000000000000000000000000000000000000000000000000000000000000"

[storage]
# The path to the rollup's data directory. Paths that do not begin with `/` are interpreted as relative paths.
path = "demo_data"

# We define the rollup's genesis to occur at block number `start_height`. The rollup will ignore
# any blocks before this height
[runner]
start_height = 0

[runner.rpc_config]
# the host and port to bind the rpc server for
bind_host = "127.0.0.1"
bind_port = 12345

<<<<<<< HEAD
[sequencer_client]
start_height = 1
url = "http://0.0.0.0:12345"
=======
[prover_service]
aggregated_proof_block_jump = 1
>>>>>>> 180ecd0e
<|MERGE_RESOLUTION|>--- conflicted
+++ resolved
@@ -15,11 +15,9 @@
 bind_host = "127.0.0.1"
 bind_port = 12345
 
-<<<<<<< HEAD
 [sequencer_client]
 start_height = 1
 url = "http://0.0.0.0:12345"
-=======
+
 [prover_service]
-aggregated_proof_block_jump = 1
->>>>>>> 180ecd0e
+aggregated_proof_block_jump = 1