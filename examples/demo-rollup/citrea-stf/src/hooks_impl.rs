use sov_accounts::AccountsTxHook;
use sov_modules_api::hooks::{
    ApplyBlobHooks, ApplySoftConfirmationHooks, FinalizeHook, SlotHooks, TxHooks,
};
use sov_modules_api::transaction::Transaction;
use sov_modules_api::{AccessoryWorkingSet, Context, Spec, WorkingSet};
use sov_modules_stf_blueprint::{RuntimeTxHook, SequencerOutcome};
use sov_rollup_interface::da::{BlobReaderTrait, BlockHeaderTrait, DaSpec};
use sov_state::Storage;

use crate::runtime::Runtime;

impl<C: Context, Da: DaSpec> TxHooks for Runtime<C, Da> {
    type Context = C;
    type PreArg = RuntimeTxHook<C>;
    type PreResult = C;

    fn pre_dispatch_tx_hook(
        &self,
        tx: &Transaction<Self::Context>,
        working_set: &mut WorkingSet<C>,
        arg: &RuntimeTxHook<C>,
    ) -> anyhow::Result<C> {
        let RuntimeTxHook { height, sequencer } = arg;
        let AccountsTxHook { sender, sequencer } =
            self.accounts
                .pre_dispatch_tx_hook(tx, working_set, sequencer)?;

        Ok(C::new(sender, sequencer, *height))
    }

    fn post_dispatch_tx_hook(
        &self,
        tx: &Transaction<Self::Context>,
        ctx: &C,
        working_set: &mut WorkingSet<C>,
    ) -> anyhow::Result<()> {
        self.accounts.post_dispatch_tx_hook(tx, ctx, working_set)?;

        Ok(())
    }
}

impl<C: Context, Da: DaSpec> ApplyBlobHooks<Da::BlobTransaction> for Runtime<C, Da> {
    type Context = C;
    type BlobResult =
        SequencerOutcome<<<Da as DaSpec>::BlobTransaction as BlobReaderTrait>::Address>;

    fn begin_blob_hook(
        &self,
        _blob: &mut Da::BlobTransaction,
        _working_set: &mut WorkingSet<C>,
    ) -> anyhow::Result<()> {
        Ok(())
    }

    fn end_blob_hook(
        &self,
        _result: Self::BlobResult,
        _working_set: &mut WorkingSet<C>,
    ) -> anyhow::Result<()> {
        Ok(())
    }
}

impl<C: Context, Da: DaSpec> ApplySoftConfirmationHooks<Da> for Runtime<C, Da> {
    type Context = C;
    type SoftConfirmationResult =
        SequencerOutcome<<<Da as DaSpec>::BlobTransaction as BlobReaderTrait>::Address>;

    fn begin_soft_confirmation_hook(
        &self,
        soft_batch: &mut sov_rollup_interface::soft_confirmation::SignedSoftConfirmationBatch,
        working_set: &mut WorkingSet<Self::Context>,
    ) -> anyhow::Result<()> {
<<<<<<< HEAD
        self.evm.begin_soft_confirmation_hook(
            soft_batch.hash(),
            &soft_batch.pre_state_root(),
            working_set,
        );
=======
        self.soft_confirmation_rule_enforcer
            .begin_soft_confirmation_hook(soft_batch, working_set)?;
>>>>>>> 9f9c6ae2
        Ok(())
    }

    fn end_soft_confirmation_hook(
        &self,
        _result: Self::SoftConfirmationResult,
        working_set: &mut WorkingSet<C>,
    ) -> anyhow::Result<()> {
        self.evm.end_soft_confirmation_hook(working_set);
        Ok(())
    }
}

impl<C: Context, Da: DaSpec> SlotHooks<Da> for Runtime<C, Da> {
    type Context = C;

    fn begin_slot_hook(
        &self,
        #[allow(unused_variables)] slot_header: &Da::BlockHeader,
        #[allow(unused_variables)] validity_condition: &Da::ValidityCondition,
        #[allow(unused_variables)]
        pre_state_root: &<<Self::Context as Spec>::Storage as Storage>::Root,
        #[allow(unused_variables)] working_set: &mut sov_modules_api::WorkingSet<C>,
    ) {
<<<<<<< HEAD
        // if soft confirmation rules are applied, then begin evm slot hook
        // TODO: If error: Do not panic, find a way to stop hooks until a new da slot arrives
        self.soft_confirmation_rule_enforcer
            .begin_slot_hook(&slot_header.hash(), pre_state_root, working_set)
            .expect("Sequencer gave too many soft confirmations for a single block.");
=======
        self.evm
            .begin_slot_hook(slot_header.hash().into(), pre_state_root, working_set);
>>>>>>> 9f9c6ae2
    }

    fn end_slot_hook(
        &self,
        #[allow(unused_variables)] working_set: &mut sov_modules_api::WorkingSet<C>,
    ) {
    }
}

impl<C: Context, Da: sov_modules_api::DaSpec> FinalizeHook<Da> for Runtime<C, Da> {
    type Context = C;

    fn finalize_hook(
        &self,
        #[allow(unused_variables)] root_hash: &<<Self::Context as Spec>::Storage as Storage>::Root,
        #[allow(unused_variables)] accessory_working_set: &mut AccessoryWorkingSet<C>,
    ) {
        self.evm.finalize_hook(root_hash, accessory_working_set);
    }
}<|MERGE_RESOLUTION|>--- conflicted
+++ resolved
@@ -73,16 +73,15 @@
         soft_batch: &mut sov_rollup_interface::soft_confirmation::SignedSoftConfirmationBatch,
         working_set: &mut WorkingSet<Self::Context>,
     ) -> anyhow::Result<()> {
-<<<<<<< HEAD
+       self.soft_confirmation_rule_enforcer
+            .begin_soft_confirmation_hook(soft_batch, working_set)?;
+      
         self.evm.begin_soft_confirmation_hook(
             soft_batch.hash(),
             &soft_batch.pre_state_root(),
             working_set,
         );
-=======
-        self.soft_confirmation_rule_enforcer
-            .begin_soft_confirmation_hook(soft_batch, working_set)?;
->>>>>>> 9f9c6ae2
+
         Ok(())
     }
 
@@ -101,29 +100,16 @@
 
     fn begin_slot_hook(
         &self,
-        #[allow(unused_variables)] slot_header: &Da::BlockHeader,
-        #[allow(unused_variables)] validity_condition: &Da::ValidityCondition,
-        #[allow(unused_variables)]
-        pre_state_root: &<<Self::Context as Spec>::Storage as Storage>::Root,
-        #[allow(unused_variables)] working_set: &mut sov_modules_api::WorkingSet<C>,
-    ) {
-<<<<<<< HEAD
-        // if soft confirmation rules are applied, then begin evm slot hook
-        // TODO: If error: Do not panic, find a way to stop hooks until a new da slot arrives
-        self.soft_confirmation_rule_enforcer
-            .begin_slot_hook(&slot_header.hash(), pre_state_root, working_set)
-            .expect("Sequencer gave too many soft confirmations for a single block.");
-=======
-        self.evm
-            .begin_slot_hook(slot_header.hash().into(), pre_state_root, working_set);
->>>>>>> 9f9c6ae2
-    }
+        _slot_header: &Da::BlockHeader,
+        _validity_condition: &Da::ValidityCondition,
+        _pre_state_root: &<<Self::Context as Spec>::Storage as Storage>::Root,
+        _working_set: &mut sov_modules_api::WorkingSet<C>,
+    ) {}
 
     fn end_slot_hook(
         &self,
-        #[allow(unused_variables)] working_set: &mut sov_modules_api::WorkingSet<C>,
-    ) {
-    }
+        _working_set: &mut sov_modules_api::WorkingSet<C>,
+    ) {}
 }
 
 impl<C: Context, Da: sov_modules_api::DaSpec> FinalizeHook<Da> for Runtime<C, Da> {
