use std::env;
use std::str::FromStr;

use anyhow::{anyhow, Context as _};
use bitcoin_da::service::{BitcoinService, DaServiceConfig};
use bitcoin_da::spec::RollupParams;
use chainway_sequencer::ChainwaySequencer;
use clap::Parser;
use const_rollup_config::{ROLLUP_NAME, TEST_PRIVATE_KEY};
use demo_stf::genesis_config::GenesisPaths;
use sequencer_client::SequencerClient;
use sov_celestia_adapter::{CelestiaConfig, CelestiaService};
use sov_demo_rollup::{BitcoinRollup, CelestiaDemoRollup, MockDemoRollup};
use sov_mock_da::{MockDaConfig, MockDaService};
use sov_modules_api::default_context::DefaultContext;
use sov_modules_api::default_signature::private_key::DefaultPrivateKey;
use sov_modules_rollup_blueprint::{RollupAndStorage, RollupBlueprint};
use sov_stf_runner::{from_toml_path, RollupConfig, RollupProverConfig};
use tracing::log::debug;
use tracing_subscriber::prelude::*;
use tracing_subscriber::{fmt, EnvFilter};

#[cfg(test)]
mod test_rpc;

/// Main demo runner. Initializes a DA chain, and starts a demo-rollup using the provided.
/// If you're trying to sign or submit transactions to the rollup, the `sov-cli` binary
/// is the one you want. You can run it `cargo run --bin sov-cli`.

#[derive(Parser, Debug)]
#[command(author, version, about, long_about = None)]
struct Args {
    /// The data layer type.
    #[arg(long, default_value = "mock")]
    da_layer: SupportedDaLayer,

    /// The path to the rollup config.
    #[arg(long, default_value = "mock_rollup_config.toml")]
    rollup_config_path: String,

    /// If set, runs the node in sequencer mode, otherwise in full node mode.
    #[arg(long)]
    sequence: bool,
}

#[derive(clap::ValueEnum, Clone, Debug)]
enum SupportedDaLayer {
    Celestia,
    Mock,
    Bitcoin,
}

#[tokio::main]
async fn main() -> Result<(), anyhow::Error> {
    // Initializing logging
    tracing_subscriber::registry()
        .with(fmt::layer())
        .with(
            EnvFilter::from_str(
                &env::var("RUST_LOG")
                    .unwrap_or_else(|_| "debug,hyper=info,risc0_zkvm=info".to_string()),
            )
            .unwrap(),
        )
        .init();

    let args = Args::parse();
    let rollup_config_path = args.rollup_config_path.as_str();

    match args.da_layer {
        SupportedDaLayer::Mock => {
<<<<<<< HEAD
            let rollup_config: RollupConfig<MockDaConfig> = from_toml_path(rollup_config_path)
                .context("Failed to read rollup configuration")?;

=======
>>>>>>> 75803bb6
            let RollupAndStorage { rollup, storage } = new_rollup_with_mock_da(
                &GenesisPaths::from_dir("../test-data/genesis/demo-tests/mock"),
                rollup_config.clone(),
                RollupProverConfig::Execute,
            )
            .await?;
            if args.sequence {
                if rollup_config.sequencer.is_some() {
                    return Err(anyhow!(
                        "Sequencer client is not necessary for sequencer nodes."
                    ));
                }
                let da_service = MockDaService::new(rollup_config.da.sender_address);
                let mut seq: ChainwaySequencer<DefaultContext, MockDaService, _> =
                    ChainwaySequencer::new(
                        rollup,
                        da_service,
                        DefaultPrivateKey::from_hex(TEST_PRIVATE_KEY).unwrap(),
                        storage,
                    );
                seq.start_rpc_server(None).await.unwrap();
                seq.run().await?;
            } else {
                if rollup_config.sequencer.is_none() {
                    return Err(anyhow!("Sequencer client is necessary for full nodes."));
                }
                rollup.run().await?;
            }
        }
        SupportedDaLayer::Bitcoin => {
<<<<<<< HEAD
            let rollup_config: RollupConfig<DaServiceConfig> =
                from_toml_path(rollup_config_path)
                    .context("Failed to read rollup configuration")?;

=======
>>>>>>> 75803bb6
            let RollupAndStorage { rollup, storage } = new_rollup_with_bitcoin_da(
                &GenesisPaths::from_dir("../test-data/genesis/demo-tests"),
                rollup_config.clone(),
                RollupProverConfig::Execute,
            )
            .await?;
            if args.sequence {
                if rollup_config.sequencer.is_some() {
                    return Err(anyhow!(
                        "Sequencer client is not necessary for sequencer nodes."
                    ));
                }

                let da_service = BitcoinService::new(
                    rollup_config.da,
                    RollupParams {
                        rollup_name: ROLLUP_NAME.to_string(),
                    },
                )
                .await;
                let mut seq: ChainwaySequencer<DefaultContext, BitcoinService, BitcoinRollup> =
                    ChainwaySequencer::new(
                        rollup,
                        da_service,
                        DefaultPrivateKey::from_hex(TEST_PRIVATE_KEY).unwrap(),
                        storage,
                    );
                seq.start_rpc_server(None).await.unwrap();
                seq.run().await?;
            } else {
                if rollup_config.sequencer.is_none() {
                    return Err(anyhow!("Sequencer client is necessary for full nodes."));
                }
                rollup.run().await?;
            }
        }
        SupportedDaLayer::Celestia => {
<<<<<<< HEAD
            let rollup_config: RollupConfig<CelestiaConfig> = from_toml_path(rollup_config_path)
                .context("Failed to read rollup configuration")?;

=======
>>>>>>> 75803bb6
            let RollupAndStorage { rollup, storage } = new_rollup_with_celestia_da(
                &GenesisPaths::from_dir("../test-data/genesis/demo-tests/celestia"),
                rollup_config.clone(),
                RollupProverConfig::Execute,
            )
            .await?;
            if args.sequence {
                if rollup_config.sequencer.is_some() {
                    return Err(anyhow!(
                        "Sequencer client is not necessary for sequencer nodes."
                    ));
                }
                let celestia_rollup = CelestiaDemoRollup {};
                let da_service = celestia_rollup.create_da_service(&rollup_config).await;
                let mut seq: ChainwaySequencer<
                    DefaultContext,
                    CelestiaService,
                    CelestiaDemoRollup,
                > = ChainwaySequencer::new(
                    rollup,
                    da_service,
                    DefaultPrivateKey::from_hex(TEST_PRIVATE_KEY).unwrap(),
                    storage,
                );
                seq.start_rpc_server(None).await.unwrap();
                seq.run().await?;
            } else {
                if rollup_config.sequencer.is_none() {
                    return Err(anyhow!("Sequencer client is necessary for full nodes."));
                }
                rollup.run().await?;
            }
        }
    }

    Ok(())
}

async fn new_rollup_with_bitcoin_da(
    genesis_paths: &GenesisPaths,
    rollup_config: RollupConfig<DaServiceConfig>,
    prover_config: RollupProverConfig,
<<<<<<< HEAD
) -> Result<Rollup<BitcoinRollup>, anyhow::Error> {
    debug!("Starting rollup with Bitcoin DA");
=======
) -> Result<RollupAndStorage<BitcoinRollup>, anyhow::Error> {
    debug!("Starting bitcoin rollup with config {}", rollup_config_path);

    let rollup_config: RollupConfig<DaServiceConfig> =
        from_toml_path(rollup_config_path).context("Failed to read rollup configuration")?;
>>>>>>> 75803bb6

    let mock_rollup = BitcoinRollup {};
    mock_rollup
        .create_new_rollup(genesis_paths, rollup_config, prover_config)
        .await
}

async fn new_rollup_with_celestia_da(
    genesis_paths: &GenesisPaths,
    rollup_config: RollupConfig<CelestiaConfig>,
    prover_config: RollupProverConfig,
<<<<<<< HEAD
) -> Result<Rollup<CelestiaDemoRollup>, anyhow::Error> {
    debug!("Starting rollup with Celestia DA");
=======
) -> Result<RollupAndStorage<CelestiaDemoRollup>, anyhow::Error> {
    debug!(
        "Starting celestia rollup with config {}",
        rollup_config_path
    );

    let rollup_config: RollupConfig<sov_celestia_adapter::CelestiaConfig> =
        from_toml_path(rollup_config_path).context("Failed to read rollup configuration")?;
>>>>>>> 75803bb6

    let mock_rollup = CelestiaDemoRollup {};
    mock_rollup
        .create_new_rollup(genesis_paths, rollup_config, prover_config)
        .await
}

async fn new_rollup_with_mock_da(
    genesis_paths: &GenesisPaths,
    rollup_config: RollupConfig<MockDaConfig>,
    prover_config: RollupProverConfig,
<<<<<<< HEAD
) -> Result<Rollup<MockDemoRollup>, anyhow::Error> {
    debug!("Starting rollup with Mock DA");
=======
) -> Result<RollupAndStorage<MockDemoRollup>, anyhow::Error> {
    debug!("Starting mock rollup with config {}", rollup_config_path);

    let rollup_config: RollupConfig<MockDaConfig> =
        from_toml_path(rollup_config_path).context("Failed to read rollup configuration")?;
>>>>>>> 75803bb6

    let mock_rollup = MockDemoRollup {};
    mock_rollup
        .create_new_rollup(genesis_paths, rollup_config, prover_config)
        .await
}<|MERGE_RESOLUTION|>--- conflicted
+++ resolved
@@ -69,12 +69,9 @@
 
     match args.da_layer {
         SupportedDaLayer::Mock => {
-<<<<<<< HEAD
             let rollup_config: RollupConfig<MockDaConfig> = from_toml_path(rollup_config_path)
                 .context("Failed to read rollup configuration")?;
 
-=======
->>>>>>> 75803bb6
             let RollupAndStorage { rollup, storage } = new_rollup_with_mock_da(
                 &GenesisPaths::from_dir("../test-data/genesis/demo-tests/mock"),
                 rollup_config.clone(),
@@ -105,13 +102,10 @@
             }
         }
         SupportedDaLayer::Bitcoin => {
-<<<<<<< HEAD
             let rollup_config: RollupConfig<DaServiceConfig> =
                 from_toml_path(rollup_config_path)
                     .context("Failed to read rollup configuration")?;
 
-=======
->>>>>>> 75803bb6
             let RollupAndStorage { rollup, storage } = new_rollup_with_bitcoin_da(
                 &GenesisPaths::from_dir("../test-data/genesis/demo-tests"),
                 rollup_config.clone(),
@@ -149,12 +143,9 @@
             }
         }
         SupportedDaLayer::Celestia => {
-<<<<<<< HEAD
             let rollup_config: RollupConfig<CelestiaConfig> = from_toml_path(rollup_config_path)
                 .context("Failed to read rollup configuration")?;
 
-=======
->>>>>>> 75803bb6
             let RollupAndStorage { rollup, storage } = new_rollup_with_celestia_da(
                 &GenesisPaths::from_dir("../test-data/genesis/demo-tests/celestia"),
                 rollup_config.clone(),
@@ -197,16 +188,8 @@
     genesis_paths: &GenesisPaths,
     rollup_config: RollupConfig<DaServiceConfig>,
     prover_config: RollupProverConfig,
-<<<<<<< HEAD
-) -> Result<Rollup<BitcoinRollup>, anyhow::Error> {
+) -> Result<RollupAndStorage<BitcoinRollup>, anyhow::Error> {
     debug!("Starting rollup with Bitcoin DA");
-=======
-) -> Result<RollupAndStorage<BitcoinRollup>, anyhow::Error> {
-    debug!("Starting bitcoin rollup with config {}", rollup_config_path);
-
-    let rollup_config: RollupConfig<DaServiceConfig> =
-        from_toml_path(rollup_config_path).context("Failed to read rollup configuration")?;
->>>>>>> 75803bb6
 
     let mock_rollup = BitcoinRollup {};
     mock_rollup
@@ -218,19 +201,8 @@
     genesis_paths: &GenesisPaths,
     rollup_config: RollupConfig<CelestiaConfig>,
     prover_config: RollupProverConfig,
-<<<<<<< HEAD
-) -> Result<Rollup<CelestiaDemoRollup>, anyhow::Error> {
+) -> Result<RollupAndStorage<CelestiaDemoRollup>, anyhow::Error> {
     debug!("Starting rollup with Celestia DA");
-=======
-) -> Result<RollupAndStorage<CelestiaDemoRollup>, anyhow::Error> {
-    debug!(
-        "Starting celestia rollup with config {}",
-        rollup_config_path
-    );
-
-    let rollup_config: RollupConfig<sov_celestia_adapter::CelestiaConfig> =
-        from_toml_path(rollup_config_path).context("Failed to read rollup configuration")?;
->>>>>>> 75803bb6
 
     let mock_rollup = CelestiaDemoRollup {};
     mock_rollup
@@ -242,16 +214,8 @@
     genesis_paths: &GenesisPaths,
     rollup_config: RollupConfig<MockDaConfig>,
     prover_config: RollupProverConfig,
-<<<<<<< HEAD
-) -> Result<Rollup<MockDemoRollup>, anyhow::Error> {
+) -> Result<RollupAndStorage<MockDemoRollup>, anyhow::Error> {
     debug!("Starting rollup with Mock DA");
-=======
-) -> Result<RollupAndStorage<MockDemoRollup>, anyhow::Error> {
-    debug!("Starting mock rollup with config {}", rollup_config_path);
-
-    let rollup_config: RollupConfig<MockDaConfig> =
-        from_toml_path(rollup_config_path).context("Failed to read rollup configuration")?;
->>>>>>> 75803bb6
 
     let mock_rollup = MockDemoRollup {};
     mock_rollup
