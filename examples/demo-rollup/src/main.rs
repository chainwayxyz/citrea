--- conflicted
+++ resolved
@@ -10,7 +10,6 @@
 use clap::Parser;
 use const_rollup_config::{ROLLUP_NAME, TEST_PRIVATE_KEY};
 use demo_stf::genesis_config::GenesisPaths;
-<<<<<<< HEAD
 use reth_primitives::hex;
 use reth_primitives::serde_helper::num::from_int_or_hex;
 use sequencer_client::SequencerClient;
@@ -22,18 +21,13 @@
 use sov_modules_api::default_signature::private_key::DefaultPrivateKey;
 use sov_modules_api::{DaSpec, PrivateKey, Spec};
 use sov_modules_rollup_blueprint::{Rollup, RollupAndStorage, RollupBlueprint};
+use sov_modules_stf_blueprint::kernels::basic::{
+    BasicKernelGenesisConfig, BasicKernelGenesisPaths,
+};
 use sov_rollup_interface::services::da::DaService;
 use sov_rollup_interface::stf::ProverConfig;
 use sov_state::storage::NativeStorage;
 use sov_state::{DefaultStorageSpec, ProverStorage, Storage};
-=======
-use sov_demo_rollup::{initialize_logging, CelestiaDemoRollup, MockDemoRollup};
-use sov_mock_da::MockDaConfig;
-use sov_modules_rollup_blueprint::{Rollup, RollupBlueprint};
-use sov_modules_stf_blueprint::kernels::basic::{
-    BasicKernelGenesisConfig, BasicKernelGenesisPaths,
-};
->>>>>>> 180ecd0e
 use sov_stf_runner::{from_toml_path, RollupConfig, RollupProverConfig};
 use tracing::log::debug;
 
@@ -83,95 +77,54 @@
     match args.da_layer {
         SupportedDaLayer::Mock => {
             start_rollup::<MockDemoRollup, MockDaConfig>(
+                &GenesisPaths::from_dir("../test-data/genesis/demo-tests/mock"),
+                &BasicKernelGenesisPaths {
+                    chain_state: "../test-data/genesis/demo-tests/mock/chain_state.json".into(),
+                },
                 rollup_config_path,
                 RollupProverConfig::Execute,
-                &GenesisPaths::from_dir("../test-data/genesis/demo-tests/mock"),
-<<<<<<< HEAD
                 args.sequence,
             )
             .await?;
         }
         SupportedDaLayer::Bitcoin => {
             start_rollup::<BitcoinRollup, DaServiceConfig>(
-=======
+                &GenesisPaths::from_dir("../test-data/genesis/demo-tests/bitcoin"),
                 &BasicKernelGenesisPaths {
                     chain_state: "../test-data/genesis/demo-tests/mock/chain_state.json".into(),
                 },
->>>>>>> 180ecd0e
                 rollup_config_path,
                 RollupProverConfig::Execute,
-                &GenesisPaths::from_dir("../test-data/genesis/demo-tests/bitcoin"),
                 args.sequence,
             )
             .await?;
         }
         SupportedDaLayer::Celestia => {
-<<<<<<< HEAD
             start_rollup::<CelestiaDemoRollup, CelestiaConfig>(
-=======
-            let rollup = new_rollup_with_celestia_da(
                 &GenesisPaths::from_dir("../test-data/genesis/demo-tests/celestia"),
                 &BasicKernelGenesisPaths {
-                    chain_state: "../test-data/genesis/demo-tests/celestia/chain_state.json".into(),
+                    chain_state: "../test-data/genesis/demo-tests/mock/chain_state.json".into(),
                 },
->>>>>>> 180ecd0e
                 rollup_config_path,
                 RollupProverConfig::Execute,
-                &GenesisPaths::from_dir("../test-data/genesis/demo-tests/celestia"),
                 args.sequence,
             )
             .await?;
         }
     }
 
-<<<<<<< HEAD
     Ok(())
 }
 
 async fn start_rollup<S, DaC>(
-=======
-async fn new_rollup_with_celestia_da(
     rt_genesis_paths: &GenesisPaths,
     kernel_genesis_paths: &BasicKernelGenesisPaths,
     rollup_config_path: &str,
     prover_config: RollupProverConfig,
-) -> Result<Rollup<CelestiaDemoRollup>, anyhow::Error> {
-    debug!(
-        "Starting celestia rollup with config {}",
-        rollup_config_path
-    );
-
-    let rollup_config: RollupConfig<sov_celestia_adapter::CelestiaConfig> =
-        from_toml_path(rollup_config_path).context("Failed to read rollup configuration")?;
-
-    let kernel_genesis = BasicKernelGenesisConfig {
-        chain_state: serde_json::from_str(
-            &std::fs::read_to_string(&kernel_genesis_paths.chain_state)
-                .context("Failed to read chain state")?,
-        )?,
-    };
-
-    let mock_rollup = CelestiaDemoRollup {};
-    mock_rollup
-        .create_new_rollup(
-            rt_genesis_paths,
-            kernel_genesis,
-            rollup_config,
-            prover_config,
-        )
-        .await
-}
-
-async fn new_rollup_with_mock_da(
-    rt_genesis_paths: &GenesisPaths,
-    kernel_genesis_paths: &BasicKernelGenesisPaths,
->>>>>>> 180ecd0e
-    rollup_config_path: &str,
-    prover_config: RollupProverConfig,
-    genesis_paths: &<<S as RollupBlueprint>::NativeRuntime as sov_modules_stf_blueprint::Runtime<
-        <S as RollupBlueprint>::NativeContext,
-        <S as RollupBlueprint>::DaSpec,
-    >>::GenesisPaths,
+    // genesis_paths: &<<S as RollupBlueprint>::NativeRuntime as sov_modules_stf_blueprint::Runtime<
+    //     <S as RollupBlueprint>::NativeContext,
+    //     <S as RollupBlueprint>::DaSpec,
+    // >>::GenesisPaths,
     is_sequencer: bool,
 ) -> Result<(), anyhow::Error>
 where
@@ -189,26 +142,19 @@
         rollup_config.sequencer_client = None;
     }
 
-<<<<<<< HEAD
-    let RollupAndStorage { rollup, storage } = rollup_blueprint
-        .create_new_rollup(genesis_paths, rollup_config.clone(), prover_config)
-=======
     let kernel_genesis = BasicKernelGenesisConfig {
         chain_state: serde_json::from_str(
             &std::fs::read_to_string(&kernel_genesis_paths.chain_state)
                 .context("Failed to read chain state")?,
         )?,
     };
-
-    let mock_rollup = MockDemoRollup {};
-    mock_rollup
+    let RollupAndStorage { rollup, storage } = rollup_blueprint
         .create_new_rollup(
             rt_genesis_paths,
             kernel_genesis,
             rollup_config,
             prover_config,
         )
->>>>>>> 180ecd0e
         .await
         .unwrap();
 
