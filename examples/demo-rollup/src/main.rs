use std::env;
use std::str::FromStr;

use anyhow::Context as _;
use bitcoin_da::service::{BitcoinService, DaServiceConfig};
use bitcoin_da::spec::RollupParams;
<<<<<<< HEAD
=======
#[cfg(feature = "experimental")]
>>>>>>> 27a08b20
use chainway_sequencer::experimental::ChainwaySequencer;
use clap::Parser;
use const_rollup_config::{ROLLUP_NAME, TEST_PRIVATE_KEY};
use demo_stf::genesis_config::GenesisPaths;
<<<<<<< HEAD
=======
use sov_celestia_adapter::{CelestiaConfig, CelestiaService};
>>>>>>> 27a08b20
use sov_demo_rollup::{BitcoinRollup, CelestiaDemoRollup, MockDemoRollup};
use sov_mock_da::{MockAddress, MockDaConfig, MockDaService};
use sov_modules_api::default_context::DefaultContext;
use sov_modules_api::default_signature::private_key::DefaultPrivateKey;
<<<<<<< HEAD
=======
use sov_modules_api::Context;
>>>>>>> 27a08b20
use sov_modules_rollup_blueprint::{Rollup, RollupBlueprint};
use sov_stf_runner::{from_toml_path, RollupConfig, RollupProverConfig};
use tracing::log::debug;
use tracing_subscriber::prelude::*;
use tracing_subscriber::{fmt, EnvFilter};

#[cfg(test)]
mod test_rpc;

/// Main demo runner. Initializes a DA chain, and starts a demo-rollup using the provided.
/// If you're trying to sign or submit transactions to the rollup, the `sov-cli` binary
/// is the one you want. You can run it `cargo run --bin sov-cli`.

#[derive(Parser, Debug)]
#[command(author, version, about, long_about = None)]
struct Args {
    /// The data layer type.
    #[arg(long, default_value = "mock")]
    da_layer: SupportedDaLayer,

    /// The path to the rollup config.
    #[arg(long, default_value = "mock_rollup_config.toml")]
    rollup_config_path: String,

    /// If set, runs the node in sequencer mode, otherwise in full node mode.
    #[arg(long)]
    sequence: bool,
}

#[derive(clap::ValueEnum, Clone, Debug)]
enum SupportedDaLayer {
    Celestia,
    Mock,
    Bitcoin,
}

#[tokio::main]
async fn main() -> Result<(), anyhow::Error> {
    // Initializing logging
    tracing_subscriber::registry()
        .with(fmt::layer())
        .with(
            EnvFilter::from_str(
                &env::var("RUST_LOG")
                    .unwrap_or_else(|_| "debug,hyper=info,risc0_zkvm=info".to_string()),
            )
            .unwrap(),
        )
        .init();

    let args = Args::parse();
    let rollup_config_path = args.rollup_config_path.as_str();

    match args.da_layer {
        SupportedDaLayer::Mock => {
            let rollup = new_rollup_with_mock_da(
                &GenesisPaths::from_dir("../test-data/genesis/demo-tests/mock"),
                rollup_config_path,
                RollupProverConfig::Execute,
            )
            .await?;
<<<<<<< HEAD
            if args.sequence {
                let da_service = MockDaService::new(MockAddress::new([0u8; 32]));
                let mut seq: ChainwaySequencer<DefaultContext, MockDaService, _> =
                    ChainwaySequencer::new(
                        rollup,
                        da_service,
                        DefaultPrivateKey::from_hex(
                            "1212121212121212121212121212121212121212121212121212121212121212",
                        )
                        .unwrap(),
                        0,
                    );
                seq.register_rpc_methods().unwrap();
                seq.run(None).await?;
            } else {
                rollup.run().await?;
            }
=======
            let da_service = MockDaService::new(MockAddress::new([0u8; 32]));
            let mut seq: ChainwaySequencer<DefaultContext, MockDaService, _> =
                ChainwaySequencer::new(
                    rollup,
                    da_service,
                    DefaultPrivateKey::from_hex(TEST_PRIVATE_KEY).unwrap(),
                    // TODO: #43 https://github.com/chainwayxyz/secret-sovereign-sdk/issues/43
                    0,
                );
            seq.start_rpc_server(None).await.unwrap();
            seq.run().await?;
        }
        SupportedDaLayer::Bitcoin => {
            let rollup = new_rollup_with_bitcoin_da(
                &GenesisPaths::from_dir("../test-data/genesis/demo-tests"),
                rollup_config_path,
                RollupProverConfig::Execute,
            )
            .await?;
            let rollup_config: RollupConfig<DaServiceConfig> =
                from_toml_path(rollup_config_path)
                    .context("Failed to read rollup configuration")?;
            let da_service = BitcoinService::new(
                rollup_config.da,
                RollupParams {
                    rollup_name: ROLLUP_NAME.to_string(),
                },
            )
            .await;
            let mut seq: ChainwaySequencer<DefaultContext, BitcoinService, BitcoinRollup> =
                ChainwaySequencer::new(
                    rollup,
                    da_service,
                    DefaultPrivateKey::from_hex(TEST_PRIVATE_KEY).unwrap(),
                    // TODO: #43 https://github.com/chainwayxyz/secret-sovereign-sdk/issues/43
                    0,
                );
            seq.start_rpc_server(None).await.unwrap();
            seq.run().await?;
>>>>>>> 27a08b20
        }
        SupportedDaLayer::Bitcoin => {
            let rollup = new_rollup_with_bitcoin_da(
                &GenesisPaths::from_dir("../test-data/genesis/demo-tests"),
                rollup_config_path,
                Some(RollupProverConfig::Execute),
            )
            .await?;
<<<<<<< HEAD

            if args.sequence {
                let rollup_config: RollupConfig<DaServiceConfig> =
                    from_toml_path(rollup_config_path)
                        .context("Failed to read rollup configuration")?;
                let da_service = BitcoinService::new(
                    rollup_config.da,
                    RollupParams {
                        rollup_name: "test".to_string(),
                    },
                )
                .await;
                let mut seq: ChainwaySequencer<DefaultContext, BitcoinService, BitcoinRollup> =
                    ChainwaySequencer::new(
                        rollup,
                        da_service,
                        DefaultPrivateKey::from_hex(
                            "1212121212121212121212121212121212121212121212121212121212121212",
                        )
                        .unwrap(),
                        0,
                    );
                seq.register_rpc_methods().unwrap();
                seq.run(None).await?;
            } else {
                rollup.run().await?;
            }
        }
        SupportedDaLayer::Celestia => {
            // let rollup = new_rollup_with_celestia_da(
            //     &GenesisPaths::from_dir("../test-data/genesis/demo-tests/celestia"),
            //     rollup_config_path,
            //     RollupProverConfig::Execute,
            // )
            // .await?;
            // let rollup_config: RollupConfig<DaServiceConfig> =
            //     from_toml_path(rollup_config_path)
            //         .context("Failed to read rollup configuration")?;
            // let da_service = BitcoinService::new(
            //     rollup_config.da,
            //     RollupParams {
            //         rollup_name: "test".to_string(),
            //     },
            // )
            // .await;
            // let mut seq: ChainwaySequencer<DefaultContext, BitcoinService, BitcoinRollup> =
            //     ChainwaySequencer::new(
            //         rollup,
            //         da_service,
            //         DefaultPrivateKey::from_hex(
            //             "1212121212121212121212121212121212121212121212121212121212121212",
            //         )
            //         .unwrap(),
            //         0,
            //     );

            // seq.run().await?;
=======
            let rollup_config: RollupConfig<CelestiaConfig> = from_toml_path(rollup_config_path)
                .context("Failed to read rollup configuration")?;
            let celestia_rollup = CelestiaDemoRollup {};
            let da_service = celestia_rollup.create_da_service(&rollup_config).await;
            let mut seq: ChainwaySequencer<DefaultContext, CelestiaService, CelestiaDemoRollup> =
                ChainwaySequencer::new(
                    rollup,
                    da_service,
                    DefaultPrivateKey::from_hex(TEST_PRIVATE_KEY).unwrap(),
                    0,
                );
            seq.start_rpc_server(None).await.unwrap();
            seq.run().await?;
>>>>>>> 27a08b20
        }
    }

    Ok(())
}

async fn new_rollup_with_bitcoin_da(
    genesis_paths: &GenesisPaths,
    rollup_config_path: &str,
<<<<<<< HEAD
    prover_config: Option<RollupProverConfig>,
=======
    prover_config: RollupProverConfig,
>>>>>>> 27a08b20
) -> Result<Rollup<BitcoinRollup>, anyhow::Error> {
    debug!("Starting bitcoin rollup with config {}", rollup_config_path);

    let rollup_config: RollupConfig<DaServiceConfig> =
        from_toml_path(rollup_config_path).context("Failed to read rollup configuration")?;

    let mock_rollup = BitcoinRollup {};
    mock_rollup
<<<<<<< HEAD
        .create_new_rollup(genesis_paths, rollup_config, prover_config.unwrap())
=======
        .create_new_rollup(genesis_paths, rollup_config, prover_config)
>>>>>>> 27a08b20
        .await
}

async fn new_rollup_with_celestia_da(
    genesis_paths: &GenesisPaths,
    rollup_config_path: &str,
    prover_config: RollupProverConfig,
) -> Result<Rollup<CelestiaDemoRollup>, anyhow::Error> {
    debug!(
        "Starting celestia rollup with config {}",
        rollup_config_path
    );

    let rollup_config: RollupConfig<sov_celestia_adapter::CelestiaConfig> =
        from_toml_path(rollup_config_path).context("Failed to read rollup configuration")?;

    let mock_rollup = CelestiaDemoRollup {};
    mock_rollup
        .create_new_rollup(genesis_paths, rollup_config, prover_config)
        .await
}

async fn new_rollup_with_mock_da(
    genesis_paths: &GenesisPaths,
    rollup_config_path: &str,
    prover_config: RollupProverConfig,
) -> Result<Rollup<MockDemoRollup>, anyhow::Error> {
    debug!("Starting mock rollup with config {}", rollup_config_path);

    let rollup_config: RollupConfig<MockDaConfig> =
        from_toml_path(rollup_config_path).context("Failed to read rollup configuration")?;

    let mock_rollup = MockDemoRollup {};
    mock_rollup
        .create_new_rollup(genesis_paths, rollup_config, prover_config)
        .await
}<|MERGE_RESOLUTION|>--- conflicted
+++ resolved
@@ -4,26 +4,17 @@
 use anyhow::Context as _;
 use bitcoin_da::service::{BitcoinService, DaServiceConfig};
 use bitcoin_da::spec::RollupParams;
-<<<<<<< HEAD
-=======
 #[cfg(feature = "experimental")]
->>>>>>> 27a08b20
 use chainway_sequencer::experimental::ChainwaySequencer;
 use clap::Parser;
 use const_rollup_config::{ROLLUP_NAME, TEST_PRIVATE_KEY};
 use demo_stf::genesis_config::GenesisPaths;
-<<<<<<< HEAD
-=======
 use sov_celestia_adapter::{CelestiaConfig, CelestiaService};
->>>>>>> 27a08b20
 use sov_demo_rollup::{BitcoinRollup, CelestiaDemoRollup, MockDemoRollup};
 use sov_mock_da::{MockAddress, MockDaConfig, MockDaService};
 use sov_modules_api::default_context::DefaultContext;
 use sov_modules_api::default_signature::private_key::DefaultPrivateKey;
-<<<<<<< HEAD
-=======
 use sov_modules_api::Context;
->>>>>>> 27a08b20
 use sov_modules_rollup_blueprint::{Rollup, RollupBlueprint};
 use sov_stf_runner::{from_toml_path, RollupConfig, RollupProverConfig};
 use tracing::log::debug;
@@ -85,36 +76,21 @@
                 RollupProverConfig::Execute,
             )
             .await?;
-<<<<<<< HEAD
             if args.sequence {
                 let da_service = MockDaService::new(MockAddress::new([0u8; 32]));
                 let mut seq: ChainwaySequencer<DefaultContext, MockDaService, _> =
                     ChainwaySequencer::new(
                         rollup,
                         da_service,
-                        DefaultPrivateKey::from_hex(
-                            "1212121212121212121212121212121212121212121212121212121212121212",
-                        )
-                        .unwrap(),
+                        DefaultPrivateKey::from_hex(TEST_PRIVATE_KEY).unwrap(),
+                        // TODO: #43 https://github.com/chainwayxyz/secret-sovereign-sdk/issues/43
                         0,
                     );
-                seq.register_rpc_methods().unwrap();
-                seq.run(None).await?;
+                seq.start_rpc_server(None).await.unwrap();
+                seq.run().await?;
             } else {
                 rollup.run().await?;
             }
-=======
-            let da_service = MockDaService::new(MockAddress::new([0u8; 32]));
-            let mut seq: ChainwaySequencer<DefaultContext, MockDaService, _> =
-                ChainwaySequencer::new(
-                    rollup,
-                    da_service,
-                    DefaultPrivateKey::from_hex(TEST_PRIVATE_KEY).unwrap(),
-                    // TODO: #43 https://github.com/chainwayxyz/secret-sovereign-sdk/issues/43
-                    0,
-                );
-            seq.start_rpc_server(None).await.unwrap();
-            seq.run().await?;
         }
         SupportedDaLayer::Bitcoin => {
             let rollup = new_rollup_with_bitcoin_da(
@@ -123,45 +99,15 @@
                 RollupProverConfig::Execute,
             )
             .await?;
-            let rollup_config: RollupConfig<DaServiceConfig> =
-                from_toml_path(rollup_config_path)
-                    .context("Failed to read rollup configuration")?;
-            let da_service = BitcoinService::new(
-                rollup_config.da,
-                RollupParams {
-                    rollup_name: ROLLUP_NAME.to_string(),
-                },
-            )
-            .await;
-            let mut seq: ChainwaySequencer<DefaultContext, BitcoinService, BitcoinRollup> =
-                ChainwaySequencer::new(
-                    rollup,
-                    da_service,
-                    DefaultPrivateKey::from_hex(TEST_PRIVATE_KEY).unwrap(),
-                    // TODO: #43 https://github.com/chainwayxyz/secret-sovereign-sdk/issues/43
-                    0,
-                );
-            seq.start_rpc_server(None).await.unwrap();
-            seq.run().await?;
->>>>>>> 27a08b20
-        }
-        SupportedDaLayer::Bitcoin => {
-            let rollup = new_rollup_with_bitcoin_da(
-                &GenesisPaths::from_dir("../test-data/genesis/demo-tests"),
-                rollup_config_path,
-                Some(RollupProverConfig::Execute),
-            )
-            .await?;
-<<<<<<< HEAD
-
             if args.sequence {
                 let rollup_config: RollupConfig<DaServiceConfig> =
                     from_toml_path(rollup_config_path)
                         .context("Failed to read rollup configuration")?;
+
                 let da_service = BitcoinService::new(
                     rollup_config.da,
                     RollupParams {
-                        rollup_name: "test".to_string(),
+                        rollup_name: ROLLUP_NAME.to_string(),
                     },
                 )
                 .await;
@@ -169,62 +115,44 @@
                     ChainwaySequencer::new(
                         rollup,
                         da_service,
-                        DefaultPrivateKey::from_hex(
-                            "1212121212121212121212121212121212121212121212121212121212121212",
-                        )
-                        .unwrap(),
+                        DefaultPrivateKey::from_hex(TEST_PRIVATE_KEY).unwrap(),
+                        // TODO: #43 https://github.com/chainwayxyz/secret-sovereign-sdk/issues/43
                         0,
                     );
-                seq.register_rpc_methods().unwrap();
-                seq.run(None).await?;
+                seq.start_rpc_server(None).await.unwrap();
+                seq.run().await?;
             } else {
                 rollup.run().await?;
             }
         }
         SupportedDaLayer::Celestia => {
-            // let rollup = new_rollup_with_celestia_da(
-            //     &GenesisPaths::from_dir("../test-data/genesis/demo-tests/celestia"),
-            //     rollup_config_path,
-            //     RollupProverConfig::Execute,
-            // )
-            // .await?;
-            // let rollup_config: RollupConfig<DaServiceConfig> =
-            //     from_toml_path(rollup_config_path)
-            //         .context("Failed to read rollup configuration")?;
-            // let da_service = BitcoinService::new(
-            //     rollup_config.da,
-            //     RollupParams {
-            //         rollup_name: "test".to_string(),
-            //     },
-            // )
-            // .await;
-            // let mut seq: ChainwaySequencer<DefaultContext, BitcoinService, BitcoinRollup> =
-            //     ChainwaySequencer::new(
-            //         rollup,
-            //         da_service,
-            //         DefaultPrivateKey::from_hex(
-            //             "1212121212121212121212121212121212121212121212121212121212121212",
-            //         )
-            //         .unwrap(),
-            //         0,
-            //     );
-
-            // seq.run().await?;
-=======
-            let rollup_config: RollupConfig<CelestiaConfig> = from_toml_path(rollup_config_path)
-                .context("Failed to read rollup configuration")?;
-            let celestia_rollup = CelestiaDemoRollup {};
-            let da_service = celestia_rollup.create_da_service(&rollup_config).await;
-            let mut seq: ChainwaySequencer<DefaultContext, CelestiaService, CelestiaDemoRollup> =
-                ChainwaySequencer::new(
+            let rollup = new_rollup_with_celestia_da(
+                &GenesisPaths::from_dir("../test-data/genesis/demo-tests/celestia"),
+                rollup_config_path,
+                RollupProverConfig::Execute,
+            )
+            .await?;
+            if args.sequence {
+                let rollup_config: RollupConfig<CelestiaConfig> =
+                    from_toml_path(rollup_config_path)
+                        .context("Failed to read rollup configuration")?;
+                let celestia_rollup = CelestiaDemoRollup {};
+                let da_service = celestia_rollup.create_da_service(&rollup_config).await;
+                let mut seq: ChainwaySequencer<
+                    DefaultContext,
+                    CelestiaService,
+                    CelestiaDemoRollup,
+                > = ChainwaySequencer::new(
                     rollup,
                     da_service,
                     DefaultPrivateKey::from_hex(TEST_PRIVATE_KEY).unwrap(),
                     0,
                 );
-            seq.start_rpc_server(None).await.unwrap();
-            seq.run().await?;
->>>>>>> 27a08b20
+                seq.start_rpc_server(None).await.unwrap();
+                seq.run().await?;
+            } else {
+                rollup.run().await?;
+            }
         }
     }
 
@@ -234,11 +162,7 @@
 async fn new_rollup_with_bitcoin_da(
     genesis_paths: &GenesisPaths,
     rollup_config_path: &str,
-<<<<<<< HEAD
-    prover_config: Option<RollupProverConfig>,
-=======
     prover_config: RollupProverConfig,
->>>>>>> 27a08b20
 ) -> Result<Rollup<BitcoinRollup>, anyhow::Error> {
     debug!("Starting bitcoin rollup with config {}", rollup_config_path);
 
@@ -247,11 +171,7 @@
 
     let mock_rollup = BitcoinRollup {};
     mock_rollup
-<<<<<<< HEAD
-        .create_new_rollup(genesis_paths, rollup_config, prover_config.unwrap())
-=======
         .create_new_rollup(genesis_paths, rollup_config, prover_config)
->>>>>>> 27a08b20
         .await
 }
 
