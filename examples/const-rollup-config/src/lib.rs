--- conflicted
+++ resolved
@@ -1,9 +1,6 @@
 pub const ROLLUP_NAME: &str = "chainway";
-<<<<<<< HEAD
-=======
 pub const TEST_PRIVATE_KEY: &str =
     "1212121212121212121212121212121212121212121212121212121212121212";
->>>>>>> 27a08b20
 
 pub const SEQUENCER_DA_ADDRESS: [u8; 33] = [
     2, 88, 141, 32, 42, 252, 193, 238, 74, 181, 37, 76, 120, 71, 236, 37, 185, 161, 53, 187, 218,
