<<<<<<< HEAD
use reth_primitives::{Address, Bytes, TransactionKind};
=======
use reth_primitives::{Address, Bytes, TransactionKind, U64};
use reth_rpc_types::{CallInput, CallRequest};
>>>>>>> 06edb273
use revm::primitives::{SpecId, B256, KECCAK_EMPTY, U256};
use sov_modules_api::default_context::DefaultContext;
use sov_modules_api::utils::generate_address;
use sov_modules_api::{Context, Module, StateMapAccessor, StateVecAccessor};

use crate::call::CallMessage;
use crate::evm::primitive_types::Receipt;
use crate::smart_contracts::{SelfDestructorContract, SimpleStorageContract, TestContract};
use crate::tests::genesis_tests::get_evm;
use crate::tests::test_signer::TestSigner;
<<<<<<< HEAD
use crate::{AccountData, BlockNumberOrTag, EvmConfig, Filter, FilterSet, LogsContract};
=======
use crate::{
    executor, get_cfg_env, prepare_call_env, AccountData, BlockHashContract, BlockNumberOrTag,
    EvmConfig, Filter, FilterSet, LogsContract,
};

>>>>>>> 06edb273
type C = DefaultContext;

#[test]
fn call_test() {
    let (config, dev_signer, contract_addr) = get_evm_config(1000000000);

    let (evm, mut working_set) = get_evm(&config);

    evm.begin_slot_hook([5u8; 32], &[10u8; 32].into(), &mut working_set);

    let set_arg = 999;
    {
        let sender_address = generate_address::<C>("sender");
        let context = C::new(sender_address, 1);

        let messages = vec![
            create_contract_message(&dev_signer, 0, SimpleStorageContract::default()),
            set_arg_message(contract_addr, &dev_signer, 1, set_arg),
        ];
        for tx in messages {
            evm.call(tx, &context, &mut working_set).unwrap();
        }
    }
    evm.end_slot_hook(&mut working_set);

    let db_account = evm.accounts.get(&contract_addr, &mut working_set).unwrap();
    let storage_value = db_account
        .storage
        .get(&U256::ZERO, &mut working_set)
        .unwrap();

    assert_eq!(U256::from(set_arg), storage_value);
    assert_eq!(
        evm.receipts
            .iter(&mut working_set.accessory_state())
            .collect::<Vec<_>>(),
        [
            Receipt {
                receipt: reth_primitives::Receipt {
                    tx_type: reth_primitives::TxType::EIP1559,
                    success: true,
                    cumulative_gas_used: 132943,
                    logs: vec![]
                },
                gas_used: 132943,
                log_index_start: 0,
                error: None
            },
            Receipt {
                receipt: reth_primitives::Receipt {
                    tx_type: reth_primitives::TxType::EIP1559,
                    success: true,
                    cumulative_gas_used: 176673,
                    logs: vec![]
                },
                gas_used: 43730,
                log_index_start: 0,
                error: None
            }
        ]
    )
}

#[test]
fn failed_transaction_test() {
    let dev_signer: TestSigner = TestSigner::new_random();
    let (evm, mut working_set) = get_evm(&EvmConfig::default());
    let working_set = &mut working_set;

    evm.begin_slot_hook([5u8; 32], &[10u8; 32].into(), working_set);
    {
        let sender_address = generate_address::<C>("sender");
        let context = C::new(sender_address, 1);
        let messages = vec![create_contract_message(
            &dev_signer,
            0,
            SimpleStorageContract::default(),
        )];

        for tx in messages {
            evm.call(tx, &context, working_set).unwrap();
        }
    }
    evm.end_slot_hook(working_set);

    assert_eq!(
        evm.receipts
            .iter(&mut working_set.accessory_state())
            .collect::<Vec<_>>(),
        [Receipt {
            receipt: reth_primitives::Receipt {
                tx_type: reth_primitives::TxType::EIP1559,
                success: false,
                cumulative_gas_used: 0,
                logs: vec![]
            },
            gas_used: 0,
            log_index_start: 0,
            error: Some(revm::primitives::EVMError::Transaction(
                revm::primitives::InvalidTransaction::LackOfFundForMaxFee {
                    fee: 1_000_000u64,
                    balance: U256::ZERO
                }
            ))
        }]
    )
}

#[test]
fn self_destruct_test() {
    let contract_balance: u64 = 1000000000000000;

    // address used in selfdestruct
    let die_to_address = Address::from_slice(
        hex::decode("11115497b157177315e1204f52e588b393111111")
            .unwrap()
            .as_slice(),
    );

    let (config, dev_signer, contract_addr) = get_evm_config(10000000000000000);
    let (evm, mut working_set) = get_evm(&config);

    evm.begin_slot_hook([5u8; 32], &[10u8; 32].into(), &mut working_set);
    {
        let sender_address = generate_address::<C>("sender");
        let context = C::new(sender_address, 1);

        // deploy selfdestruct contract
        evm.call(
            create_contract_message(&dev_signer, 0, SelfDestructorContract::default()),
            &context,
            &mut working_set,
        )
        .unwrap();

        // send some money to the selfdestruct contract
        evm.call(
            send_money_to_contract_message(contract_addr, &dev_signer, 1, contract_balance as u128),
            &context,
            &mut working_set,
        )
        .unwrap();

        // set some variable in the contract
        evm.call(
            set_selfdestruct_arg_message(contract_addr, &dev_signer, 2, 123),
            &context,
            &mut working_set,
        )
        .unwrap();
    }
    evm.end_slot_hook(&mut working_set);
    evm.finalize_hook(&[99u8; 32].into(), &mut working_set.accessory_state());

    let db_contract = evm
        .accounts
        .get(&contract_addr, &mut working_set)
        .expect("contract address should exist");

    // Test if we managed to send money to ocntract
    assert_eq!(db_contract.info.balance, U256::from(contract_balance));

    // Test if we managed to set the variable in the contract
    assert_eq!(
        db_contract
            .storage
            .get(&U256::from(0), &mut working_set)
            .unwrap(),
        U256::from(123)
    );

    // Test if the key is set in the keys statevec
    assert_eq!(db_contract.keys.len(&mut working_set), 1);

    evm.begin_slot_hook([5u8; 32], &[99u8; 32].into(), &mut working_set);
    {
        let sender_address = generate_address::<C>("sender");
        let context = C::new(sender_address, 1);
        // selfdestruct
        evm.call(
            selfdestruct_message(contract_addr, &dev_signer, 3, die_to_address),
            &context,
            &mut working_set,
        )
        .unwrap();
    }
    evm.end_slot_hook(&mut working_set);
    let db_contract = evm
        .accounts
        .get(&contract_addr, &mut working_set)
        .expect("contract address should exist");

    let db_account = evm
        .accounts
        .get(&die_to_address, &mut working_set)
        .expect("die to address should exist");

    let receipts = evm
        .receipts
        .iter(&mut working_set.accessory_state())
        .collect::<Vec<_>>();

    // the tx should be a success
    assert_eq!(receipts[0].receipt.success, true);

    // after self destruct, contract balance should be 0,
    assert_eq!(db_contract.info.balance, U256::from(0));

    // the to address balance should be equal to contract balance
    assert_eq!(db_account.info.balance, U256::from(contract_balance));

    // the codehash should be 0
    assert_eq!(db_contract.info.code_hash, Default::default());

    // the nonce should be 0
    assert_eq!(db_contract.info.nonce, 0);

    // the storage should be empty
    assert_eq!(
        db_contract.storage.get(&U256::from(0), &mut working_set),
        None
    );

    // the keys should be empty
    assert_eq!(db_contract.keys.len(&mut working_set), 0);
}

#[test]
fn log_filter_test_at_block_hash() {
<<<<<<< HEAD
    let signer_balance: u64 = 10000000000000000;

    let dev_signer: TestSigner = TestSigner::new_random();

    let contract_addr: Address = Address::from_slice(
        hex::decode("819c5497b157177315e1204f52e588b393771719")
            .unwrap()
            .as_slice(),
    );
    let config = EvmConfig {
        data: vec![AccountData {
            address: dev_signer.address(),
            balance: U256::from(signer_balance),
            code_hash: KECCAK_EMPTY,
            code: Bytes::default(),
            nonce: 0,
        }],
        spec: vec![(0, SpecId::SHANGHAI)].into_iter().collect(),
        ..Default::default()
    };
=======
    let (config, dev_signer, contract_addr) = get_evm_config(10000000000000000);
>>>>>>> 06edb273

    let (evm, mut working_set) = get_evm(&config);

    evm.begin_slot_hook([5u8; 32], &[10u8; 32].into(), &mut working_set);
    {
        let sender_address = generate_address::<C>("sender");
<<<<<<< HEAD
        let context = C::new(sender_address, 1);
=======
        let context = C::new(sender_address);
>>>>>>> 06edb273

        // deploy logs contract
        evm.call(
            create_contract_message(&dev_signer, 0, LogsContract::default()),
            &context,
            &mut working_set,
        )
        .unwrap();

        // call the contract function
        evm.call(
            publish_event_message(contract_addr, &dev_signer, 1, "hello".to_string()),
            &context,
            &mut working_set,
        )
        .unwrap();
        // the last topic will be Keccak256("hello")

        // call the contract function
        evm.call(
            publish_event_message(contract_addr, &dev_signer, 2, "hi".to_string()),
            &context,
            &mut working_set,
        )
        .unwrap();
        // the last topic will be Keccak256("hi")
    }
    evm.end_slot_hook(&mut working_set);
    evm.finalize_hook(&[99u8; 32].into(), &mut working_set.accessory_state());

    // `AnotherLog` topics
    // [0xf16dfb875e436384c298237e04527f538a5eb71f60593cfbaae1ff23250d22a9, event signature => (kecccak256("AnotherLog(address)")
    //  0x000000000000000000000000819c5497b157177315e1204f52e588b393771719]

    // `Log`topics
    // [0xa9943ee9804b5d456d8ad7b3b1b975a5aefa607e16d13936959976e776c4bec7, event signature => (keccak256("Log(address,address,string,string)"))
    //  0x0000000000000000000000009e1abd37ec34bbc688b6a2b7d9387d9256cf1773,
    //  0x000000000000000000000000819c5497b157177315e1204f52e588b393771719,
    //  0x1c8aff950685c2ed4bc3174f3472287b56d9517b9c948127319a09a7a36deac8 or 0x7624778dedc75f8b322b9fa1632a610d40b85e106c7d9bf0e743a9ce291b9c6f] (keccak256("hello") or keccak256("hi"))

    /*
       A transaction with a log with topics [A, B] will be matched by the following topic filters:
       1) [] “anything”
       2) [A] “A in first position (and anything after)”
       3) [null, B] “anything in first position AND B in second position (and anything after)”
       4) [A, B] “A in first position AND B in second position (and anything after)”
       5) [[A, B], [A, B]] “(A OR B) in first position AND (A OR B) in second position (and anything after)”
    */

    let block = evm.blocks.last(&mut working_set.accessory_state()).unwrap();
    let mut address = FilterSet::default();
    // Test without address and topics
    let mut topics: [FilterSet<B256>; 4] = [
        FilterSet::default(),
        FilterSet::default(),
        FilterSet::default(),
        FilterSet::default(),
    ];

    let filter = Filter {
        block_option: crate::FilterBlockOption::AtBlockHash(block.header.hash),
        address: address.clone(),
        topics: topics.clone(),
    };

    let rpc_logs = evm.eth_get_logs(filter, &mut working_set).unwrap();
    // should get all the logs
    assert_eq!(rpc_logs.len(), 4);

    // with address and without topics
    address.0.insert(contract_addr);

    let filter = Filter {
        block_option: crate::FilterBlockOption::AtBlockHash(block.header.hash),
        address: address.clone(),
        topics: topics.clone(),
    };
    let rpc_logs = evm.eth_get_logs(filter, &mut working_set).unwrap();
    // 1) should get all the logs
    assert_eq!(rpc_logs.len(), 4);

    let empty_topic: FilterSet<B256> = FilterSet::default();

    let mut sig_topic = FilterSet::default();
    sig_topic.0.insert(B256::from_slice(
        hex::decode("a9943ee9804b5d456d8ad7b3b1b975a5aefa607e16d13936959976e776c4bec7")
            .unwrap()
            .as_slice(),
    ));

    topics[0] = sig_topic.clone();

    let filter = Filter {
        block_option: crate::FilterBlockOption::AtBlockHash(block.header.hash),
        address: address.clone(),
        topics: topics.clone(),
    };

    let rpc_logs = evm.eth_get_logs(filter, &mut working_set).unwrap();

    // 2) should get the logs with the signature
    assert_eq!(rpc_logs.len(), 2);

    let mut last_topic = FilterSet::default();
    last_topic.0.insert(B256::from_slice(
        hex::decode("1c8aff950685c2ed4bc3174f3472287b56d9517b9c948127319a09a7a36deac8")
            .unwrap()
            .as_slice(),
    ));
    topics[0] = empty_topic;
    topics[3] = last_topic.clone();

    let filter = Filter {
        block_option: crate::FilterBlockOption::AtBlockHash(block.header.hash),
        address: address.clone(),
        topics: topics.clone(),
    };

    let rpc_logs = evm.eth_get_logs(filter, &mut working_set).unwrap();

    // 3) should get only the first log with hello as message
    assert_eq!(rpc_logs.len(), 1);
    assert_eq!(
        hex::encode(rpc_logs[0].topics[3]).to_string(),
        "1c8aff950685c2ed4bc3174f3472287b56d9517b9c948127319a09a7a36deac8"
    );

    last_topic.0.insert(B256::from_slice(
        hex::decode("7624778dedc75f8b322b9fa1632a610d40b85e106c7d9bf0e743a9ce291b9c6f")
            .unwrap()
            .as_slice(),
    ));
    topics[3] = last_topic.clone();

    let filter = Filter {
        block_option: crate::FilterBlockOption::AtBlockHash(block.header.hash),
        address: address.clone(),
        topics: topics.clone(),
    };

    let rpc_logs = evm.eth_get_logs(filter, &mut working_set).unwrap();

    // 3) should get the logs with hello and hi messages
    assert_eq!(rpc_logs.len(), 2);

    topics[0] = sig_topic.clone();
    topics[3].0.remove(&B256::from_slice(
        hex::decode("7624778dedc75f8b322b9fa1632a610d40b85e106c7d9bf0e743a9ce291b9c6f")
            .unwrap()
            .as_slice(),
    ));

    let filter = Filter {
        block_option: crate::FilterBlockOption::AtBlockHash(block.header.hash),
        address: address.clone(),
        topics: topics.clone(),
    };

    let rpc_logs = evm.eth_get_logs(filter, &mut working_set).unwrap();

    // 4) should get the logs with given signature and hello message
    assert_eq!(rpc_logs.len(), 1);

    // add the signature of anotherlog to the first topic set
    topics[0].0.insert(B256::from_slice(
        hex::decode("f16dfb875e436384c298237e04527f538a5eb71f60593cfbaae1ff23250d22a9")
            .unwrap()
            .as_slice(),
    ));
    // add the hi topic to the last topic set
    topics[3].0.insert(B256::from_slice(
        hex::decode("7624778dedc75f8b322b9fa1632a610d40b85e106c7d9bf0e743a9ce291b9c6f")
            .unwrap()
            .as_slice(),
    ));

    let filter = Filter {
        block_option: crate::FilterBlockOption::AtBlockHash(block.header.hash),
        address: address.clone(),
        topics: topics.clone(),
    };

    let rpc_logs = evm.eth_get_logs(filter, &mut working_set).unwrap();

    // 5) should get the logs with given signatures and hello or hi messages, so in this case all logs with messages
    assert_eq!(rpc_logs.len(), 2);
}

#[test]
fn log_filter_test_with_range() {
<<<<<<< HEAD
    let signer_balance: u64 = 10000000000000000;

    let dev_signer: TestSigner = TestSigner::new_random();

    let contract_addr: Address = Address::from_slice(
        hex::decode("819c5497b157177315e1204f52e588b393771719")
            .unwrap()
            .as_slice(),
    );
    let config = EvmConfig {
        data: vec![AccountData {
            address: dev_signer.address(),
            balance: U256::from(signer_balance),
            code_hash: KECCAK_EMPTY,
            code: Bytes::default(),
            nonce: 0,
        }],
        spec: vec![(0, SpecId::SHANGHAI)].into_iter().collect(),
        ..Default::default()
    };
=======
    let (config, dev_signer, contract_addr) = get_evm_config(10000000000000000);
>>>>>>> 06edb273

    let (evm, mut working_set) = get_evm(&config);

    evm.begin_slot_hook([5u8; 32], &[10u8; 32].into(), &mut working_set);
    {
        let sender_address = generate_address::<C>("sender");
<<<<<<< HEAD
        let context = C::new(sender_address, 1);
=======
        let context = C::new(sender_address);
>>>>>>> 06edb273

        // deploy selfdestruct contract
        evm.call(
            create_contract_message(&dev_signer, 0, LogsContract::default()),
            &context,
            &mut working_set,
        )
        .unwrap();

        // call the contract function
        evm.call(
            publish_event_message(contract_addr, &dev_signer, 1, "hello".to_string()),
            &context,
            &mut working_set,
        )
        .unwrap();
        // the last topic will be Keccak256("hello")

        // call the contract function
        evm.call(
            publish_event_message(contract_addr, &dev_signer, 2, "hi".to_string()),
            &context,
            &mut working_set,
        )
        .unwrap();
        // the last topic will be Keccak256("hi")
    }
    evm.end_slot_hook(&mut working_set);
    evm.finalize_hook(&[99u8; 32].into(), &mut working_set.accessory_state());

    // Test with block range from start to finish, should get all logs
    let empty_topics = [
        FilterSet::default(),
        FilterSet::default(),
        FilterSet::default(),
        FilterSet::default(),
    ];
    let filter = Filter {
        block_option: crate::FilterBlockOption::Range {
            from_block: Some(BlockNumberOrTag::Earliest),
            to_block: Some(BlockNumberOrTag::Latest),
        },
        address: FilterSet::default(),
        topics: empty_topics.clone(),
    };

    let rpc_logs = evm.eth_get_logs(filter, &mut working_set).unwrap();

    assert_eq!(rpc_logs.len(), 4);

    evm.begin_slot_hook([5u8; 32], &[99u8; 32].into(), &mut working_set);
    {
        let sender_address = generate_address::<C>("sender");
<<<<<<< HEAD
        let context = C::new(sender_address, 1);
=======
        let context = C::new(sender_address);
>>>>>>> 06edb273
        // call the contract function
        evm.call(
            publish_event_message(contract_addr, &dev_signer, 3, "message".to_string()),
            &context,
            &mut working_set,
        )
        .unwrap();
        // the last topic will be Keccak256("message")
    }
    evm.end_slot_hook(&mut working_set);
    evm.finalize_hook(&[100u8; 32].into(), &mut working_set.accessory_state());
    let filter = Filter {
        block_option: crate::FilterBlockOption::Range {
            from_block: Some(BlockNumberOrTag::Latest),
            to_block: Some(BlockNumberOrTag::Latest),
        },
        address: FilterSet::default(),
        topics: empty_topics.clone(),
    };

    let rpc_logs = evm.eth_get_logs(filter, &mut working_set).unwrap();
    // In the last block we have 2 logs
    assert_eq!(rpc_logs.len(), 2);
}

#[test]
fn test_log_limits() {
<<<<<<< HEAD
    let signer_balance: u64 = 10000000000000000;

    let dev_signer: TestSigner = TestSigner::new_random();

    let contract_addr: Address = Address::from_slice(
        hex::decode("819c5497b157177315e1204f52e588b393771719")
            .unwrap()
            .as_slice(),
    );
    let config = EvmConfig {
        data: vec![AccountData {
            address: dev_signer.address(),
            balance: U256::from(signer_balance),
            code_hash: KECCAK_EMPTY,
            code: Bytes::default(),
            nonce: 0,
        }],
        spec: vec![(0, SpecId::SHANGHAI)].into_iter().collect(),
        ..Default::default()
    };
=======
    let (config, dev_signer, contract_addr) = get_evm_config(10000000000000000);
>>>>>>> 06edb273

    let (evm, mut working_set) = get_evm(&config);

    evm.begin_slot_hook([5u8; 32], &[10u8; 32].into(), &mut working_set);
    {
        let sender_address = generate_address::<C>("sender");
<<<<<<< HEAD
        let context = C::new(sender_address, 1);
=======
        let context = C::new(sender_address);
>>>>>>> 06edb273

        // deploy selfdestruct contract
        evm.call(
            create_contract_message(&dev_signer, 0, LogsContract::default()),
            &context,
            &mut working_set,
        )
        .unwrap();

        // call the contracts 10_001 times so we got 20_002 logs (response limit is 20_000)

        for i in 0..10001 {
            evm.call(
                publish_event_message(contract_addr, &dev_signer, i + 1, "hello".to_string()),
                &context,
                &mut working_set,
            )
            .unwrap();
        }
    }
    evm.end_slot_hook(&mut working_set);
    evm.finalize_hook(&[99u8; 32].into(), &mut working_set.accessory_state());

    // Test with block range from start to finish, should get all logs
    let empty_topics = [
        FilterSet::default(),
        FilterSet::default(),
        FilterSet::default(),
        FilterSet::default(),
    ];
    let filter = Filter {
        block_option: crate::FilterBlockOption::Range {
            from_block: Some(BlockNumberOrTag::Earliest),
            to_block: Some(BlockNumberOrTag::Latest),
        },
        address: FilterSet::default(),
        topics: empty_topics.clone(),
    };

    let rpc_logs = evm.eth_get_logs(filter, &mut working_set);

    assert!(rpc_logs.is_err());
    if let Err(rpc_err) = rpc_logs {
        assert_eq!(
            rpc_err.message(),
            "query exceeds max results 20000".to_string()
        );
    }

    // Test with block range from start to finish, should get all logs
    let empty_topics = [
        FilterSet::default(),
        FilterSet::default(),
        FilterSet::default(),
        FilterSet::default(),
    ];

<<<<<<< HEAD
    for _ in 1..100_001 {
=======
    for i in 1..100_001 {
>>>>>>> 06edb273
        // generate 100_000 blocks to test the max block range limit
        evm.begin_slot_hook([5u8; 32], &[99u8; 32].into(), &mut working_set);
        evm.end_slot_hook(&mut working_set);
        evm.finalize_hook(&[99u8; 32].into(), &mut working_set.accessory_state());
    }

    // The range is greater than the default max blocks to be scanned (100_001 > 100_000)
    let filter = Filter {
        block_option: crate::FilterBlockOption::Range {
            from_block: Some(BlockNumberOrTag::Number(1)),
            to_block: Some(BlockNumberOrTag::Number(100_001)),
        },
        address: FilterSet::default(),
        topics: empty_topics.clone(),
    };

    let rpc_logs = evm.eth_get_logs(filter, &mut working_set);

    assert!(rpc_logs.is_err());
    assert_eq!(
        rpc_logs.err().unwrap().message(),
        "query exceeds max block range 100000".to_string()
    );
}

<<<<<<< HEAD
=======
#[test]
fn test_block_hash_in_evm() {
    let (config, dev_signer, contract_addr) = get_evm_config(10000000000000000);

    let (evm, mut working_set) = get_evm(&config);
    evm.begin_slot_hook([5u8; 32], &[10u8; 32].into(), &mut working_set);
    {
        let sender_address = generate_address::<C>("sender");
        let context = C::new(sender_address);

        let deploy_message = create_contract_message(&dev_signer, 0, BlockHashContract::default());

        evm.call(deploy_message, &context, &mut working_set)
            .unwrap();
    }
    evm.end_slot_hook(&mut working_set);
    evm.finalize_hook(&[99u8; 32].into(), &mut working_set.accessory_state());

    for i in 0..514 {
        // generate 514 more blocks
        evm.begin_slot_hook([5u8; 32], &[99u8; 32].into(), &mut working_set);
        evm.end_slot_hook(&mut working_set);
        evm.finalize_hook(&[99u8; 32].into(), &mut working_set.accessory_state());
    }
    let last_block_number = evm
        .blocks
        .last(&mut working_set.accessory_state())
        .unwrap()
        .header
        .number;
    let block_number = last_block_number;

    let mut request = CallRequest {
        from: None,
        to: Some(contract_addr),
        gas_price: None,
        max_fee_per_gas: None,
        max_priority_fee_per_gas: None,
        value: None,
        gas: None,
        input: CallInput {
            data: None,
            input: Some(
                BlockHashContract::default()
                    .get_block_hash(0)
                    .to_vec()
                    .into(),
            ),
        },
        nonce: Some(U64::from(0u64)),
        chain_id: Some(U64::from(1u64)),
        access_list: None,
        max_fee_per_blob_gas: None,
        blob_versioned_hashes: vec![],
        transaction_type: None,
    };

    for i in 0..=1000 {
        request.input.input = Some(
            BlockHashContract::default()
                .get_block_hash(i)
                .to_vec()
                .into(),
        );
        let resp = evm.get_call(request.clone(), None, None, None, &mut working_set);
        if i < 259 || i > 514 {
            // Should be 0, there is more than 256 blocks between the last block and the block number
            assert_eq!(resp.unwrap().to_vec(), vec![0u8; 32]);
        } else {
            // Should be equal to the hash in accessory state
            let block = evm
                .blocks
                .get((i) as usize, &mut working_set.accessory_state());
            assert_eq!(resp.unwrap().to_vec(), block.unwrap().header.hash.to_vec());
        }
    }
}

>>>>>>> 06edb273
fn create_contract_message<T: TestContract>(
    dev_signer: &TestSigner,
    nonce: u64,
    contract: T,
) -> CallMessage {
    let signed_tx = dev_signer
        .sign_default_transaction(
            TransactionKind::Create,
            contract.byte_code().to_vec(),
            nonce,
            0,
        )
        .unwrap();

    CallMessage { tx: signed_tx }
}

fn set_selfdestruct_arg_message(
    contract_addr: Address,
    dev_signer: &TestSigner,
    nonce: u64,
    set_arg: u32,
) -> CallMessage {
    let contract = SimpleStorageContract::default();
    let signed_tx = dev_signer
        .sign_default_transaction(
            TransactionKind::Call(contract_addr),
            hex::decode(hex::encode(&contract.set_call_data(set_arg))).unwrap(),
            nonce,
            0,
        )
        .unwrap();

    CallMessage { tx: signed_tx }
}

fn set_arg_message(
    contract_addr: Address,
    dev_signer: &TestSigner,
    nonce: u64,
    set_arg: u32,
) -> CallMessage {
    let contract = SimpleStorageContract::default();
    let signed_tx = dev_signer
        .sign_default_transaction(
            TransactionKind::Call(contract_addr),
            hex::decode(hex::encode(&contract.set_call_data(set_arg))).unwrap(),
            nonce,
            0,
        )
        .unwrap();
    CallMessage { tx: signed_tx }
}

fn send_money_to_contract_message(
    contract_addr: Address,
    signer: &TestSigner,
    nonce: u64,
    value: u128,
) -> CallMessage {
    let signed_tx = signer
        .sign_default_transaction(
            TransactionKind::Call(contract_addr),
            vec![].into(),
            nonce,
            value,
        )
        .unwrap();
    CallMessage { tx: signed_tx }
}

fn selfdestruct_message(
    contract_addr: Address,
    dev_signer: &TestSigner,
    nonce: u64,
    to_address: Address,
) -> CallMessage {
    let contract = SelfDestructorContract::default();
    let signed_tx = dev_signer
        .sign_default_transaction(
            TransactionKind::Call(contract_addr),
            hex::decode(hex::encode(&contract.selfdestruct(to_address))).unwrap(),
            nonce,
            0,
        )
        .unwrap();
    CallMessage { tx: signed_tx }
}

fn publish_event_message(
    contract_addr: Address,
    signer: &TestSigner,
    nonce: u64,
    message: String,
) -> CallMessage {
    let contract = LogsContract::default();
    let signed_tx = signer
        .sign_default_transaction(
            TransactionKind::Call(contract_addr),
            hex::decode(hex::encode(&contract.publish_event(message))).unwrap(),
            nonce,
            0,
        )
        .unwrap();
    CallMessage { tx: signed_tx }
}

fn get_evm_config(signer_balance: u64) -> (EvmConfig, TestSigner, Address) {
    let dev_signer: TestSigner = TestSigner::new_random();

    let contract_addr: Address = Address::from_slice(
        hex::decode("819c5497b157177315e1204f52e588b393771719")
            .unwrap()
            .as_slice(),
    );
    let config = EvmConfig {
        data: vec![AccountData {
            address: dev_signer.address(),
            balance: U256::from(signer_balance),
            code_hash: KECCAK_EMPTY,
            code: Bytes::default(),
            nonce: 0,
        }],
        spec: vec![(0, SpecId::SHANGHAI)].into_iter().collect(),
        ..Default::default()
    };
    (config, dev_signer, contract_addr)
}<|MERGE_RESOLUTION|>--- conflicted
+++ resolved
@@ -1,9 +1,5 @@
-<<<<<<< HEAD
-use reth_primitives::{Address, Bytes, TransactionKind};
-=======
 use reth_primitives::{Address, Bytes, TransactionKind, U64};
 use reth_rpc_types::{CallInput, CallRequest};
->>>>>>> 06edb273
 use revm::primitives::{SpecId, B256, KECCAK_EMPTY, U256};
 use sov_modules_api::default_context::DefaultContext;
 use sov_modules_api::utils::generate_address;
@@ -14,15 +10,12 @@
 use crate::smart_contracts::{SelfDestructorContract, SimpleStorageContract, TestContract};
 use crate::tests::genesis_tests::get_evm;
 use crate::tests::test_signer::TestSigner;
-<<<<<<< HEAD
-use crate::{AccountData, BlockNumberOrTag, EvmConfig, Filter, FilterSet, LogsContract};
-=======
+
 use crate::{
     executor, get_cfg_env, prepare_call_env, AccountData, BlockHashContract, BlockNumberOrTag,
     EvmConfig, Filter, FilterSet, LogsContract,
 };
 
->>>>>>> 06edb273
 type C = DefaultContext;
 
 #[test]
@@ -252,41 +245,14 @@
 
 #[test]
 fn log_filter_test_at_block_hash() {
-<<<<<<< HEAD
-    let signer_balance: u64 = 10000000000000000;
-
-    let dev_signer: TestSigner = TestSigner::new_random();
-
-    let contract_addr: Address = Address::from_slice(
-        hex::decode("819c5497b157177315e1204f52e588b393771719")
-            .unwrap()
-            .as_slice(),
-    );
-    let config = EvmConfig {
-        data: vec![AccountData {
-            address: dev_signer.address(),
-            balance: U256::from(signer_balance),
-            code_hash: KECCAK_EMPTY,
-            code: Bytes::default(),
-            nonce: 0,
-        }],
-        spec: vec![(0, SpecId::SHANGHAI)].into_iter().collect(),
-        ..Default::default()
-    };
-=======
     let (config, dev_signer, contract_addr) = get_evm_config(10000000000000000);
->>>>>>> 06edb273
 
     let (evm, mut working_set) = get_evm(&config);
 
     evm.begin_slot_hook([5u8; 32], &[10u8; 32].into(), &mut working_set);
     {
         let sender_address = generate_address::<C>("sender");
-<<<<<<< HEAD
         let context = C::new(sender_address, 1);
-=======
-        let context = C::new(sender_address);
->>>>>>> 06edb273
 
         // deploy logs contract
         evm.call(
@@ -477,41 +443,14 @@
 
 #[test]
 fn log_filter_test_with_range() {
-<<<<<<< HEAD
-    let signer_balance: u64 = 10000000000000000;
-
-    let dev_signer: TestSigner = TestSigner::new_random();
-
-    let contract_addr: Address = Address::from_slice(
-        hex::decode("819c5497b157177315e1204f52e588b393771719")
-            .unwrap()
-            .as_slice(),
-    );
-    let config = EvmConfig {
-        data: vec![AccountData {
-            address: dev_signer.address(),
-            balance: U256::from(signer_balance),
-            code_hash: KECCAK_EMPTY,
-            code: Bytes::default(),
-            nonce: 0,
-        }],
-        spec: vec![(0, SpecId::SHANGHAI)].into_iter().collect(),
-        ..Default::default()
-    };
-=======
     let (config, dev_signer, contract_addr) = get_evm_config(10000000000000000);
->>>>>>> 06edb273
 
     let (evm, mut working_set) = get_evm(&config);
 
     evm.begin_slot_hook([5u8; 32], &[10u8; 32].into(), &mut working_set);
     {
         let sender_address = generate_address::<C>("sender");
-<<<<<<< HEAD
         let context = C::new(sender_address, 1);
-=======
-        let context = C::new(sender_address);
->>>>>>> 06edb273
 
         // deploy selfdestruct contract
         evm.call(
@@ -565,11 +504,7 @@
     evm.begin_slot_hook([5u8; 32], &[99u8; 32].into(), &mut working_set);
     {
         let sender_address = generate_address::<C>("sender");
-<<<<<<< HEAD
         let context = C::new(sender_address, 1);
-=======
-        let context = C::new(sender_address);
->>>>>>> 06edb273
         // call the contract function
         evm.call(
             publish_event_message(contract_addr, &dev_signer, 3, "message".to_string()),
@@ -597,41 +532,14 @@
 
 #[test]
 fn test_log_limits() {
-<<<<<<< HEAD
-    let signer_balance: u64 = 10000000000000000;
-
-    let dev_signer: TestSigner = TestSigner::new_random();
-
-    let contract_addr: Address = Address::from_slice(
-        hex::decode("819c5497b157177315e1204f52e588b393771719")
-            .unwrap()
-            .as_slice(),
-    );
-    let config = EvmConfig {
-        data: vec![AccountData {
-            address: dev_signer.address(),
-            balance: U256::from(signer_balance),
-            code_hash: KECCAK_EMPTY,
-            code: Bytes::default(),
-            nonce: 0,
-        }],
-        spec: vec![(0, SpecId::SHANGHAI)].into_iter().collect(),
-        ..Default::default()
-    };
-=======
     let (config, dev_signer, contract_addr) = get_evm_config(10000000000000000);
->>>>>>> 06edb273
 
     let (evm, mut working_set) = get_evm(&config);
 
     evm.begin_slot_hook([5u8; 32], &[10u8; 32].into(), &mut working_set);
     {
         let sender_address = generate_address::<C>("sender");
-<<<<<<< HEAD
         let context = C::new(sender_address, 1);
-=======
-        let context = C::new(sender_address);
->>>>>>> 06edb273
 
         // deploy selfdestruct contract
         evm.call(
@@ -689,11 +597,7 @@
         FilterSet::default(),
     ];
 
-<<<<<<< HEAD
     for _ in 1..100_001 {
-=======
-    for i in 1..100_001 {
->>>>>>> 06edb273
         // generate 100_000 blocks to test the max block range limit
         evm.begin_slot_hook([5u8; 32], &[99u8; 32].into(), &mut working_set);
         evm.end_slot_hook(&mut working_set);
@@ -719,8 +623,6 @@
     );
 }
 
-<<<<<<< HEAD
-=======
 #[test]
 fn test_block_hash_in_evm() {
     let (config, dev_signer, contract_addr) = get_evm_config(10000000000000000);
@@ -799,7 +701,6 @@
     }
 }
 
->>>>>>> 06edb273
 fn create_contract_message<T: TestContract>(
     dev_signer: &TestSigner,
     nonce: u64,
