use reth_primitives::revm::env::{fill_tx_env, fill_tx_env_with_recovered};
use reth_primitives::revm_primitives::TxEnv;
use reth_primitives::{TransactionSigned, TransactionSignedEcRecovered, TxHash, U256};
use reth_rpc_types::trace::geth::{
    FourByteFrame, GethDebugBuiltInTracerType, GethDebugTracerType, GethDebugTracingOptions,
    GethTrace, NoopFrame,
};
use revm::precompile::{PrecompileSpecId, Precompiles};
use revm::primitives::db::Database;
<<<<<<< HEAD
use revm::primitives::{Address, BlockEnv, CfgEnvWithHandlerCfg, ResultAndState, SpecId};
=======
use revm::primitives::{BlockEnv, CfgEnvWithHandlerCfg, EVMError, ResultAndState};
>>>>>>> c9137d49
use revm::{inspector_handle_register, Inspector};
use revm_inspectors::tracing::{FourByteInspector, TracingInspector, TracingInspectorConfig};

use crate::error::rpc::{EthApiError, EthResult};
use crate::evm::db::EvmDb;
use crate::RpcInvalidTransactionError;

pub(crate) fn trace_transaction<C: sov_modules_api::Context>(
    opts: GethDebugTracingOptions,
    config_env: CfgEnvWithHandlerCfg,
    block_env: BlockEnv,
    tx_env: TxEnv,
    db: &mut EvmDb<'_, C>,
) -> EthResult<(GethTrace, revm::primitives::State)> {
    let GethDebugTracingOptions {
        config,
        tracer,
        tracer_config,
        ..
    } = opts;

    if let Some(tracer) = tracer {
        return match tracer {
            GethDebugTracerType::BuiltInTracer(tracer) => match tracer {
                GethDebugBuiltInTracerType::FourByteTracer => {
                    let mut inspector = FourByteInspector::default();
                    let res = inspect(db, config_env, block_env, tx_env, &mut inspector)?;
                    return Ok((FourByteFrame::from(inspector).into(), res.state));
                }
                GethDebugBuiltInTracerType::CallTracer => {
                    let call_config = tracer_config
                        .into_call_config()
                        .map_err(|_| EthApiError::InvalidTracerConfig)?;
                    let mut inspector = TracingInspector::new(
                        TracingInspectorConfig::from_geth_config(&config)
                            .set_record_logs(call_config.with_log.unwrap_or_default()),
                    );
                    let res = inspect(db, config_env, block_env, tx_env, &mut inspector)?;
                    let frame = inspector
                        .into_geth_builder()
                        .geth_call_traces(call_config, res.result.gas_used());
                    return Ok((frame.into(), res.state));
                }
                GethDebugBuiltInTracerType::PreStateTracer => {
                    // Requires DatabaseRef trait
                    // meaning we need a readonly state to implement this
                    return Err(EthApiError::Unsupported("PreStateTracer"));
                }
                GethDebugBuiltInTracerType::NoopTracer => {
                    Ok((NoopFrame::default().into(), Default::default()))
                }
                // TODO: either implement or return unsupported
                GethDebugBuiltInTracerType::MuxTracer => todo!("MuxTracer"),
            },
            GethDebugTracerType::JsTracer(_code) => {
                // This also requires DatabaseRef trait
                // Implement after readonly state is implemented
                return Err(EthApiError::Unsupported("JsTracer"));
            }
        };
    }

    // default structlog tracer
    let inspector_config = TracingInspectorConfig::from_geth_config(&config);

    let mut inspector = TracingInspector::new(inspector_config);

    let res = inspect(db, config_env, block_env, tx_env, &mut inspector)?;
    let gas_used = res.result.gas_used();
    let return_value = res.result.into_output().unwrap_or_default();
    let frame = inspector
        .into_geth_builder()
        .geth_traces(gas_used, return_value, config);

    Ok((frame.into(), res.state))
}

/// Executes the [Env] against the given [Database] without committing state changes.
pub(crate) fn inspect<DB, I>(
    db: DB,
    config_env: CfgEnvWithHandlerCfg,
    block_env: BlockEnv,
    tx_env: TxEnv,
    inspector: I,
) -> Result<ResultAndState, EVMError<DB::Error>>
where
    DB: Database,
    <DB as Database>::Error: Into<EthApiError>,
    I: Inspector<DB>,
{
    let mut evm = revm::Evm::builder()
        .with_db(db)
        .with_external_context(inspector)
        .with_cfg_env_with_handler_cfg(config_env)
        .with_block_env(block_env)
        .with_tx_env(tx_env)
        .append_handler_register(inspector_handle_register)
        .build();

<<<<<<< HEAD
    Ok(evm.transact()?)
=======
    evm.transact()
>>>>>>> c9137d49
}

/// Taken from reth
/// https://github.com/paradigmxyz/reth/blob/606640285e763b64519213bad34c76fe4d24652f/crates/rpc/rpc/src/eth/revm_utils.rs#L69
/// Helper type to work with different transaction types when configuring the EVM env.
///
/// This makes it easier to handle errors.
pub(crate) trait FillableTransaction {
    /// Returns the hash of the transaction.
    fn hash(&self) -> TxHash;

    /// Fill the transaction environment with the given transaction.
    fn try_fill_tx_env(&self, tx_env: &mut TxEnv) -> EthResult<()>;
}

impl FillableTransaction for TransactionSignedEcRecovered {
    fn hash(&self) -> TxHash {
        self.hash
    }

    fn try_fill_tx_env(&self, tx_env: &mut TxEnv) -> EthResult<()> {
        fill_tx_env_with_recovered(tx_env, self);
        Ok(())
    }
}
impl FillableTransaction for TransactionSigned {
    fn hash(&self) -> TxHash {
        self.hash
    }

    fn try_fill_tx_env(&self, tx_env: &mut TxEnv) -> EthResult<()> {
        let signer = self
            .recover_signer()
            .ok_or_else(|| EthApiError::InvalidTransactionSignature)?;
        fill_tx_env(tx_env, self, signer);
        Ok(())
    }
}

/// Caps the configured [TxEnv] `gas_limit` with the allowance of the caller.
pub(crate) fn cap_tx_gas_limit_with_caller_allowance<DB>(db: DB, env: &mut TxEnv) -> EthResult<()>
where
    DB: Database,
    EthApiError: From<<DB as Database>::Error>,
{
    if let Ok(gas_limit) = caller_gas_allowance(db, env)?.try_into() {
        env.gas_limit = gas_limit;
    }

    Ok(())
}

/// Calculates the caller gas allowance.
///
/// `allowance = (account.balance - tx.value) / tx.gas_price`
///
/// Returns an error if the caller has insufficient funds.
/// Caution: This assumes non-zero `env.gas_price`. Otherwise, zero allowance will be returned.
pub(crate) fn caller_gas_allowance<DB>(mut db: DB, env: &TxEnv) -> EthResult<U256>
where
    DB: Database,
    EthApiError: From<<DB as Database>::Error>,
{
    Ok(db
        // Get the caller account.
        .basic(env.caller)?
        // Get the caller balance.
        .map(|acc| acc.balance)
        .unwrap_or_default()
        // Subtract transferred value from the caller balance.
        .checked_sub(env.value)
        // Return error if the caller has insufficient funds.
        .ok_or_else(|| RpcInvalidTransactionError::InsufficientFunds)?
        // Calculate the amount of gas the caller can afford with the specified gas price.
        .checked_div(env.gas_price)
        // This will be 0 if gas price is 0. It is fine, because we check it before.
        .unwrap_or_default())
}

/// Returns the addresses of the precompiles corresponding to the SpecId.
#[inline]
pub(crate) fn get_precompiles(spec_id: SpecId) -> impl IntoIterator<Item = Address> {
    let spec = PrecompileSpecId::from_spec_id(spec_id);
    Precompiles::new(spec)
        .addresses()
        .copied()
        .map(Address::from)
}<|MERGE_RESOLUTION|>--- conflicted
+++ resolved
@@ -7,11 +7,7 @@
 };
 use revm::precompile::{PrecompileSpecId, Precompiles};
 use revm::primitives::db::Database;
-<<<<<<< HEAD
-use revm::primitives::{Address, BlockEnv, CfgEnvWithHandlerCfg, ResultAndState, SpecId};
-=======
-use revm::primitives::{BlockEnv, CfgEnvWithHandlerCfg, EVMError, ResultAndState};
->>>>>>> c9137d49
+use revm::primitives::{Address, BlockEnv, CfgEnvWithHandlerCfg, EVMError, ResultAndState, SpecId};
 use revm::{inspector_handle_register, Inspector};
 use revm_inspectors::tracing::{FourByteInspector, TracingInspector, TracingInspectorConfig};
 
@@ -111,11 +107,7 @@
         .append_handler_register(inspector_handle_register)
         .build();
 
-<<<<<<< HEAD
-    Ok(evm.transact()?)
-=======
     evm.transact()
->>>>>>> c9137d49
 }
 
 /// Taken from reth
