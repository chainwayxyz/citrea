#![deny(missing_docs)]
#![doc = include_str!("../README.md")]
#[cfg(feature = "experimental")]
mod call;
#[cfg(feature = "experimental")]
mod evm;
#[cfg(feature = "experimental")]
mod genesis;
#[cfg(feature = "experimental")]
mod hooks;
#[cfg(feature = "experimental")]
mod rpc_helpers;
<<<<<<< HEAD
pub use call::*;
pub use error::rpc::*;
pub use evm::*;
pub use genesis::*;
pub use hooks::*;
pub use rpc_helpers::*;
=======
pub use {call::*, error::rpc::*, evm::*, genesis::*, hooks::*, rpc_helpers::*};
>>>>>>> 06edb273
#[cfg(feature = "native")]
#[cfg(feature = "experimental")]
mod query;
#[cfg(feature = "native")]
#[cfg(feature = "experimental")]
pub use query::*;
#[cfg(feature = "experimental")]
mod signer;
#[cfg(feature = "experimental")]
pub use signer::DevSigner;
#[cfg(feature = "smart_contracts")]
mod smart_contracts;
#[cfg(feature = "smart_contracts")]
pub use smart_contracts::{
<<<<<<< HEAD
    LogsContract, SelfDestructorContract, SimpleStorageContract, TestContract,
=======
    BlockHashContract, LogsContract, SelfDestructorContract, SimpleStorageContract, TestContract,
>>>>>>> 06edb273
};
#[cfg(feature = "experimental")]
#[cfg(test)]
mod tests;
#[cfg(feature = "experimental")]
pub use experimental::Evm;
#[cfg(feature = "experimental")]
pub use revm::primitives::SpecId;

#[cfg(feature = "experimental")]
mod experimental {

    use reth_primitives::{Address, H256};
    use revm::primitives::U256;
    use sov_modules_api::{Error, ModuleInfo, WorkingSet};
    use sov_state::codec::BcsCodec;

    use super::evm::db::EvmDb;
    use super::evm::{DbAccount, EvmChainConfig};
    use crate::evm::primitive_types::{
        Block, BlockEnv, Receipt, SealedBlock, TransactionSignedAndRecovered,
    };
    use crate::EvmConfig;

    // Gas per transaction not creating a contract.
    pub(crate) const MIN_TRANSACTION_GAS: u64 = 21_000u64;
    pub(crate) const MIN_CREATE_GAS: u64 = 53_000u64;

    #[derive(Clone, Debug, serde::Serialize, serde::Deserialize)]
    pub(crate) struct PendingTransaction {
        pub(crate) transaction: TransactionSignedAndRecovered,
        pub(crate) receipt: Receipt,
    }

    /// The sov-evm module provides compatibility with the EVM.
    #[allow(dead_code)]
    // #[cfg_attr(feature = "native", derive(sov_modules_api::ModuleCallJsonSchema))]
    #[derive(ModuleInfo, Clone)]
    pub struct Evm<C: sov_modules_api::Context> {
        /// The address of the evm module.
        #[address]
        pub(crate) address: C::Address,

        /// Mapping from account address to account state.
        #[state]
        pub(crate) accounts: sov_modules_api::StateMap<Address, DbAccount, BcsCodec>,

        /// Mapping from code hash to code. Used for lazy-loading code into a contract account.
        #[state]
        pub(crate) code:
            sov_modules_api::StateMap<reth_primitives::H256, reth_primitives::Bytes, BcsCodec>,

        /// Chain configuration. This field is set in genesis.
        #[state]
        pub(crate) cfg: sov_modules_api::StateValue<EvmChainConfig, BcsCodec>,

        /// Block environment used by the evm. This field is set in `begin_slot_hook`.
        #[state]
        pub(crate) block_env: sov_modules_api::StateValue<BlockEnv, BcsCodec>,

        /// Transactions that will be added to the current block.
        /// A valid transaction is added to the vec on every call message.
        #[state]
        pub(crate) pending_transactions: sov_modules_api::StateVec<PendingTransaction, BcsCodec>,

        /// Head of the chain. The new head is set in `end_slot_hook` but without the inclusion of the `state_root` field.
        /// The `state_root` is added in `begin_slot_hook` of the next block because its calculation occurs after the `end_slot_hook`.
        #[state]
        pub(crate) head: sov_modules_api::StateValue<Block, BcsCodec>,

        /// Last 256 block hashes. Latest blockhash is populated in `begin_slot_hook`.
        /// Removes the oldest blockhash in `finalize_hook`
        /// Used by the EVM to calculate the `blockhash` opcode.
        #[state]
        pub(crate) latest_block_hashes: sov_modules_api::StateMap<U256, H256, BcsCodec>,

        /// Used only by the RPC: This represents the head of the chain and is set in two distinct stages:
        /// 1. `end_slot_hook`: the pending head is populated with data from pending_transactions.
        /// 2. `finalize_hook` the `root_hash` is populated.
        /// Since this value is not authenticated, it can be modified in the `finalize_hook` with the correct `state_root`.
        #[state]
        pub(crate) pending_head: sov_modules_api::AccessoryStateValue<Block, BcsCodec>,

        /// Used only by the RPC: The vec is extended with `pending_head` in `finalize_hook`.
        #[state]
        pub(crate) blocks: sov_modules_api::AccessoryStateVec<SealedBlock, BcsCodec>,

        /// Used only by the RPC: block_hash => block_number mapping,
        #[state]
        pub(crate) block_hashes:
            sov_modules_api::AccessoryStateMap<reth_primitives::H256, u64, BcsCodec>,

        /// Used only by the RPC: List of processed transactions.
        #[state]
        pub(crate) transactions:
            sov_modules_api::AccessoryStateVec<TransactionSignedAndRecovered, BcsCodec>,

        /// Used only by the RPC: transaction_hash => transaction_index mapping.
        #[state]
        pub(crate) transaction_hashes:
            sov_modules_api::AccessoryStateMap<reth_primitives::H256, u64, BcsCodec>,

        /// Used only by the RPC: Receipts.
        #[state]
        pub(crate) receipts: sov_modules_api::AccessoryStateVec<Receipt, BcsCodec>,
    }

    impl<C: sov_modules_api::Context> sov_modules_api::Module for Evm<C> {
        type Context = C;

        type Config = EvmConfig;

        type CallMessage = super::call::CallMessage;

        type Event = ();

        fn genesis(
            &self,
            config: &Self::Config,
            working_set: &mut WorkingSet<C>,
        ) -> Result<(), Error> {
            Ok(self.init_module(config, working_set)?)
        }

        fn call(
            &self,
            msg: Self::CallMessage,
            context: &Self::Context,
            working_set: &mut WorkingSet<C>,
        ) -> Result<sov_modules_api::CallResponse, Error> {
            Ok(self.execute_call(msg.tx, context, working_set)?)
        }
    }

    impl<C: sov_modules_api::Context> Evm<C> {
        pub(crate) fn get_db<'a>(&self, working_set: &'a mut WorkingSet<C>) -> EvmDb<'a, C> {
            EvmDb::new(
                self.accounts.clone(),
                self.code.clone(),
                self.latest_block_hashes.clone(),
                working_set,
            )
        }
    }
}<|MERGE_RESOLUTION|>--- conflicted
+++ resolved
@@ -10,16 +10,7 @@
 mod hooks;
 #[cfg(feature = "experimental")]
 mod rpc_helpers;
-<<<<<<< HEAD
-pub use call::*;
-pub use error::rpc::*;
-pub use evm::*;
-pub use genesis::*;
-pub use hooks::*;
-pub use rpc_helpers::*;
-=======
 pub use {call::*, error::rpc::*, evm::*, genesis::*, hooks::*, rpc_helpers::*};
->>>>>>> 06edb273
 #[cfg(feature = "native")]
 #[cfg(feature = "experimental")]
 mod query;
@@ -34,11 +25,7 @@
 mod smart_contracts;
 #[cfg(feature = "smart_contracts")]
 pub use smart_contracts::{
-<<<<<<< HEAD
-    LogsContract, SelfDestructorContract, SimpleStorageContract, TestContract,
-=======
     BlockHashContract, LogsContract, SelfDestructorContract, SimpleStorageContract, TestContract,
->>>>>>> 06edb273
 };
 #[cfg(feature = "experimental")]
 #[cfg(test)]
