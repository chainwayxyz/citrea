use std::array::TryFromSliceError;
use std::ops::RangeInclusive;

use ethereum_types::U64;
use jsonrpsee::core::RpcResult;
use reth_interfaces::provider::ProviderError;
use reth_primitives::contract::create_address;
use reth_primitives::TransactionKind::{Call, Create};
use reth_primitives::{
    BlockId, BlockNumberOrTag, SealedHeader, TransactionSignedEcRecovered, U128, U256,
};
use revm::primitives::{
    EVMError, ExecutionResult, Halt, InvalidTransaction, TransactTo, KECCAK_EMPTY,
};
use sov_modules_api::macros::rpc_gen;
use sov_modules_api::prelude::*;
use sov_modules_api::WorkingSet;
use tracing::info;

use crate::call::get_cfg_env;
use crate::error::rpc::{ensure_success, EthApiError, RevertError, RpcInvalidTransactionError};
use crate::evm::db::EvmDb;
use crate::evm::primitive_types::{BlockEnv, Receipt, SealedBlock, TransactionSignedAndRecovered};
use crate::evm::{executor, prepare_call_env};
use crate::experimental::{MIN_CREATE_GAS, MIN_TRANSACTION_GAS};
use crate::rpc_helpers::*;
use crate::{BloomFilter, Evm, EvmChainConfig, FilterBlockOption, FilterError};

#[rpc_gen(client, server)]
impl<C: sov_modules_api::Context> Evm<C> {
    /// Handler for `net_version`
    #[rpc_method(name = "net_version")]
    pub fn net_version(&self, _working_set: &mut WorkingSet<C>) -> RpcResult<String> {
        info!("evm module: net_version");

        // Network ID is the same as chain ID for most networks
        let chain_id = self
            .cfg
            .get(_working_set)
            .expect("Evm config must be set")
            .chain_id;

        Ok(chain_id.to_string())
    }

    /// Handler for: `eth_chainId`
    #[rpc_method(name = "eth_chainId")]
    pub fn chain_id(
        &self,
        working_set: &mut WorkingSet<C>,
    ) -> RpcResult<Option<reth_primitives::U64>> {
        info!("evm module: eth_chainId");

        let chain_id = reth_primitives::U64::from(
            self.cfg
                .get(working_set)
                .expect("Evm config must be set")
                .chain_id,
        );

        Ok(Some(chain_id))
    }

    /// Handler for `eth_getBlockByHash`
    #[rpc_method(name = "eth_getBlockByHash")]
    pub fn get_block_by_hash(
        &self,
        block_hash: reth_primitives::H256,
        details: Option<bool>,
        working_set: &mut WorkingSet<C>,
    ) -> RpcResult<Option<reth_rpc_types::RichBlock>> {
        info!("evm module: eth_getBlockByHash");

        let block_number = self
            .block_hashes
            .get(&block_hash, &mut working_set.accessory_state());

        // if block hash is not known, return None
        if block_number.is_none() {
            return Ok(None);
        }

        self.get_block_by_number(
            Some(BlockNumberOrTag::Number(block_number.unwrap())),
            details,
            working_set,
        )
    }

    /// Handler for: `eth_getBlockByNumber`
    #[rpc_method(name = "eth_getBlockByNumber")]
    pub fn get_block_by_number(
        &self,
        block_number: Option<BlockNumberOrTag>,
        details: Option<bool>,
        working_set: &mut WorkingSet<C>,
    ) -> RpcResult<Option<reth_rpc_types::RichBlock>> {
        info!("evm module: eth_getBlockByNumber");

        let block = self.get_sealed_block_by_number(block_number, working_set);

        // if we don't have the block, return None
        if block.is_none() {
            return Ok(None);
        }

        let block = block.unwrap();

        // Build rpc header response
        let header = reth_rpc_types::Header::from_primitive_with_hash(block.header.clone());

        // Collect transactions with ids from db
        let transactions_with_ids = block.transactions.clone().map(|id| {
            let tx = self
                .transactions
                .get(id as usize, &mut working_set.accessory_state())
                .expect("Transaction must be set");
            (id, tx)
        });

        // Build rpc transactions response
        let transactions = match details {
            Some(true) => reth_rpc_types::BlockTransactions::Full(
                transactions_with_ids
                    .map(|(id, tx)| {
                        reth_rpc_types_compat::from_recovered_with_block_context(
                            tx.clone().into(),
                            block.header.hash,
                            block.header.number,
                            block.header.base_fee_per_gas,
                            U256::from(id - block.transactions.start),
                        )
                    })
                    .collect::<Vec<_>>(),
            ),
            _ => reth_rpc_types::BlockTransactions::Hashes({
                transactions_with_ids
                    .map(|(_, tx)| tx.signed_transaction.hash)
                    .collect::<Vec<_>>()
            }),
        };

        // Build rpc block response
        let total_difficulty = Some(block.header.difficulty);
        let block = reth_rpc_types::Block {
            header,
            total_difficulty,
            uncles: Default::default(),
            transactions,
            size: Default::default(),
            withdrawals: Default::default(),
        };

        Ok(Some(block.into()))
    }

    /// Handler for: `eth_getBlockReceipts`
    #[rpc_method(name = "eth_getBlockReceipts")]
    pub fn get_block_receipts(
        &self,
        block_number_or_hash: BlockId,
        working_set: &mut WorkingSet<C>,
    ) -> RpcResult<Option<Vec<reth_rpc_types::TransactionReceipt>>> {
        info!("evm module: eth_getBlockReceipts");

        let block = match block_number_or_hash {
            BlockId::Hash(block_hash) => {
                let block_number = self
                    .block_hashes
                    .get(&block_hash.block_hash, &mut working_set.accessory_state());

                // if hash is unknown, return None
                if block_number.is_none() {
                    return Err(
                        EthApiError::UnknownBlockHash(block_hash.block_hash.to_string()).into(),
                    );
                }

                // if hash is known, but we don't have the block, fail
                self.blocks
                    .get(
                        block_number.unwrap() as usize,
                        &mut working_set.accessory_state(),
                    )
                    .expect("Block must be set")
            }
            BlockId::Number(block_number) => {
<<<<<<< HEAD
                // TODO(cc: @orkunkilic): Check here - does it automatically convert into BlockNumberOrTag?
                let block = self.get_sealed_block_by_number(Some(block_number.into()), working_set);

                if block.is_none() {
                    return Ok(None);
                }

                block.unwrap()
=======
                self.get_sealed_block_by_number(Some(block_number.into()), working_set)
>>>>>>> 7263c34d
            }
        };

        let receipts = &block
            .transactions
            .clone()
            .map(|id| {
                let tx = self
                    .transactions
                    .get(id as usize, &mut working_set.accessory_state())
                    .expect("Transaction must be set");

                let receipt = self
                    .receipts
                    .get(id as usize, &mut working_set.accessory_state())
                    .expect("Receipt for known transaction must be set");

                build_rpc_receipt(&block, tx, id, receipt)
            })
            .collect::<Vec<_>>();

        Ok(Some(receipts.clone()))
    }

    /// Handler for: `eth_getBalance`
    #[rpc_method(name = "eth_getBalance")]
    pub fn get_balance(
        &self,
        address: reth_primitives::Address,
        _block_number: Option<BlockNumberOrTag>,
        working_set: &mut WorkingSet<C>,
    ) -> RpcResult<reth_primitives::U256> {
        info!("evm module: eth_getBalance");

        // TODO: Implement block_number once we have archival state #951
        // https://github.com/Sovereign-Labs/sovereign-sdk/issues/951

        let balance = self
            .accounts
            .get(&address, working_set)
            .map(|account| account.info.balance)
            .unwrap_or_default();

        Ok(balance)
    }

    /// Handler for: `eth_getStorageAt`
    #[rpc_method(name = "eth_getStorageAt")]
    pub fn get_storage_at(
        &self,
        address: reth_primitives::Address,
        index: reth_primitives::U256,
        _block_number: Option<BlockNumberOrTag>,
        working_set: &mut WorkingSet<C>,
    ) -> RpcResult<reth_primitives::U256> {
        info!("evm module: eth_getStorageAt");

        // TODO: Implement block_number once we have archival state #951
        // https://github.com/Sovereign-Labs/sovereign-sdk/issues/951

        let storage_slot = self
            .accounts
            .get(&address, working_set)
            .and_then(|account| account.storage.get(&index, working_set))
            .unwrap_or_default();

        Ok(storage_slot)
    }

    /// Handler for: `eth_getTransactionCount`
    #[rpc_method(name = "eth_getTransactionCount")]
    pub fn get_transaction_count(
        &self,
        address: reth_primitives::Address,
        _block_number: Option<BlockNumberOrTag>,
        working_set: &mut WorkingSet<C>,
    ) -> RpcResult<reth_primitives::U64> {
        info!("evm module: eth_getTransactionCount");

        // TODO: Implement block_number once we have archival state #882
        // https://github.com/Sovereign-Labs/sovereign-sdk/issues/882

        let nonce = self
            .accounts
            .get(&address, working_set)
            .map(|account| account.info.nonce)
            .unwrap_or_default();

        Ok(nonce.into())
    }

    /// Handler for: `eth_getCode`
    #[rpc_method(name = "eth_getCode")]
    pub fn get_code(
        &self,
        address: reth_primitives::Address,
        _block_number: Option<BlockNumberOrTag>,
        working_set: &mut WorkingSet<C>,
    ) -> RpcResult<reth_primitives::Bytes> {
        info!("evm module: eth_getCode");

        // TODO: Implement block_number once we have archival state #951
        // https://github.com/Sovereign-Labs/sovereign-sdk/issues/951

        let code = self
            .accounts
            .get(&address, working_set)
            .and_then(|account| self.code.get(&account.info.code_hash, working_set))
            .unwrap_or_default();

        Ok(code)
    }

    /// Handler for: `eth_getTransactionByHash`
    // TODO https://github.com/Sovereign-Labs/sovereign-sdk/issues/502
    #[rpc_method(name = "eth_getTransactionByHash")]
    pub fn get_transaction_by_hash(
        &self,
        hash: reth_primitives::H256,
        working_set: &mut WorkingSet<C>,
    ) -> RpcResult<Option<reth_rpc_types::Transaction>> {
        info!("evm module: eth_getTransactionByHash");
        let mut accessory_state = working_set.accessory_state();

        let tx_number = self.transaction_hashes.get(&hash, &mut accessory_state);

        let transaction = tx_number.map(|number| {
            let tx = self
                .transactions
                .get(number as usize, &mut accessory_state)
                .unwrap_or_else(|| panic!("Transaction with known hash {} and number {} must be set in all {} transaction",                
                hash,
                number,
                self.transactions.len(&mut accessory_state)));

            let block = self
                .blocks
                .get(tx.block_number as usize, &mut accessory_state)
                .unwrap_or_else(|| panic!("Block with number {} for known transaction {} must be set",
                    tx.block_number,
                    tx.signed_transaction.hash));

            reth_rpc_types_compat::from_recovered_with_block_context(
                tx.into(),
                block.header.hash,
                block.header.number,
                block.header.base_fee_per_gas,
                U256::from(tx_number.unwrap() - block.transactions.start),
            )
        });

        Ok(transaction)
    }

    /// Handler for: `eth_getTransactionByBlockHashAndIndex`
    #[rpc_method(name = "eth_getTransactionByBlockHashAndIndex")]
    pub fn get_transaction_by_block_hash_and_index(
        &self,
        block_hash: reth_primitives::H256,
        index: reth_primitives::U64,
        working_set: &mut WorkingSet<C>,
    ) -> RpcResult<Option<reth_rpc_types::Transaction>> {
        info!("evm module: eth_getTransactionByBlockHashAndIndex");

        let mut accessory_state = working_set.accessory_state();

        let block_number = self.block_hashes.get(&block_hash, &mut accessory_state);

        if block_number.is_none() {
            return Ok(None);
        }

        let block_number = block_number.unwrap();

        let block = self
            .blocks
            .get(block_number as usize, &mut accessory_state)
            .expect("Block must be set");

        // range is not inclusive, if we have the block but the transaction
        // index is out of range, return None
        let range_len = block.transactions.end - block.transactions.start;
        if index.as_u64() >= range_len {
            return Ok(None);
        }

        let tx_number = block.transactions.start + index.as_u64();

        let tx = self
            .transactions
            .get(tx_number as usize, &mut accessory_state)
            .expect("Transaction must be set");

        let block = self
            .blocks
            .get(tx.block_number as usize, &mut accessory_state)
            .expect("Block number for known transaction must be set");

        let transaction = reth_rpc_types_compat::from_recovered_with_block_context(
            tx.into(),
            block.header.hash,
            block.header.number,
            block.header.base_fee_per_gas,
            U256::from(tx_number - block.transactions.start),
        );

        Ok(Some(transaction))
    }

    /// Handler for: `eth_getTransactionByBlockNumberAndIndex`
    #[rpc_method(name = "eth_getTransactionByBlockNumberAndIndex")]
    pub fn get_transaction_by_block_number_and_index(
        &self,
        block_number: BlockNumberOrTag,
        index: reth_primitives::U64,
        working_set: &mut WorkingSet<C>,
    ) -> RpcResult<Option<reth_rpc_types::Transaction>> {
        info!("evm module: eth_getTransactionByBlockNumberAndIndex");

        let block_number = self.block_number_for_id(&block_number, working_set);

        if block_number.is_none() {
            return Ok(None);
        }

        let block = self
            .blocks
            .get(
                block_number.unwrap() as usize,
                &mut working_set.accessory_state(),
            )
            .expect("Block must be set");

        // range is not inclusive, if we have the block but the transaction
        // index is out of range, return None
        let range_len = block.transactions.end - block.transactions.start;
        if index.as_u64() >= range_len {
            return Ok(None);
        }

        let tx_number = block.transactions.start + index.as_u64();

        let tx = self
            .transactions
            .get(tx_number as usize, &mut working_set.accessory_state())
            .expect("Transaction must be set");

        let block = self
            .blocks
            .get(tx.block_number as usize, &mut working_set.accessory_state())
            .expect("Block number for known transaction must be set");

        let transaction = reth_rpc_types_compat::from_recovered_with_block_context(
            tx.into(),
            block.header.hash,
            block.header.number,
            block.header.base_fee_per_gas,
            U256::from(tx_number - block.transactions.start),
        );

        Ok(Some(transaction))
    }

    /// Handler for: `eth_getTransactionReceipt`
    // TODO https://github.com/Sovereign-Labs/sovereign-sdk/issues/502
    #[rpc_method(name = "eth_getTransactionReceipt")]
    pub fn get_transaction_receipt(
        &self,
        hash: reth_primitives::H256,
        working_set: &mut WorkingSet<C>,
    ) -> RpcResult<Option<reth_rpc_types::TransactionReceipt>> {
        info!("evm module: eth_getTransactionReceipt");

        let mut accessory_state = working_set.accessory_state();

        let tx_number = self.transaction_hashes.get(&hash, &mut accessory_state);

        let receipt = tx_number.map(|number| {
            let tx = self
                .transactions
                .get(number as usize, &mut accessory_state)
                .expect("Transaction with known hash must be set");
            let block = self
                .blocks
                .get(tx.block_number as usize, &mut accessory_state)
                .expect("Block number for known transaction must be set");

            let receipt = self
                .receipts
                .get(tx_number.unwrap() as usize, &mut accessory_state)
                .expect("Receipt for known transaction must be set");

            build_rpc_receipt(&block, tx, tx_number.unwrap(), receipt)
        });

        Ok(receipt)
    }

    /// Handler for: `eth_call`
    //https://github.com/paradigmxyz/reth/blob/f577e147807a783438a3f16aad968b4396274483/crates/rpc/rpc/src/eth/api/transactions.rs#L502
    //https://github.com/paradigmxyz/reth/blob/main/crates/rpc/rpc-types/src/eth/call.rs#L7
    #[rpc_method(name = "eth_call")]
    pub fn get_call(
        &self,
        request: reth_rpc_types::CallRequest,
        block_number: Option<BlockNumberOrTag>,
        _state_overrides: Option<reth_rpc_types::state::StateOverride>,
        _block_overrides: Option<Box<reth_rpc_types::BlockOverrides>>,
        working_set: &mut WorkingSet<C>,
    ) -> RpcResult<reth_primitives::Bytes> {
        info!("evm module: eth_call");
        let block_env = match block_number {
            Some(BlockNumberOrTag::Pending) => {
                self.block_env.get(working_set).unwrap_or_default().clone()
            }
            _ => {
                let block = self.get_sealed_block_by_number(block_number, working_set);

                if block.is_none() {
                    return Err(EthApiError::UnknownSafeOrFinalizedBlock.into());
                }

                BlockEnv::from(&block.unwrap())
            }
        };

        let tx_env = prepare_call_env(&block_env, request.clone()).unwrap();

        let cfg = self.cfg.get(working_set).unwrap_or_default();
        let cfg_env = get_cfg_env(&block_env, cfg, Some(get_cfg_env_template()));

        let evm_db: EvmDb<'_, C> = self.get_db(working_set);

        let result = match executor::inspect(evm_db, &block_env, tx_env, cfg_env) {
            Ok(result) => result.result,
            Err(err) => return Err(EthApiError::from(err).into()),
        };

        Ok(ensure_success(result)?)
    }

    /// Handler for: `eth_blockNumber`
    #[rpc_method(name = "eth_blockNumber")]
    pub fn block_number(
        &self,
        working_set: &mut WorkingSet<C>,
    ) -> RpcResult<reth_primitives::U256> {
        info!("evm module: eth_blockNumber");

        let block_number = U256::from(
            self.blocks
                .len(&mut working_set.accessory_state())
                .saturating_sub(1),
        );
        Ok(block_number)
    }

    /// Handler for: `eth_estimateGas`
    // https://github.com/paradigmxyz/reth/blob/main/crates/rpc/rpc/src/eth/api/call.rs#L172
    #[rpc_method(name = "eth_estimateGas")]
    pub fn eth_estimate_gas(
        &self,
        request: reth_rpc_types::CallRequest,
        block_number: Option<BlockNumberOrTag>,
        working_set: &mut WorkingSet<C>,
    ) -> RpcResult<reth_primitives::U64> {
        info!("evm module: eth_estimateGas");
        let mut block_env = match block_number {
            Some(BlockNumberOrTag::Pending) => {
                self.block_env.get(working_set).unwrap_or_default().clone()
            }
            _ => {
                let block = self.get_sealed_block_by_number(block_number, working_set);

                if block.is_none() {
                    return Err(EthApiError::UnknownSafeOrFinalizedBlock.into());
                }

                BlockEnv::from(&block.unwrap())
            }
        };

        let tx_env = prepare_call_env(&block_env, request.clone()).unwrap();

        let cfg = self.cfg.get(working_set).unwrap_or_default();
        let cfg_env = get_cfg_env(&block_env, cfg, Some(get_cfg_env_template()));

        let request_gas = request.gas;
        let request_gas_price = request.gas_price;
        let env_gas_limit = block_env.gas_limit;

        // get the highest possible gas limit, either the request's set value or the currently
        // configured gas limit
        let mut highest_gas_limit = request.gas.unwrap_or(U256::from(env_gas_limit));

        let account = self
            .accounts
            .get(&tx_env.caller, working_set)
            .map(|account| account.info)
            .unwrap_or_default();

        // if the request is a simple transfer we can optimize
        if tx_env.data.is_empty() {
            if let TransactTo::Call(to) = tx_env.transact_to {
                let to_account = self
                    .accounts
                    .get(&to, working_set)
                    .map(|account| account.info)
                    .unwrap_or_default();
                if KECCAK_EMPTY == to_account.code_hash {
                    // simple transfer, check if caller has sufficient funds
                    let available_funds = account.balance;

                    if tx_env.value > available_funds {
                        return Err(RpcInvalidTransactionError::InsufficientFundsForTransfer.into());
                    }
                    return Ok(U64::from(MIN_TRANSACTION_GAS));
                }
            }
        }

        // check funds of the sender
        if tx_env.gas_price > U256::ZERO {
            // allowance is (balance - tx.value) / tx.gas_price
            let allowance = (account.balance - tx_env.value) / tx_env.gas_price;

            if highest_gas_limit > allowance {
                // cap the highest gas limit by max gas caller can afford with given gas price
                highest_gas_limit = allowance;
            }
        }

        // if the provided gas limit is less than computed cap, use that
        let gas_limit = std::cmp::min(U256::from(tx_env.gas_limit), highest_gas_limit);
        block_env.gas_limit = convert_u256_to_u64(gas_limit).unwrap();

        let evm_db = self.get_db(working_set);

        // execute the call without writing to db
        let result = executor::inspect(evm_db, &block_env, tx_env.clone(), cfg_env.clone());

        // Exceptional case: init used too much gas, we need to increase the gas limit and try
        // again
        if let Err(EVMError::Transaction(InvalidTransaction::CallerGasLimitMoreThanBlock)) = result
        {
            // if price or limit was included in the request then we can execute the request
            // again with the block's gas limit to check if revert is gas related or not
            if request_gas.is_some() || request_gas_price.is_some() {
                let evm_db = self.get_db(working_set);
                return Err(map_out_of_gas_err(block_env, tx_env, cfg_env, evm_db).into());
            }
        }

        let result = match result {
            Ok(result) => match result.result {
                ExecutionResult::Success { .. } => result.result,
                ExecutionResult::Halt { reason, gas_used } => {
                    return Err(RpcInvalidTransactionError::halt(reason, gas_used).into())
                }
                ExecutionResult::Revert { output, .. } => {
                    // if price or limit was included in the request then we can execute the request
                    // again with the block's gas limit to check if revert is gas related or not
                    return if request_gas.is_some() || request_gas_price.is_some() {
                        let evm_db = self.get_db(working_set);
                        Err(map_out_of_gas_err(block_env, tx_env, cfg_env, evm_db).into())
                    } else {
                        // the transaction did revert
                        Err(RpcInvalidTransactionError::Revert(RevertError::new(output)).into())
                    };
                }
            },
            Err(err) => return Err(EthApiError::from(err).into()),
        };

        // at this point we know the call succeeded but want to find the _best_ (lowest) gas the
        // transaction succeeds with. we  find this by doing a binary search over the
        // possible range NOTE: this is the gas the transaction used, which is less than the
        // transaction requires to succeed
        let gas_used = result.gas_used();
        // the lowest value is capped by the gas it takes for a transfer
        let mut lowest_gas_limit = if tx_env.transact_to.is_create() {
            MIN_CREATE_GAS
        } else {
            MIN_TRANSACTION_GAS
        };
        let mut highest_gas_limit: u64 = highest_gas_limit.try_into().unwrap_or(u64::MAX);
        // pick a point that's close to the estimated gas
        let mut mid_gas_limit = std::cmp::min(
            gas_used * 3,
            ((highest_gas_limit as u128 + lowest_gas_limit as u128) / 2) as u64,
        );
        // binary search
        while (highest_gas_limit - lowest_gas_limit) > 1 {
            let mut tx_env = tx_env.clone();
            tx_env.gas_limit = mid_gas_limit;

            let evm_db = self.get_db(working_set);
            let result = executor::inspect(evm_db, &block_env, tx_env.clone(), cfg_env.clone());

            // Exceptional case: init used too much gas, we need to increase the gas limit and try
            // again
            if let Err(EVMError::Transaction(InvalidTransaction::CallerGasLimitMoreThanBlock)) =
                result
            {
                // increase the lowest gas limit
                lowest_gas_limit = mid_gas_limit;

                // new midpoint
                mid_gas_limit = ((highest_gas_limit as u128 + lowest_gas_limit as u128) / 2) as u64;
                continue;
            }

            match result {
                Ok(result) => match result.result {
                    ExecutionResult::Success { .. } => {
                        // cap the highest gas limit with succeeding gas limit
                        highest_gas_limit = mid_gas_limit;
                    }
                    ExecutionResult::Revert { .. } => {
                        // increase the lowest gas limit
                        lowest_gas_limit = mid_gas_limit;
                    }
                    ExecutionResult::Halt { reason, .. } => {
                        match reason {
                            Halt::OutOfGas(_) => {
                                // increase the lowest gas limit
                                lowest_gas_limit = mid_gas_limit;
                            }
                            err => {
                                // these should be unreachable because we know the transaction succeeds,
                                // but we consider these cases an error
                                return Err(RpcInvalidTransactionError::EvmHalt(err).into());
                            }
                        }
                    }
                },
                Err(err) => return Err(EthApiError::from(err).into()),
            };

            // new midpoint
            mid_gas_limit = ((highest_gas_limit as u128 + lowest_gas_limit as u128) / 2) as u64;
        }

        Ok(U64::from(highest_gas_limit))
    }

    /// Returns logs matching given filter object.
    ///
    /// Handler for `eth_getLogs`
    #[rpc_method(name = "eth_getLogs")]
    pub fn eth_get_logs(
        &self,
        filter: Filter,
        working_set: &mut WorkingSet<C>,
    ) -> RpcResult<Vec<LogResponse>> {
        // https://github.com/paradigmxyz/reth/blob/8892d04a88365ba507f28c3314d99a6b54735d3f/crates/rpc/rpc/src/eth/filter.rs#L302
        Ok(self.logs_for_filter(filter, working_set)?)
    }

    // https://github.com/paradigmxyz/reth/blob/8892d04a88365ba507f28c3314d99a6b54735d3f/crates/rpc/rpc/src/eth/filter.rs#L349
    fn logs_for_filter(
        &self,
        filter: Filter,
        working_set: &mut WorkingSet<C>,
    ) -> Result<Vec<LogResponse>, FilterError> {
        match filter.block_option {
            FilterBlockOption::AtBlockHash(block_hash) => {
                let block_number = self
                    .block_hashes
                    .get(&block_hash, &mut working_set.accessory_state());
                if block_number.is_none() {
                    return Err(FilterError::EthAPIError(
                        ProviderError::BlockHashNotFound(block_hash).into(),
                    ));
                }

                // if we know the hash, but can't find the block, fail
                let block = self
                    .blocks
                    .get(
                        block_number.unwrap() as usize,
                        &mut working_set.accessory_state(),
                    )
                    .expect("Block must be set");

                // all of the logs we have in the block
                let mut all_logs: Vec<LogResponse> = Vec::new();

                self.append_matching_block_logs(working_set, &mut all_logs, &filter, block);

                Ok(all_logs)
            }
            FilterBlockOption::Range {
                from_block,
                to_block,
            } => {
                // we start at the most recent block if unset in filter
                let start_block = self
                    .blocks
                    .last(&mut working_set.accessory_state())
                    .expect("Head block must be set")
                    .header
                    .number;
                let from = from_block
                    .map(|num| convert_block_number(num, start_block))
                    .transpose()?
                    .flatten();
                let to = to_block
                    .map(|num| convert_block_number(num, start_block))
                    .transpose()?
                    .flatten();
                let (from_block_number, to_block_number) =
                    get_filter_block_range(from, to, start_block);
                self.get_logs_in_block_range(
                    working_set,
                    &filter,
                    from_block_number,
                    to_block_number,
                )
            }
        }
    }

    // https://github.com/paradigmxyz/reth/blob/8892d04a88365ba507f28c3314d99a6b54735d3f/crates/rpc/rpc/src/eth/filter.rs#L423
    /// Returns all logs in the given _inclusive_ range that match the filter
    ///
    /// Returns an error if:
    ///  - underlying database error
    ///  - amount of matches exceeds configured limit
    fn get_logs_in_block_range(
        &self,
        working_set: &mut WorkingSet<C>,
        filter: &Filter,
        from_block_number: u64,
        to_block_number: u64,
    ) -> Result<Vec<LogResponse>, FilterError> {
        let max_blocks_per_filter: u64 = DEFAULT_MAX_BLOCKS_PER_FILTER;
        if to_block_number - from_block_number >= max_blocks_per_filter {
            return Err(FilterError::QueryExceedsMaxBlocks(max_blocks_per_filter));
        }
        // all of the logs we have in the block
        let mut all_logs: Vec<LogResponse> = Vec::new();

        let address_filter: BloomFilter = filter.address.to_bloom_filter();
        let topics_filter: Vec<BloomFilter> =
            filter.topics.iter().map(|t| t.to_bloom_filter()).collect();

        let max_headers_range = MAX_HEADERS_RANGE;

        // loop over the range of new blocks and check logs if the filter matches the log's bloom
        // filter
        for (from, to) in
            BlockRangeInclusiveIter::new(from_block_number..=to_block_number, max_headers_range)
        {
            for idx in from..=to {
                let block = self.blocks.get(
                    // Index from +1 or just from?
                    (idx) as usize,
                    &mut working_set.accessory_state(),
                );
                if block.is_none() {
                    return Err(FilterError::EthAPIError(
                        ProviderError::BlockBodyIndicesNotFound(idx).into(),
                    ));
                }
                let block = block.unwrap();
                let logs_bloom = block.header.logs_bloom;

                let alloy_logs_bloom = alloy_primitives::Bloom::from(logs_bloom.data());

                if matches_address(alloy_logs_bloom, &address_filter)
                    && matches_topics(alloy_logs_bloom, &topics_filter)
                {
                    self.append_matching_block_logs(working_set, &mut all_logs, &filter, block);
                    let max_logs_per_response = DEFAULT_MAX_LOGS_PER_RESPONSE;
                    // size check but only if range is multiple blocks, so we always return all
                    // logs of a single block
                    let is_multi_block_range = from_block_number != to_block_number;
                    if is_multi_block_range && all_logs.len() > max_logs_per_response {
                        return Err(FilterError::QueryExceedsMaxResults(max_logs_per_response));
                    }
                }
            }
        }
        Ok(all_logs)
    }

    // https://github.com/paradigmxyz/reth/blob/main/crates/rpc/rpc/src/eth/logs_utils.rs#L21
    fn append_matching_block_logs(
        &self,
        working_set: &mut WorkingSet<C>,
        all_logs: &mut Vec<LogResponse>,
        filter: &Filter,
        block: SealedBlock,
    ) {
        // tracks the index of a log in the entire block
        let mut log_index: u32 = 0;

        // TODO: Understand how to handle this
        // TAG - true when the log was removed, due to a chain reorganization. false if its a valid log.
        let removed = false;

        let topics = filter.topics.clone();
        let tx_range = block.transactions;

        for i in tx_range {
            let receipt = self
                .receipts
                .get(i as usize, &mut working_set.accessory_state())
                .expect("Transaction must be set");
            let tx = self
                .transactions
                .get(i as usize, &mut working_set.accessory_state())
                .unwrap();
            let logs = receipt.receipt.logs;

            for log in logs.into_iter() {
                if log_matches_filter(
                    &log,
                    &filter,
                    &topics,
                    &block.header.hash,
                    &block.header.number,
                ) {
                    let log = LogResponse {
                        address: log.address,
                        topics: log.topics,
                        data: log.data.to_vec().into(),
                        block_hash: Some(block.header.hash),
                        block_number: Some(U256::from(block.header.number)),
                        transaction_hash: Some(tx.signed_transaction.hash),
                        transaction_index: Some(U256::from(i)),
                        log_index: Some(U256::from(log_index)),
                        removed,
                    };
                    all_logs.push(log);
                }
                log_index += 1;
            }
        }
    }

    /// Helper function to get chain config
    pub fn get_chain_config(&self, working_set: &mut WorkingSet<C>) -> EvmChainConfig {
        self.cfg.get(working_set).unwrap_or_default()
    }

    /// Helper function to get block hash from block number
    pub fn block_hash_from_number(
        &self,
        block_number: u64,
        working_set: &mut WorkingSet<C>,
    ) -> Option<reth_primitives::H256> {
        let block = self
            .blocks
            .get(block_number as usize, &mut working_set.accessory_state())?;
        Some(block.header.hash)
    }

    /// Helper function to get headers in range
    pub fn sealed_headers_range(
        &self,
        range: RangeInclusive<u64>,
        working_set: &mut WorkingSet<C>,
    ) -> Result<Vec<SealedHeader>, EthApiError> {
        let mut headers = Vec::new();
        for i in range {
            let block = self
                .blocks
                .get(i as usize, &mut working_set.accessory_state())
                .ok_or_else(|| EthApiError::InvalidBlockRange)?;
            headers.push(block.header);
        }
        Ok(headers)
    }

    /// Helper function to get transactions and receipts for a given block hash
    pub fn get_transactions_and_receipts(
        &self,
        block_hash: reth_primitives::H256,
        working_set: &mut WorkingSet<C>,
    ) -> Result<
        (
            Vec<reth_rpc_types::Transaction>,
            Vec<reth_rpc_types::TransactionReceipt>,
        ),
        EthApiError,
    > {
        let mut accessory_state = working_set.accessory_state();

        let block_number = self
            .block_hashes
            .get(&block_hash, &mut accessory_state)
            .ok_or_else(|| EthApiError::InvalidBlockRange)?;

        let block = self
            .blocks
            .get(block_number as usize, &mut accessory_state)
            .ok_or_else(|| EthApiError::InvalidBlockRange)?;

        let transactions = block
            .transactions
            .clone()
            .map(|id| {
                let tx = self
                    .transactions
                    .get(id as usize, &mut accessory_state)
                    .expect("Transaction must be set");
                let block = self
                    .blocks
                    .get(tx.block_number as usize, &mut accessory_state)
                    .expect("Block number for known transaction must be set");

                reth_rpc_types_compat::from_recovered_with_block_context(
                    tx.into(),
                    block.header.hash,
                    block.header.number,
                    block.header.base_fee_per_gas,
                    U256::from(id - block.transactions.start),
                )
            })
            .collect::<Vec<_>>();

        let receipts = block
            .transactions
            .clone()
            .map(|id| {
                let tx = self
                    .transactions
                    .get(id as usize, &mut accessory_state)
                    .expect("Transaction must be set");
                let block = self
                    .blocks
                    .get(tx.block_number as usize, &mut accessory_state)
                    .expect("Block number for known transaction must be set");

                let receipt = self
                    .receipts
                    .get(id as usize, &mut accessory_state)
                    .expect("Receipt for known transaction must be set");

                build_rpc_receipt(&block, tx, id, receipt)
            })
            .collect::<Vec<_>>();

        Ok((transactions, receipts))
    }

    /// Helper function to check if the block number is valid
    /// If returns None, block doesn't exist
    pub fn block_number_for_id(
        &self,
        block_id: &BlockNumberOrTag,
        working_set: &mut WorkingSet<C>,
    ) -> Option<u64> {
        match block_id {
            BlockNumberOrTag::Earliest => Some(0),
            BlockNumberOrTag::Latest => self
                .blocks
                .last(&mut working_set.accessory_state())
                .map(|block| block.header.number),
            BlockNumberOrTag::Number(block_number) => {
                if *block_number < self.blocks.len(&mut working_set.accessory_state()) as u64 {
                    Some(*block_number)
                } else {
                    None
                }
            }
            _ => {
                todo!();
            }
        }
    }

    /// Helper function to get sealed block by number
    /// If returns None, block doesn't exist
    fn get_sealed_block_by_number(
        &self,
        block_number: Option<BlockNumberOrTag>,
        working_set: &mut WorkingSet<C>,
    ) -> Option<SealedBlock> {
        // safe, finalized, and pending are not supported
        match block_number {
            Some(BlockNumberOrTag::Number(block_number)) => self
                .blocks
                .get(block_number as usize, &mut working_set.accessory_state()),
            Some(BlockNumberOrTag::Earliest) => Some(
                self.blocks
                    .get(0, &mut working_set.accessory_state())
                    .expect("Genesis block must be set"),
            ),
            Some(BlockNumberOrTag::Latest) => Some(
                self.blocks
                    .last(&mut working_set.accessory_state())
                    .expect("Head block must be set"),
            ),
            None => Some(
                self.blocks
                    .last(&mut working_set.accessory_state())
                    .expect("Head block must be set"),
            ),
            _ => panic!("Unsupported block number type"),
        }
    }
}

fn get_cfg_env_template() -> revm::primitives::CfgEnv {
    let mut cfg_env = revm::primitives::CfgEnv::default();
    // Reth sets this to true and uses only timeout, but other clients use this as a part of DOS attacks protection, with 100mln gas limit
    // https://github.com/paradigmxyz/reth/blob/62f39a5a151c5f4ddc9bf0851725923989df0412/crates/rpc/rpc/src/eth/revm_utils.rs#L215
    cfg_env.disable_block_gas_limit = false;
    cfg_env.disable_eip3607 = true;
    cfg_env.disable_base_fee = true;
    cfg_env.chain_id = 0;
    // https://github.com/Sovereign-Labs/sovereign-sdk/issues/912
    cfg_env.spec_id = revm::primitives::SpecId::SHANGHAI;
    cfg_env.perf_analyse_created_bytecodes = revm::primitives::AnalysisKind::Analyse;
    cfg_env.limit_contract_code_size = None;
    cfg_env
}

// modified from: https://github.com/paradigmxyz/reth/blob/cc576bc8690a3e16e6e5bf1cbbbfdd029e85e3d4/crates/rpc/rpc/src/eth/api/transactions.rs#L849
pub(crate) fn build_rpc_receipt(
    block: &SealedBlock,
    tx: TransactionSignedAndRecovered,
    tx_number: u64,
    receipt: Receipt,
) -> reth_rpc_types::TransactionReceipt {
    let transaction: TransactionSignedEcRecovered = tx.into();
    let transaction_kind = transaction.kind();

    let transaction_hash = Some(transaction.hash);
    let transaction_index = tx_number - block.transactions.start;
    let block_hash = Some(block.header.hash);
    let block_number = Some(U256::from(block.header.number));

    reth_rpc_types::TransactionReceipt {
        transaction_hash,
        transaction_index: U64::from(transaction_index),
        block_hash,
        block_number,
        from: transaction.signer(),
        to: match transaction_kind {
            Create => None,
            Call(addr) => Some(*addr),
        },
        cumulative_gas_used: U256::from(receipt.receipt.cumulative_gas_used),
        gas_used: Some(U256::from(receipt.gas_used)),
        // EIP-4844 related
        // https://github.com/Sovereign-Labs/sovereign-sdk/issues/912
        blob_gas_used: None,
        blob_gas_price: None,
        contract_address: match transaction_kind {
            Create => Some(create_address(transaction.signer(), transaction.nonce())),
            Call(_) => None,
        },
        effective_gas_price: U128::from(
            transaction.effective_gas_price(block.header.base_fee_per_gas),
        ),
        transaction_type: transaction.tx_type().into(),
        logs_bloom: receipt.receipt.bloom_slow(),
        status_code: if receipt.receipt.success {
            Some(U64::from(1))
        } else {
            Some(U64::from(0))
        },
        state_root: None, // Pre https://eips.ethereum.org/EIPS/eip-658 (pre-byzantium) and won't be used
        logs: receipt
            .receipt
            .logs
            .into_iter()
            .enumerate()
            .map(|(idx, log)| reth_rpc_types::Log {
                address: log.address,
                topics: log.topics,
                data: log.data,
                block_hash,
                block_number,
                transaction_hash,
                transaction_index: Some(U256::from(transaction_index)),
                log_index: Some(U256::from(receipt.log_index_start + idx as u64)),
                removed: false,
            })
            .collect(),
    }
}

fn map_out_of_gas_err<C: sov_modules_api::Context>(
    block_env: BlockEnv,
    mut tx_env: revm::primitives::TxEnv,
    cfg_env: revm::primitives::CfgEnv,
    db: EvmDb<'_, C>,
) -> EthApiError {
    let req_gas_limit = tx_env.gas_limit;
    tx_env.gas_limit = block_env.gas_limit;
    let res = executor::inspect(db, &block_env, tx_env, cfg_env).unwrap();
    match res.result {
        ExecutionResult::Success { .. } => {
            // transaction succeeded by manually increasing the gas limit to
            // highest, which means the caller lacks funds to pay for the tx
            RpcInvalidTransactionError::BasicOutOfGas(U256::from(req_gas_limit)).into()
        }
        ExecutionResult::Revert { output, .. } => {
            // reverted again after bumping the limit
            RpcInvalidTransactionError::Revert(RevertError::new(output)).into()
        }
        ExecutionResult::Halt { reason, .. } => RpcInvalidTransactionError::EvmHalt(reason).into(),
    }
}

fn convert_u256_to_u64(u256: reth_primitives::U256) -> Result<u64, TryFromSliceError> {
    let bytes: [u8; 32] = u256.to_be_bytes();
    let bytes: [u8; 8] = bytes[24..].try_into()?;
    Ok(u64::from_be_bytes(bytes))
}<|MERGE_RESOLUTION|>--- conflicted
+++ resolved
@@ -185,8 +185,6 @@
                     .expect("Block must be set")
             }
             BlockId::Number(block_number) => {
-<<<<<<< HEAD
-                // TODO(cc: @orkunkilic): Check here - does it automatically convert into BlockNumberOrTag?
                 let block = self.get_sealed_block_by_number(Some(block_number.into()), working_set);
 
                 if block.is_none() {
@@ -194,9 +192,6 @@
                 }
 
                 block.unwrap()
-=======
-                self.get_sealed_block_by_number(Some(block_number.into()), working_set)
->>>>>>> 7263c34d
             }
         };
 
