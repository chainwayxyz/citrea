use std::array::TryFromSliceError;
use std::ops::{Range, RangeInclusive};

use alloy_primitives::Uint;
use alloy_rlp::Encodable;
use jsonrpsee::core::RpcResult;
use reth_interfaces::provider::ProviderError;
use reth_primitives::revm::env::tx_env_with_recovered;
use reth_primitives::TransactionKind::{Call, Create};
use reth_primitives::{
    Block, BlockId, BlockNumberOrTag, SealedHeader, TransactionSignedEcRecovered, U128, U256, U64,
};
use reth_revm::tracing::{TracingInspector, TracingInspectorConfig};
use reth_rpc_types::other::OtherFields;
use reth_rpc_types::trace::geth::{GethDebugTracingOptions, GethTrace};
use reth_rpc_types::AccessListWithGasUsed;
use reth_rpc_types_compat::block::from_primitive_with_hash;
use revm::primitives::{
    CfgEnvWithHandlerCfg, EVMError, ExecutionResult, HaltReason, InvalidTransaction, TransactTo,
    TxEnv, KECCAK_EMPTY,
};
use revm::{Database, DatabaseCommit};
use revm_inspectors::access_list::AccessListInspector;
use sov_modules_api::macros::rpc_gen;
use sov_modules_api::prelude::*;
use sov_modules_api::WorkingSet;
use tracing::info;

use crate::call::get_cfg_env;
use crate::error::rpc::{ensure_success, EthApiError, RevertError, RpcInvalidTransactionError};
use crate::evm::db::EvmDb;
use crate::evm::prepare_call_env;
use crate::evm::primitive_types::{BlockEnv, Receipt, SealedBlock, TransactionSignedAndRecovered};
use crate::rpc_helpers::*;
use crate::{
    BloomFilter, EthResult, Evm, EvmChainConfig, FilterBlockOption, FilterError,
    ESTIMATE_GAS_ERROR_RATIO, MIN_TRANSACTION_GAS,
};

#[rpc_gen(client, server)]
impl<C: sov_modules_api::Context> Evm<C> {
    /// Handler for `net_version`
    #[rpc_method(name = "net_version")]
    pub fn net_version(&self, working_set: &mut WorkingSet<C>) -> RpcResult<String> {
        info!("evm module: net_version");

        // Network ID is the same as chain ID for most networks
        let chain_id = self
            .cfg
            .get(working_set)
            .expect("EVM config must be set at genesis")
            .chain_id;

        Ok(chain_id.to_string())
    }

    /// Handler for: `eth_chainId`
    #[rpc_method(name = "eth_chainId")]
    pub fn chain_id(&self, working_set: &mut WorkingSet<C>) -> RpcResult<Option<U64>> {
        tracing::debug!("evm module: eth_chainId");

        let chain_id = reth_primitives::U64::from(
            self.cfg
                .get(working_set)
                .expect("EVM config must be set at genesis")
                .chain_id,
        );
        info!("evm module: eth_chainId() -> {}", chain_id);

        Ok(Some(chain_id))
    }

    /// Handler for `eth_getBlockByHash`
    #[rpc_method(name = "eth_getBlockByHash")]
    pub fn get_block_by_hash(
        &self,
        block_hash: reth_primitives::B256,
        details: Option<bool>,
        working_set: &mut WorkingSet<C>,
    ) -> RpcResult<Option<reth_rpc_types::RichBlock>> {
        info!("evm module: eth_getBlockByHash");

        // if block hash is not known, return None
        let block_number = match self
            .block_hashes
            .get(&block_hash, &mut working_set.accessory_state())
        {
            Some(block_number) => block_number,
            None => return Ok(None),
        };

        self.get_block_by_number(
            Some(BlockNumberOrTag::Number(block_number)),
            details,
            working_set,
        )
    }

    /// Handler for: `eth_getBlockByNumber`
    #[rpc_method(name = "eth_getBlockByNumber")]
    pub fn get_block_by_number(
        &self,
        block_number: Option<BlockNumberOrTag>,
        details: Option<bool>,
        working_set: &mut WorkingSet<C>,
    ) -> RpcResult<Option<reth_rpc_types::RichBlock>> {
        info!("evm module: eth_getBlockByNumber");

        let block = match self.get_sealed_block_by_number(block_number, working_set) {
            Some(block) => block,
            None => return Ok(None), // if block doesn't exist return null
        };

        // Build rpc header response
        let mut header = from_primitive_with_hash(block.header.clone());
        header.total_difficulty = Some(header.difficulty);
        // Collect transactions with ids from db
        let transactions: Vec<TransactionSignedAndRecovered> = block
            .transactions
            .clone()
            .map(|id| {
                self.transactions
                    .get(id as usize, &mut working_set.accessory_state())
                    .expect("Transaction must be set")
            })
            .collect();

        let block = Block {
            header: block.header.header().clone(),
            body: transactions
                .iter()
                .map(|tx| tx.signed_transaction.clone())
                .collect(),
            ommers: Default::default(),
            withdrawals: Default::default(),
        };

        let size = block.length();

        // Build rpc transactions response
        let transactions = match details {
            Some(true) => reth_rpc_types::BlockTransactions::Full(
                transactions
                    .iter()
                    .enumerate()
                    .map(|(id, tx)| {
                        reth_rpc_types_compat::transaction::from_recovered_with_block_context(
                            tx.clone().into(),
                            header.hash.expect("Block must be already sealed"),
                            header
                                .number
                                .expect("Block must be already sealed")
                                .to::<u64>(),
                            header.base_fee_per_gas.map(|bfpg| bfpg.to::<u64>()),
                            U256::from(id),
                        )
                    })
                    .collect::<Vec<_>>(),
            ),
            _ => reth_rpc_types::BlockTransactions::Hashes({
                transactions
                    .iter()
                    .map(|tx| tx.signed_transaction.hash)
                    .collect::<Vec<_>>()
            }),
        };

        // Build rpc block response
        let block = reth_rpc_types::Block {
            header,
            size: Some(U256::from(size)),
            uncles: Default::default(),
            transactions,
            withdrawals: Default::default(),
            other: Default::default(),
        };

        Ok(Some(block.into()))
    }

    /// Handler for: `eth_getBlockReceipts`
    #[rpc_method(name = "eth_getBlockReceipts")]
    pub fn get_block_receipts(
        &self,
        block_number_or_hash: BlockId,
        working_set: &mut WorkingSet<C>,
    ) -> RpcResult<Option<Vec<reth_rpc_types::TransactionReceipt>>> {
        info!("evm module: eth_getBlockReceipts");

        let block = match block_number_or_hash {
            BlockId::Hash(block_hash) => {
                let block_number = match self
                    .block_hashes
                    .get(&block_hash.block_hash, &mut working_set.accessory_state())
                {
                    Some(block_number) => block_number,
                    None => return Ok(None), // if hash is unknown, return None
                };

                // if hash is known, but we don't have the block, fail
                self.blocks
                    .get(block_number as usize, &mut working_set.accessory_state())
                    .expect("Block must be set")
            }
            BlockId::Number(block_number) => {
                match self.get_sealed_block_by_number(Some(block_number), working_set) {
                    Some(block) => block,
                    None => return Ok(None), // if block doesn't exist return null
                }
            }
        };

        let receipts = &block
            .transactions
            .clone()
            .map(|id| {
                let tx = self
                    .transactions
                    .get(id as usize, &mut working_set.accessory_state())
                    .expect("Transaction must be set");

                let receipt = self
                    .receipts
                    .get(id as usize, &mut working_set.accessory_state())
                    .expect("Receipt for known transaction must be set");

                build_rpc_receipt(&block, tx, id, receipt)
            })
            .collect::<Vec<_>>();

        Ok(Some(receipts.clone()))
    }

    /// Handler for: `eth_getBalance`
    #[rpc_method(name = "eth_getBalance")]
    pub fn get_balance(
        &self,
        address: reth_primitives::Address,
        block_number: Option<BlockNumberOrTag>,
        working_set: &mut WorkingSet<C>,
    ) -> RpcResult<reth_primitives::U256> {
        info!("evm module: eth_getBalance");

        let curr_block_number = self
            .blocks
            .last(&mut working_set.accessory_state())
            .expect("Head block must be set")
            .header
            .number;

        // Specs from https://ethereum.org/en/developers/docs/apis/json-rpc
        match block_number {
            Some(BlockNumberOrTag::Number(num)) => {
                if num > curr_block_number {
                    return Err(EthApiError::UnknownBlockNumber.into());
                }
                working_set.set_archival_version(num);
            }
            // Working state here is already at the latest state, so no need to anything
            Some(BlockNumberOrTag::Latest) | Some(BlockNumberOrTag::Pending) | None => {}
            Some(BlockNumberOrTag::Earliest) => {
                working_set.set_archival_version(0);
            }
            _ => {
                return Err(EthApiError::InvalidParams(
                    "Please provide a number or earliest/latest/pending tag".to_string(),
                )
                .into())
            }
        }

        let balance = self
            .accounts
            .get(&address, working_set)
            .map(|account| account.info.balance)
            .unwrap_or_default();

        Ok(balance)
    }

    /// Handler for: `eth_getStorageAt`
    #[rpc_method(name = "eth_getStorageAt")]
    pub fn get_storage_at(
        &self,
        address: reth_primitives::Address,
        index: reth_primitives::U256,
        block_number: Option<BlockNumberOrTag>,
        working_set: &mut WorkingSet<C>,
    ) -> RpcResult<reth_primitives::U256> {
        info!("evm module: eth_getStorageAt");

        let curr_block_number = self
            .blocks
            .last(&mut working_set.accessory_state())
            .expect("Head block must be set")
            .header
            .number;

        // Specs from https://ethereum.org/en/developers/docs/apis/json-rpc
        match block_number {
            Some(BlockNumberOrTag::Number(num)) => {
                if num > curr_block_number {
                    return Err(EthApiError::UnknownBlockNumber.into());
                }
                working_set.set_archival_version(num);
            }
            // Working state here is already at the latest state, so no need to anything
            Some(BlockNumberOrTag::Latest) | Some(BlockNumberOrTag::Pending) | None => {}
            Some(BlockNumberOrTag::Earliest) => {
                working_set.set_archival_version(0);
            }
            _ => {
                return Err(EthApiError::InvalidParams(
                    "Please provide a number or earliest/latest/pending tag".to_string(),
                )
                .into())
            }
        }

        let storage_slot = self
            .accounts
            .get(&address, working_set)
            .and_then(|account| account.storage.get(&index, working_set))
            .unwrap_or_default();

        Ok(storage_slot)
    }

    /// Handler for: `eth_getTransactionCount`
    #[rpc_method(name = "eth_getTransactionCount")]
    pub fn get_transaction_count(
        &self,
        address: reth_primitives::Address,
        block_number: Option<BlockNumberOrTag>,
        working_set: &mut WorkingSet<C>,
    ) -> RpcResult<reth_primitives::U64> {
        info!("evm module: eth_getTransactionCount");

        let curr_block_number = self
            .blocks
            .last(&mut working_set.accessory_state())
            .expect("Head block must be set")
            .header
            .number;

        // Specs from https://ethereum.org/en/developers/docs/apis/json-rpc
        match block_number {
            Some(BlockNumberOrTag::Number(num)) => {
                if num > curr_block_number {
                    return Err(EthApiError::UnknownBlockNumber.into());
                }
                working_set.set_archival_version(num);
            }
            // Working state here is already at the latest state, so no need to anything
            Some(BlockNumberOrTag::Latest) | Some(BlockNumberOrTag::Pending) | None => {}
            Some(BlockNumberOrTag::Earliest) => {
                working_set.set_archival_version(0);
            }
            _ => {
                return Err(EthApiError::InvalidParams(
                    "Please provide a number or earliest/latest/pending tag".to_string(),
                )
                .into())
            }
        }

        let nonce = self
            .accounts
            .get(&address, working_set)
            .map(|account| account.info.nonce)
            .unwrap_or_default();

        Ok(U64::from(nonce))
    }

    /// Handler for: `eth_getCode`
    #[rpc_method(name = "eth_getCode")]
    pub fn get_code(
        &self,
        address: reth_primitives::Address,
        block_number: Option<BlockNumberOrTag>,
        working_set: &mut WorkingSet<C>,
    ) -> RpcResult<reth_primitives::Bytes> {
        info!("evm module: eth_getCode");

        let curr_block_number = self
            .blocks
            .last(&mut working_set.accessory_state())
            .expect("Head block must be set")
            .header
            .number;

        match block_number {
            Some(BlockNumberOrTag::Number(num)) => {
                if num > curr_block_number {
                    return Err(EthApiError::UnknownBlockNumber.into());
                }
                working_set.set_archival_version(num);
            }
            // Working state here is already at the latest state, so no need to anything
            Some(BlockNumberOrTag::Latest) | Some(BlockNumberOrTag::Pending) | None => {}
            Some(BlockNumberOrTag::Earliest) => {
                working_set.set_archival_version(0);
            }
            // Is this the way?
            // Note that reth works for all types of BlockNumberOrTag
            _ => {
                return Err(EthApiError::InvalidParams(
                    "Please provide a number or earliest/latest/pending tag".to_string(),
                )
                .into())
            }
        }

        let code = self
            .accounts
            .get(&address, working_set)
            .and_then(|account| self.code.get(&account.info.code_hash, working_set))
            .unwrap_or_default();

        Ok(code)
    }

    /// Handler for: `eth_getTransactionByBlockHashAndIndex`
    #[rpc_method(name = "eth_getTransactionByBlockHashAndIndex")]
    pub fn get_transaction_by_block_hash_and_index(
        &self,
        block_hash: reth_primitives::B256,
        index: reth_primitives::U64,
        working_set: &mut WorkingSet<C>,
    ) -> RpcResult<Option<reth_rpc_types::Transaction>> {
        info!("evm module: eth_getTransactionByBlockHashAndIndex");

        let mut accessory_state = working_set.accessory_state();

        let block_number = match self.block_hashes.get(&block_hash, &mut accessory_state) {
            Some(block_number) => block_number,
            None => return Ok(None),
        };

        let block = self
            .blocks
            .get(block_number as usize, &mut accessory_state)
            .expect("Block must be set");

        match check_tx_range(&block.transactions, index) {
            Some(_) => (),
            None => return Ok(None),
        }

        let tx_number = block.transactions.start + index.to::<u64>();

        let tx = self
            .transactions
            .get(tx_number as usize, &mut accessory_state)
            .expect("Transaction must be set");

        let block = self
            .blocks
            .get(tx.block_number as usize, &mut accessory_state)
            .expect("Block number for known transaction must be set");

        let transaction = reth_rpc_types_compat::transaction::from_recovered_with_block_context(
            tx.into(),
            block.header.hash(),
            block.header.number,
            block.header.base_fee_per_gas,
            U256::from(tx_number - block.transactions.start),
        );

        Ok(Some(transaction))
    }

    /// Handler for: `eth_getTransactionByBlockNumberAndIndex`
    #[rpc_method(name = "eth_getTransactionByBlockNumberAndIndex")]
    pub fn get_transaction_by_block_number_and_index(
        &self,
        block_number: BlockNumberOrTag,
        index: reth_primitives::U64,
        working_set: &mut WorkingSet<C>,
    ) -> RpcResult<Option<reth_rpc_types::Transaction>> {
        info!("evm module: eth_getTransactionByBlockNumberAndIndex");

        let block_number = match self.block_number_for_id(&block_number, working_set) {
            Some(block_number) => block_number,
            None => return Ok(None),
        };

        let block = self
            .blocks
            .get(block_number as usize, &mut working_set.accessory_state())
            .expect("Block must be set");

        match check_tx_range(&block.transactions, index) {
            Some(_) => (),
            None => return Ok(None),
        }

        let tx_number = block.transactions.start + index.to::<u64>();

        let tx = self
            .transactions
            .get(tx_number as usize, &mut working_set.accessory_state())
            .expect("Transaction must be set");

        let block = self
            .blocks
            .get(tx.block_number as usize, &mut working_set.accessory_state())
            .expect("Block number for known transaction must be set");

        let transaction = reth_rpc_types_compat::transaction::from_recovered_with_block_context(
            tx.into(),
            block.header.hash(),
            block.header.number,
            block.header.base_fee_per_gas,
            U256::from(tx_number - block.transactions.start),
        );

        Ok(Some(transaction))
    }

    /// Handler for: `eth_getTransactionReceipt`
    // TODO https://github.com/Sovereign-Labs/sovereign-sdk/issues/502
    #[rpc_method(name = "eth_getTransactionReceipt")]
    pub fn get_transaction_receipt(
        &self,
        hash: reth_primitives::B256,
        working_set: &mut WorkingSet<C>,
    ) -> RpcResult<Option<reth_rpc_types::TransactionReceipt>> {
        info!("evm module: eth_getTransactionReceipt");
        let mut accessory_state = working_set.accessory_state();

        let tx_number = self.transaction_hashes.get(&hash, &mut accessory_state);

        let receipt = tx_number.map(|number| {
            let tx = self
                .transactions
                .get(number as usize, &mut accessory_state)
                .expect("Transaction with known hash must be set");
            let block = self
                .blocks
                .get(tx.block_number as usize, &mut accessory_state)
                .expect("Block number for known transaction must be set");

            let receipt = self
                .receipts
                .get(tx_number.unwrap() as usize, &mut accessory_state)
                .expect("Receipt for known transaction must be set");

            build_rpc_receipt(&block, tx, tx_number.unwrap(), receipt)
        });

        Ok(receipt)
    }

    /// Handler for: `eth_call`
    //https://github.com/paradigmxyz/reth/blob/f577e147807a783438a3f16aad968b4396274483/crates/rpc/rpc/src/eth/api/transactions.rs#L502
    //https://github.com/paradigmxyz/reth/blob/main/crates/rpc/rpc-types/src/eth/call.rs#L7
    #[rpc_method(name = "eth_call")]
    pub fn get_call(
        &self,
        request: reth_rpc_types::TransactionRequest,
        block_number: Option<BlockNumberOrTag>,
        _state_overrides: Option<reth_rpc_types::state::StateOverride>,
        _block_overrides: Option<Box<reth_rpc_types::BlockOverrides>>,
        working_set: &mut WorkingSet<C>,
    ) -> RpcResult<reth_primitives::Bytes> {
        info!("evm module: eth_call");
        let block_env = match block_number {
            Some(BlockNumberOrTag::Pending) => {
                self.block_env.get(working_set).unwrap_or_default().clone()
            }
            None | Some(BlockNumberOrTag::Latest) => {
                // so we don't unnecessarily set archival version
                self.block_env.get(working_set).unwrap_or_default().clone()
            }
            _ => {
                let block = match self.get_sealed_block_by_number(block_number, working_set) {
                    Some(block) => block,
                    None => return Err(EthApiError::UnknownBlockNumber.into()),
                };

                working_set.set_archival_version(block.header.number);
                BlockEnv::from(&block)
            }
        };

        let tx_env = prepare_call_env(&block_env, request.clone())?;

        let cfg = self
            .cfg
            .get(working_set)
            .expect("EVM chain config should be set");
        let cfg_env = get_cfg_env(&block_env, cfg, Some(get_cfg_env_template()));

        let evm_db: EvmDb<'_, C> = self.get_db(working_set);

        let result = match inspect(
            evm_db,
            cfg_env,
            block_env.into(),
            tx_env,
            TracingInspector::new(TracingInspectorConfig::all()),
        ) {
            Ok(result) => result.result,
            Err(err) => return Err(EthApiError::from(err).into()),
        };

        Ok(ensure_success(result)?)
    }

    /// Handler for: `eth_blockNumber`
    #[rpc_method(name = "eth_blockNumber")]
    pub fn block_number(
        &self,
        working_set: &mut WorkingSet<C>,
    ) -> RpcResult<reth_primitives::U256> {
        info!("evm module: eth_blockNumber");

        let block_number = U256::from(
            self.blocks
                .len(&mut working_set.accessory_state())
                .saturating_sub(1),
        );
        Ok(block_number)
    }

    /// Handler for `eth_createAccessList`
    #[rpc_method(name = "eth_createAccessList")]
    pub fn create_access_list(
        &self,
        request: reth_rpc_types::TransactionRequest,
        block_number: Option<BlockNumberOrTag>,
        working_set: &mut WorkingSet<C>,
    ) -> RpcResult<AccessListWithGasUsed> {
        info!("evm module: eth_createAccessList");

        let mut request = request.clone();

        let block_env = match block_number {
            Some(BlockNumberOrTag::Pending) => {
                self.block_env.get(working_set).unwrap_or_default().clone()
            }
            None | Some(BlockNumberOrTag::Latest) => {
                // so we don't unnecessarily set archival version
                self.block_env.get(working_set).unwrap_or_default().clone()
            }
            _ => {
                let block = match self.get_sealed_block_by_number(block_number, working_set) {
                    Some(block) => block,
                    None => return Err(EthApiError::UnknownBlockNumber.into()),
                };

                working_set.set_archival_version(block.header.number);
                BlockEnv::from(&block)
            }
        };

        let mut tx_env = match prepare_call_env(&block_env, request.clone()) {
            Ok(tx_env) => tx_env,
            Err(err) => {
                return Err(err.into());
            }
        };

        let cfg = self
            .cfg
            .get(working_set)
            .expect("EVM chain config should be set");
        let mut cfg_env = get_cfg_env(&block_env, cfg, Some(get_cfg_env_template()));
        cfg_env.disable_block_gas_limit = true;
        cfg_env.disable_base_fee = true;

        let mut evm_db = self.get_db(working_set);

        if request.gas.is_none() && tx_env.gas_price > U256::ZERO {
            // if gas price is set, we need to cap the gas limit
            cap_tx_gas_limit_with_caller_allowance(&mut evm_db, &mut tx_env)?;
        }

        let from = request.from.unwrap_or_default();
        let to = if let Some(to) = request.to {
            to
        } else {
            let account = evm_db.basic(from).unwrap_or_default();

            let nonce = account.unwrap_or_default().nonce;
            from.create(nonce)
        };

        // can consume the list since we're not using the request anymore
        let initial = request.access_list.take().unwrap_or_default();

        let precompiles = get_precompiles(cfg_env.handler_cfg.spec_id);
        let mut inspector = AccessListInspector::new(initial, from, to, precompiles);

        let revm_block_env = revm::primitives::BlockEnv::from(&block_env);

        let result = crate::rpc_helpers::inspect(
            &mut evm_db,
            cfg_env.clone(),
            revm_block_env,
            tx_env.clone(),
            &mut inspector,
        )?;

        match result.result {
            ExecutionResult::Halt { reason, .. } => Err(match reason {
                HaltReason::NonceOverflow => RpcInvalidTransactionError::NonceMaxValue,
                halt => RpcInvalidTransactionError::EvmHalt(halt),
            }),
            ExecutionResult::Revert { output, .. } => {
                Err(RpcInvalidTransactionError::Revert(RevertError::new(output)))
            }
            ExecutionResult::Success { .. } => Ok(()),
        }?;

        let access_list = inspector.into_access_list();

        request.access_list = Some(access_list.clone());

        let gas_used =
            self.estimate_gas_with_env(request, block_env, cfg_env, &mut tx_env, working_set)?;

        Ok(AccessListWithGasUsed {
            access_list,
            gas_used: U256::from(gas_used),
        })
    }

    /// Inner gas estimator
    pub(crate) fn estimate_gas_with_env(
        &self,
        request: reth_rpc_types::TransactionRequest,
        block_env: BlockEnv,
        cfg_env: CfgEnvWithHandlerCfg,
        tx_env: &mut TxEnv,
        working_set: &mut WorkingSet<C>,
    ) -> RpcResult<reth_primitives::U64> {
        let request_gas = request.gas;
        let request_gas_price = request.gas_price;
        let env_gas_limit = block_env.gas_limit;

        // get the highest possible gas limit, either the request's set value or the currently
        // configured gas limit
        let mut highest_gas_limit = request.gas.unwrap_or(U256::from(env_gas_limit));

        let account = self
            .accounts
            .get(&tx_env.caller, working_set)
            .map(|account| account.info)
            .unwrap_or_default();

        // if the request is a simple transfer we can optimize
        if tx_env.data.is_empty() {
            if let TransactTo::Call(to) = tx_env.transact_to {
                let to_account = self
                    .accounts
                    .get(&to, working_set)
                    .map(|account| account.info)
                    .unwrap_or_default();
                if KECCAK_EMPTY == to_account.code_hash {
                    // simple transfer, check if caller has sufficient funds
                    let available_funds = account.balance;

                    if tx_env.value > available_funds {
                        return Err(RpcInvalidTransactionError::InsufficientFundsForTransfer.into());
                    }
                    return Ok(U64::from(MIN_TRANSACTION_GAS));
                }
            }
        }

        // check funds of the sender
        if tx_env.gas_price > U256::ZERO {
            // allowance is (balance - tx.value) / tx.gas_price
            let allowance = (account.balance - tx_env.value) / tx_env.gas_price;

            if highest_gas_limit > allowance {
                // cap the highest gas limit by max gas caller can afford with given gas price
                highest_gas_limit = allowance;
            }
        }

        // if the provided gas limit is less than computed cap, use that
        let gas_limit = std::cmp::min(U256::from(tx_env.gas_limit), highest_gas_limit);
        tx_env.gas_limit = convert_u256_to_u64(gas_limit).unwrap();

        let mut evm_db = self.get_db(working_set);

        // execute the call without writing to db
<<<<<<< HEAD
        let result = executor::inspect(&mut evm_db, &block_env, tx_env.clone(), cfg_env.clone());
=======
        let result = inspect(
            evm_db,
            cfg_env.clone(),
            block_env.clone().into(),
            tx_env.clone(),
            TracingInspector::new(TracingInspectorConfig::all()),
        );
>>>>>>> c9137d49

        // Exceptional case: init used too much gas, we need to increase the gas limit and try
        // again
        if let Err(EVMError::Transaction(InvalidTransaction::CallerGasLimitMoreThanBlock)) = result
        {
            // if price or limit was included in the request then we can execute the request
            // again with the block's gas limit to check if revert is gas related or not
            if request_gas.is_some() || request_gas_price.is_some() {
                let evm_db = self.get_db(working_set);
                return Err(map_out_of_gas_err(block_env, tx_env.clone(), cfg_env, evm_db).into());
            }
        }

        let result = match result {
            Ok(result) => match result.result {
                ExecutionResult::Success { .. } => result.result,
                ExecutionResult::Halt { reason, gas_used } => {
                    return Err(RpcInvalidTransactionError::halt(reason, gas_used).into())
                }
                ExecutionResult::Revert { output, .. } => {
                    // if price or limit was included in the request then we can execute the request
                    // again with the block's gas limit to check if revert is gas related or not
                    return if request_gas.is_some() || request_gas_price.is_some() {
                        let evm_db = self.get_db(working_set);
                        Err(map_out_of_gas_err(block_env, tx_env.clone(), cfg_env, evm_db).into())
                    } else {
                        // the transaction did revert
                        Err(RpcInvalidTransactionError::Revert(RevertError::new(output)).into())
                    };
                }
            },
            Err(err) => return Err(EthApiError::from(err).into()),
        };

        // at this point we know the call succeeded but want to find the _best_ (lowest) gas the
        // transaction succeeds with. We find this by doing a binary search over the
        // possible range NOTE: this is the gas the transaction used, which is less than the
        // transaction requires to succeed
        let gas_used = result.gas_used();
        let mut highest_gas_limit: u64 = highest_gas_limit.try_into().unwrap_or(u64::MAX);

        // https://github.com/paradigmxyz/reth/pull/7133/files
        // the lowest value is capped by the gas used by the unconstrained transaction
        let mut lowest_gas_limit = gas_used.saturating_sub(1);

        let gas_refund = match result {
            ExecutionResult::Success { gas_refunded, .. } => gas_refunded,
            _ => 0,
        };
        // As stated in Geth, there is a good change that the transaction will pass if we set the
        // gas limit to the execution gas used plus the gas refund, so we check this first
        // <https://github.com/ethereum/go-ethereum/blob/a5a4fa7032bb248f5a7c40f4e8df2b131c4186a4/eth/gasestimator/gasestimator.go#L135
        let optimistic_gas_limit = (gas_used + gas_refund) * 64 / 63;
        if optimistic_gas_limit < highest_gas_limit {
            tx_env.gas_limit = optimistic_gas_limit;
            // (result, env) = executor::transact(&mut db, env)?;
            let curr_result =
                executor::inspect(&mut evm_db, &block_env, tx_env.clone(), cfg_env.clone());
            let curr_result = match curr_result {
                Ok(result) => result,
                Err(err) => return Err(EthApiError::from(err).into()),
            };
            update_estimated_gas_range(
                curr_result.result,
                optimistic_gas_limit,
                &mut highest_gas_limit,
                &mut lowest_gas_limit,
            )?;
        };

        // pick a point that's close to the estimated gas
        let mut mid_gas_limit = std::cmp::min(
            gas_used * 3,
            ((highest_gas_limit as u128 + lowest_gas_limit as u128) / 2) as u64,
        );
        // binary search
        while (highest_gas_limit - lowest_gas_limit) > 1 {
            // An estimation error is allowed once the current gas limit range used in the binary
            // search is small enough (less than 1.5% of the highest gas limit)
            // <https://github.com/ethereum/go-ethereum/blob/a5a4fa7032bb248f5a7c40f4e8df2b131c4186a4/eth/gasestimator/gasestimator.go#L152
            if (highest_gas_limit - lowest_gas_limit) as f64 / (highest_gas_limit as f64)
                < ESTIMATE_GAS_ERROR_RATIO
            {
                break;
            };

            let mut tx_env = tx_env.clone();
            tx_env.gas_limit = mid_gas_limit;

            let evm_db = self.get_db(working_set);
            let result = inspect(
                evm_db,
                cfg_env.clone(),
                block_env.clone().into(),
                tx_env.clone(),
                TracingInspector::new(TracingInspectorConfig::all()),
            );

            // Exceptional case: init used too much gas, we need to increase the gas limit and try
            // again
            if let Err(EVMError::Transaction(InvalidTransaction::CallerGasLimitMoreThanBlock)) =
                result
            {
                // increase the lowest gas limit
                lowest_gas_limit = mid_gas_limit;

                // new midpoint
                mid_gas_limit = ((highest_gas_limit as u128 + lowest_gas_limit as u128) / 2) as u64;
                continue;
            }

            update_estimated_gas_range(
                result.expect("Result must be set").result,
                mid_gas_limit,
                &mut highest_gas_limit,
                &mut lowest_gas_limit,
            )?;

            // new midpoint
            mid_gas_limit = ((highest_gas_limit as u128 + lowest_gas_limit as u128) / 2) as u64;
        }

        Ok(reth_primitives::U64::from(highest_gas_limit))
    }

    /// Handler for: `eth_estimateGas`
    // https://github.com/paradigmxyz/reth/blob/main/crates/rpc/rpc/src/eth/api/call.rs#L172
    #[rpc_method(name = "eth_estimateGas")]
    pub fn eth_estimate_gas(
        &self,
        request: reth_rpc_types::TransactionRequest,
        block_number: Option<BlockNumberOrTag>,
        working_set: &mut WorkingSet<C>,
    ) -> RpcResult<reth_primitives::U64> {
        info!("evm module: eth_estimateGas");
        let block_env = match block_number {
            Some(BlockNumberOrTag::Pending) => {
                self.block_env.get(working_set).unwrap_or_default().clone()
            }
            None | Some(BlockNumberOrTag::Latest) => {
                // so we don't unnecessarily set archival version
                self.block_env.get(working_set).unwrap_or_default().clone()
            }
            _ => {
                let block = match self.get_sealed_block_by_number(block_number, working_set) {
                    Some(block) => block,
                    None => return Err(EthApiError::UnknownBlockNumber.into()),
                };

                working_set.set_archival_version(block.header.number);
                BlockEnv::from(&block)
            }
        };

        let mut tx_env = match prepare_call_env(&block_env, request.clone()) {
            Ok(tx_env) => tx_env,
            Err(err) => {
                return Err(err.into());
            }
        };

        let cfg = self
            .cfg
            .get(working_set)
            .expect("EVM chain config should be set");
        let cfg_env = get_cfg_env(&block_env, cfg, Some(get_cfg_env_template()));

        self.estimate_gas_with_env(request, block_env, cfg_env, &mut tx_env, working_set)
    }

    /// Returns logs matching given filter object.
    ///
    /// Handler for `eth_getLogs`
    #[rpc_method(name = "eth_getLogs")]
    pub fn eth_get_logs(
        &self,
        filter: Filter,
        working_set: &mut WorkingSet<C>,
    ) -> RpcResult<Vec<LogResponse>> {
        // https://github.com/paradigmxyz/reth/blob/8892d04a88365ba507f28c3314d99a6b54735d3f/crates/rpc/rpc/src/eth/filter.rs#L302
        Ok(self.logs_for_filter(filter, working_set)?)
    }

    /// Handler for: `eth_getTransactionByHash`
    /// RPC method is moved to sequencer and sov-ethereum modules
    pub fn get_transaction_by_hash(
        &self,
        hash: reth_primitives::B256,
        working_set: &mut WorkingSet<C>,
    ) -> RpcResult<Option<reth_rpc_types::Transaction>> {
        info!("evm module: eth_getTransactionByHash({})", hash);
        let mut accessory_state = working_set.accessory_state();

        let tx_number = self.transaction_hashes.get(&hash, &mut accessory_state);

        let transaction = tx_number.map(|number| {
            let tx = self
                .transactions
                .get(number as usize, &mut accessory_state)
                .unwrap_or_else(|| panic!("Transaction with known hash {} and number {} must be set in all {} transaction",
                hash,
                number,
                self.transactions.len(&mut accessory_state)));

            let block = self
                .blocks
                .get(tx.block_number as usize, &mut accessory_state)
                .unwrap_or_else(|| panic!("Block with number {} for known transaction {} must be set",
                    tx.block_number,
                    tx.signed_transaction.hash));

            reth_rpc_types_compat::transaction::from_recovered_with_block_context(
                tx.into(),
                block.header.hash(),
                block.header.number,
                block.header.base_fee_per_gas,
                U256::from(tx_number.unwrap() - block.transactions.start),
            )
        });

        Ok(transaction)
    }

    /// Traces the entire block txs and returns the traces
    pub fn trace_block_transactions_by_number(
        &self,
        block_number: u64,
        opts: Option<GethDebugTracingOptions>,
        stop_at: Option<usize>,
        working_set: &mut WorkingSet<C>,
    ) -> RpcResult<Vec<GethTrace>> {
        let sealed_block = self
            .get_sealed_block_by_number(Some(BlockNumberOrTag::Number(block_number)), working_set)
            .ok_or_else(|| EthApiError::UnknownBlockNumber)?;

        let tx_range = sealed_block.transactions.clone();
        if tx_range.is_empty() {
            return Ok(Vec::new());
        }
        let block_txs: Vec<TransactionSignedEcRecovered> = tx_range
            .clone()
            .map(|id| {
                self.transactions
                    .get(id as usize, &mut working_set.accessory_state())
                    .expect("Transaction must be set")
                    .into()
            })
            .collect();

        working_set.set_archival_version(sealed_block.header.number);
        let block_env = BlockEnv::from(&sealed_block);
        let cfg = self.cfg.get(working_set).unwrap();
        let cfg_env = get_cfg_env(&block_env, cfg, Some(get_cfg_env_template()));

        // EvmDB is the replacement of revm::CacheDB because cachedb requires immutable state
        // TODO: Move to CacheDB once immutable state is implemented
        let mut evm_db = self.get_db(working_set);
        let revm_block_env = revm::primitives::BlockEnv::from(block_env);

        // TODO: Convert below steps to blocking task like in reth after implementing the semaphores
        let mut traces = Vec::new();
        let mut transactions = block_txs.into_iter().enumerate().peekable();
        let limit = stop_at.unwrap_or(usize::MAX);
        while let Some((index, tx)) = transactions.next() {
            let (trace, state_changes) = trace_transaction(
                opts.clone().unwrap_or_default(),
                cfg_env.clone(),
                revm_block_env.clone(),
                tx_env_with_recovered(&tx),
                &mut evm_db,
            )?;
            traces.push(trace);

            if limit == index {
                break;
            }

            if transactions.peek().is_some() {
                // need to apply the state changes of this transaction before executing the
                // next transaction
                evm_db.commit(state_changes)
            }
        }
        Ok(traces)
    }

    // https://github.com/paradigmxyz/reth/blob/8892d04a88365ba507f28c3314d99a6b54735d3f/crates/rpc/rpc/src/eth/filter.rs#L349
    fn logs_for_filter(
        &self,
        filter: Filter,
        working_set: &mut WorkingSet<C>,
    ) -> Result<Vec<LogResponse>, FilterError> {
        match filter.block_option {
            FilterBlockOption::AtBlockHash(block_hash) => {
                let block_number = match self
                    .block_hashes
                    .get(&block_hash, &mut working_set.accessory_state())
                {
                    Some(block_number) => block_number,
                    None => {
                        return Err(FilterError::EthAPIError(
                            ProviderError::BlockHashNotFound(block_hash).into(),
                        ))
                    }
                };

                // if we know the hash, but can't find the block, fail
                let block = self
                    .blocks
                    .get(block_number as usize, &mut working_set.accessory_state())
                    .expect("Block must be set");

                // all of the logs we have in the block
                let mut all_logs: Vec<LogResponse> = Vec::new();

                self.append_matching_block_logs(working_set, &mut all_logs, &filter, block);

                Ok(all_logs)
            }
            FilterBlockOption::Range {
                from_block,
                to_block,
            } => {
                // we start at the most recent block if unset in filter
                let start_block = self
                    .blocks
                    .last(&mut working_set.accessory_state())
                    .expect("Head block must be set")
                    .header
                    .number;
                let from = from_block
                    .map(|num| convert_block_number(num, start_block))
                    .transpose()?
                    .flatten();
                let to = to_block
                    .map(|num| convert_block_number(num, start_block))
                    .transpose()?
                    .flatten();
                let (from_block_number, to_block_number) =
                    get_filter_block_range(from, to, start_block);
                self.get_logs_in_block_range(
                    working_set,
                    &filter,
                    from_block_number,
                    to_block_number,
                )
            }
        }
    }

    // https://github.com/paradigmxyz/reth/blob/8892d04a88365ba507f28c3314d99a6b54735d3f/crates/rpc/rpc/src/eth/filter.rs#L423
    /// Returns all logs in the given _inclusive_ range that match the filter
    ///
    /// Returns an error if:
    ///  - underlying database error
    ///  - amount of matches exceeds configured limit
    fn get_logs_in_block_range(
        &self,
        working_set: &mut WorkingSet<C>,
        filter: &Filter,
        from_block_number: u64,
        to_block_number: u64,
    ) -> Result<Vec<LogResponse>, FilterError> {
        let max_blocks_per_filter: u64 = DEFAULT_MAX_BLOCKS_PER_FILTER;
        if to_block_number - from_block_number >= max_blocks_per_filter {
            return Err(FilterError::QueryExceedsMaxBlocks(max_blocks_per_filter));
        }
        // all of the logs we have in the block
        let mut all_logs: Vec<LogResponse> = Vec::new();

        let address_filter: BloomFilter = filter.address.to_bloom_filter();
        let topics_filter: Vec<BloomFilter> =
            filter.topics.iter().map(|t| t.to_bloom_filter()).collect();

        let max_headers_range = MAX_HEADERS_RANGE;

        // loop over the range of new blocks and check logs if the filter matches the log's bloom
        // filter
        for (from, to) in
            BlockRangeInclusiveIter::new(from_block_number..=to_block_number, max_headers_range)
        {
            for idx in from..=to {
                let block = match self.blocks.get(
                    // Index from +1 or just from?
                    (idx) as usize,
                    &mut working_set.accessory_state(),
                ) {
                    Some(block) => block,
                    None => {
                        return Err(FilterError::EthAPIError(
                            // from and to are checked against last block
                            // so this should never happen ideally
                            ProviderError::BlockBodyIndicesNotFound(idx).into(),
                        ));
                    }
                };

                let logs_bloom = block.header.logs_bloom;

                let alloy_logs_bloom = alloy_primitives::Bloom::from(logs_bloom.data());
                if matches_address(alloy_logs_bloom, &address_filter)
                    && matches_topics(alloy_logs_bloom, &topics_filter)
                {
                    self.append_matching_block_logs(working_set, &mut all_logs, filter, block);
                    let max_logs_per_response = DEFAULT_MAX_LOGS_PER_RESPONSE;
                    // size check but only if range is multiple blocks, so we always return all
                    // logs of a single block
                    let is_multi_block_range = from_block_number != to_block_number;
                    if is_multi_block_range && all_logs.len() > max_logs_per_response {
                        return Err(FilterError::QueryExceedsMaxResults(max_logs_per_response));
                    }
                }
            }
        }
        Ok(all_logs)
    }

    // https://github.com/paradigmxyz/reth/blob/main/crates/rpc/rpc/src/eth/logs_utils.rs#L21
    fn append_matching_block_logs(
        &self,
        working_set: &mut WorkingSet<C>,
        all_logs: &mut Vec<LogResponse>,
        filter: &Filter,
        block: SealedBlock,
    ) {
        // tracks the index of a log in the entire block
        let mut log_index: u32 = 0;

        // TODO: Understand how to handle this
        // TAG - true when the log was removed, due to a chain reorganization. false if its a valid log.
        let removed = false;

        let topics = filter.topics.clone();
        let tx_range = block.transactions;

        for i in tx_range {
            let receipt = self
                .receipts
                .get(i as usize, &mut working_set.accessory_state())
                .expect("Transaction must be set");
            let tx = self
                .transactions
                .get(i as usize, &mut working_set.accessory_state())
                .unwrap();
            let logs = receipt.receipt.logs;

            for log in logs.into_iter() {
                if log_matches_filter(
                    &log,
                    filter,
                    &topics,
                    &block.header.hash(),
                    &block.header.number,
                ) {
                    let log = LogResponse {
                        address: log.address,
                        topics: log.topics,
                        data: log.data.to_vec().into(),
                        block_hash: Some(block.header.hash()),
                        block_number: Some(U256::from(block.header.number)),
                        transaction_hash: Some(tx.signed_transaction.hash),
                        transaction_index: Some(U256::from(i)),
                        log_index: Some(U256::from(log_index)),
                        removed,
                    };
                    all_logs.push(log);
                }
                log_index += 1;
            }
        }
    }

    /// Helper function to get chain config
    pub fn get_chain_config(&self, working_set: &mut WorkingSet<C>) -> EvmChainConfig {
        self.cfg
            .get(working_set)
            .expect("EVM chain config should be set")
    }

    /// Helper function to get block hash from block number
    pub fn block_hash_from_number(
        &self,
        block_number: u64,
        working_set: &mut WorkingSet<C>,
    ) -> Option<reth_primitives::B256> {
        let block = self
            .blocks
            .get(block_number as usize, &mut working_set.accessory_state())?;
        Some(block.header.hash())
    }

    /// Helper function to get headers in range
    pub fn sealed_headers_range(
        &self,
        range: RangeInclusive<u64>,
        working_set: &mut WorkingSet<C>,
    ) -> Result<Vec<SealedHeader>, EthApiError> {
        let mut headers = Vec::new();
        for i in range {
            let block = self
                .blocks
                .get(i as usize, &mut working_set.accessory_state())
                .ok_or_else(|| EthApiError::InvalidBlockRange)?;
            headers.push(block.header);
        }
        Ok(headers)
    }

    /// Helper function to get transactions and receipts for a given block hash
    pub fn get_transactions_and_receipts(
        &self,
        block_hash: reth_primitives::B256,
        working_set: &mut WorkingSet<C>,
    ) -> Result<
        (
            Vec<reth_rpc_types::Transaction>,
            Vec<reth_rpc_types::TransactionReceipt>,
        ),
        EthApiError,
    > {
        let mut accessory_state = working_set.accessory_state();

        let block_number = self
            .block_hashes
            .get(&block_hash, &mut accessory_state)
            .ok_or_else(|| EthApiError::InvalidBlockRange)?;

        let block = self
            .blocks
            .get(block_number as usize, &mut accessory_state)
            .ok_or_else(|| EthApiError::InvalidBlockRange)?;

        let transactions = block
            .transactions
            .clone()
            .map(|id| {
                let tx = self
                    .transactions
                    .get(id as usize, &mut accessory_state)
                    .expect("Transaction must be set");
                let block = self
                    .blocks
                    .get(tx.block_number as usize, &mut accessory_state)
                    .expect("Block number for known transaction must be set");

                reth_rpc_types_compat::transaction::from_recovered_with_block_context(
                    tx.into(),
                    block.header.hash(),
                    block.header.number,
                    block.header.base_fee_per_gas,
                    U256::from(id - block.transactions.start),
                )
            })
            .collect::<Vec<_>>();

        let receipts = block
            .transactions
            .clone()
            .map(|id| {
                let tx = self
                    .transactions
                    .get(id as usize, &mut accessory_state)
                    .expect("Transaction must be set");
                let block = self
                    .blocks
                    .get(tx.block_number as usize, &mut accessory_state)
                    .expect("Block number for known transaction must be set");

                let receipt = self
                    .receipts
                    .get(id as usize, &mut accessory_state)
                    .expect("Receipt for known transaction must be set");

                build_rpc_receipt(&block, tx, id, receipt)
            })
            .collect::<Vec<_>>();

        Ok((transactions, receipts))
    }

    /// Helper function to check if the block number is valid
    /// If returns None, block doesn't exist
    pub fn block_number_for_id(
        &self,
        block_id: &BlockNumberOrTag,
        working_set: &mut WorkingSet<C>,
    ) -> Option<u64> {
        match block_id {
            BlockNumberOrTag::Earliest => Some(0),
            BlockNumberOrTag::Latest => self
                .blocks
                .last(&mut working_set.accessory_state())
                .map(|block| block.header.number),
            BlockNumberOrTag::Number(block_number) => {
                if *block_number < self.blocks.len(&mut working_set.accessory_state()) as u64 {
                    Some(*block_number)
                } else {
                    None
                }
            }
            _ => {
                todo!();
            }
        }
    }

    /// Helper function to get sealed block by number
    /// If returns None, block doesn't exist
    fn get_sealed_block_by_number(
        &self,
        block_number: Option<BlockNumberOrTag>,
        working_set: &mut WorkingSet<C>,
    ) -> Option<SealedBlock> {
        // safe, finalized, and pending are not supported
        match block_number {
            Some(BlockNumberOrTag::Number(block_number)) => self
                .blocks
                .get(block_number as usize, &mut working_set.accessory_state()),
            Some(BlockNumberOrTag::Earliest) => Some(
                self.blocks
                    .get(0, &mut working_set.accessory_state())
                    .expect("Genesis block must be set"),
            ),
            Some(BlockNumberOrTag::Latest) => Some(
                self.blocks
                    .last(&mut working_set.accessory_state())
                    .expect("Head block must be set"),
            ),
            None => Some(
                self.blocks
                    .last(&mut working_set.accessory_state())
                    .expect("Head block must be set"),
            ),
            _ => panic!("Unsupported block number type"),
        }
    }

    /// Returns the block number given block hash
    /// If block not found returns None
    pub fn get_block_number_by_block_hash(
        &self,
        block_hash: reth_primitives::B256,
        working_set: &mut WorkingSet<C>,
    ) -> Option<u64> {
        let block_number = self
            .block_hashes
            .get(&block_hash, &mut working_set.accessory_state());
        block_number
    }
}

fn get_cfg_env_template() -> revm::primitives::CfgEnvWithHandlerCfg {
    // https://github.com/Sovereign-Labs/sovereign-sdk/issues/912
    let mut cfg_env = revm::primitives::CfgEnvWithHandlerCfg::new_with_spec_id(
        Default::default(),
        revm::primitives::SpecId::SHANGHAI,
    );
    // Reth sets this to true and uses only timeout, but other clients use this as a part of DOS attacks protection, with 100mln gas limit
    // https://github.com/paradigmxyz/reth/blob/62f39a5a151c5f4ddc9bf0851725923989df0412/crates/rpc/rpc/src/eth/revm_utils.rs#L215
    cfg_env.disable_block_gas_limit = false;
    cfg_env.disable_eip3607 = true;
    cfg_env.disable_base_fee = true;
    cfg_env.chain_id = 0;
    cfg_env.perf_analyse_created_bytecodes = revm::primitives::AnalysisKind::Analyse;
    cfg_env.limit_contract_code_size = None;
    cfg_env
}

// modified from: https://github.com/paradigmxyz/reth/blob/cc576bc8690a3e16e6e5bf1cbbbfdd029e85e3d4/crates/rpc/rpc/src/eth/api/transactions.rs#L849
pub(crate) fn build_rpc_receipt(
    block: &SealedBlock,
    tx: TransactionSignedAndRecovered,
    tx_number: u64,
    receipt: Receipt,
) -> reth_rpc_types::TransactionReceipt {
    let transaction: TransactionSignedEcRecovered = tx.into();
    let transaction_kind = transaction.kind();

    let transaction_hash = Some(transaction.hash);
    let transaction_index = tx_number - block.transactions.start;
    let block_hash = Some(block.header.hash());
    let block_number = Some(U256::from(block.header.number));
    let other = OtherFields::new(
        [
            (
                "l1FeeRate".into(),
                format!("{:#x}", block.l1_fee_rate).into(),
            ),
            (
                "diffSize".into(),
                format!("{:#x}", receipt.diff_size).into(),
            ),
        ]
        .into_iter()
        .collect(),
    );

    reth_rpc_types::TransactionReceipt {
        transaction_hash,
        transaction_index: U64::from(transaction_index),
        block_hash,
        block_number,
        from: transaction.signer(),
        to: match transaction_kind {
            Create => None,
            Call(addr) => Some(*addr),
        },
        cumulative_gas_used: U256::from(receipt.receipt.cumulative_gas_used),
        gas_used: Some(U256::from(receipt.gas_used)),
        // EIP-4844 related
        // https://github.com/Sovereign-Labs/sovereign-sdk/issues/912
        blob_gas_used: None,
        blob_gas_price: None,
        contract_address: match transaction_kind {
            Create => Some(transaction.signer().create(transaction.nonce())),
            Call(_) => None,
        },
        effective_gas_price: U128::from(
            transaction.effective_gas_price(block.header.base_fee_per_gas),
        ),
        transaction_type: transaction.tx_type().into(),
        logs_bloom: receipt.receipt.bloom_slow(),
        status_code: if receipt.receipt.success {
            Some(U64::from(1))
        } else {
            Some(U64::from(0))
        },
        state_root: None, // Pre https://eips.ethereum.org/EIPS/eip-658 (pre-byzantium) and won't be used
        logs: receipt
            .receipt
            .logs
            .into_iter()
            .enumerate()
            .map(|(idx, log)| reth_rpc_types::Log {
                address: log.address,
                topics: log.topics,
                data: log.data,
                block_hash,
                block_number,
                transaction_hash,
                transaction_index: Some(U256::from(transaction_index)),
                log_index: Some(U256::from(receipt.log_index_start + idx as u64)),
                removed: false,
            })
            .collect(),
        other,
    }
}

// range is not inclusive, if we have the block but the transaction
// index is out of range, return None
fn check_tx_range(transactions_range: &Range<u64>, index: Uint<64, 1>) -> Option<()> {
    let range_len = transactions_range.end - transactions_range.start;
    if index.to::<u64>() >= range_len {
        None
    } else {
        Some(())
    }
}

fn map_out_of_gas_err<C: sov_modules_api::Context>(
    block_env: BlockEnv,
    mut tx_env: revm::primitives::TxEnv,
    cfg_env: revm::primitives::CfgEnvWithHandlerCfg,
    db: EvmDb<'_, C>,
) -> EthApiError {
    let req_gas_limit = tx_env.gas_limit;
    tx_env.gas_limit = block_env.gas_limit;

    match inspect(
        db,
        cfg_env,
        block_env.into(),
        tx_env,
        TracingInspector::new(TracingInspectorConfig::all()),
    ) {
        Ok(res) => match res.result {
            ExecutionResult::Success { .. } => {
                // transaction succeeded by manually increasing the gas limit to
                // highest, which means the caller lacks funds to pay for the tx
                RpcInvalidTransactionError::BasicOutOfGas(U256::from(req_gas_limit)).into()
            }
            ExecutionResult::Revert { output, .. } => {
                // reverted again after bumping the limit
                RpcInvalidTransactionError::Revert(RevertError::new(output)).into()
            }
            ExecutionResult::Halt { reason, .. } => {
                RpcInvalidTransactionError::EvmHalt(reason).into()
            }
        },
        Err(err) => EthApiError::from(err),
    }
}

fn convert_u256_to_u64(u256: reth_primitives::U256) -> Result<u64, TryFromSliceError> {
    let bytes: [u8; 32] = u256.to_be_bytes();
    let bytes: [u8; 8] = bytes[24..].try_into()?;
    Ok(u64::from_be_bytes(bytes))
}

/// Updates the highest and lowest gas limits for binary search
///  based on the result of the execution
#[inline]
fn update_estimated_gas_range(
    result: ExecutionResult,
    tx_gas_limit: u64,
    highest_gas_limit: &mut u64,
    lowest_gas_limit: &mut u64,
) -> EthResult<()> {
    match result {
        ExecutionResult::Success { .. } => {
            // cap the highest gas limit with succeeding gas limit
            *highest_gas_limit = tx_gas_limit;
        }
        ExecutionResult::Revert { .. } => {
            // increase the lowest gas limit
            *lowest_gas_limit = tx_gas_limit;
        }
        ExecutionResult::Halt { reason, .. } => {
            match reason {
                HaltReason::OutOfGas(_) | HaltReason::InvalidFEOpcode => {
                    // either out of gas or invalid opcode can be thrown dynamically if
                    // gasLeft is too low, so we treat this as `out of gas`, we know this
                    // call succeeds with a higher gaslimit. common usage of invalid opcode in openzeppelin <https://github.com/OpenZeppelin/openzeppelin-contracts/blob/94697be8a3f0dfcd95dfb13ffbd39b5973f5c65d/contracts/metatx/ERC2771Forwarder.sol#L360-L367>

                    // increase the lowest gas limit
                    *lowest_gas_limit = tx_gas_limit;
                }
                err => {
                    // these should be unreachable because we know the transaction succeeds,
                    // but we consider these cases an error
                    return Err(RpcInvalidTransactionError::EvmHalt(err).into());
                }
            }
        }
    };
    Ok(())
}<|MERGE_RESOLUTION|>--- conflicted
+++ resolved
@@ -789,9 +789,6 @@
         let mut evm_db = self.get_db(working_set);
 
         // execute the call without writing to db
-<<<<<<< HEAD
-        let result = executor::inspect(&mut evm_db, &block_env, tx_env.clone(), cfg_env.clone());
-=======
         let result = inspect(
             evm_db,
             cfg_env.clone(),
@@ -799,7 +796,6 @@
             tx_env.clone(),
             TracingInspector::new(TracingInspectorConfig::all()),
         );
->>>>>>> c9137d49
 
         // Exceptional case: init used too much gas, we need to increase the gas limit and try
         // again
