--- conflicted
+++ resolved
@@ -6,7 +6,6 @@
 use revm::primitives::{CfgEnv, EVMError, SpecId};
 use sov_modules_api::prelude::*;
 use sov_modules_api::{CallResponse, WorkingSet};
-use tracing::log::info;
 
 use crate::evm::db::EvmDb;
 use crate::evm::executor::{self};
@@ -119,10 +118,6 @@
                 },
             }
         }
-<<<<<<< HEAD
-        info!("EVM call executed");
-=======
->>>>>>> 27a08b20
         Ok(CallResponse::default())
     }
 }
