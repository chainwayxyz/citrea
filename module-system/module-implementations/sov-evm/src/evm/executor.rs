use std::convert::Infallible;

use reth_primitives::TransactionSignedEcRecovered;
<<<<<<< HEAD
use reth_revm::tracing::{TracingInspector, TracingInspectorConfig};
use revm::primitives::{
    CfgEnvWithHandlerCfg, EVMError, Env, ExecutionResult, InvalidTransaction, ResultAndState, TxEnv,
};
use revm::{self, inspector_handle_register, Context, Database, DatabaseCommit, EvmContext};
=======
use revm::primitives::{CfgEnvWithHandlerCfg, EVMError, ExecutionResult, InvalidTransaction};
use revm::{self, Database, DatabaseCommit};
>>>>>>> c9137d49

use super::conversions::create_tx_env;
use super::handler::{citrea_handler, CitreaHandlerContext};
use super::primitive_types::BlockEnv;

struct CitreaEvm<'a, EXT, DB: Database> {
    evm: revm::Evm<'a, EXT, DB>,
}

impl<'a, EXT, DB> CitreaEvm<'a, EXT, DB>
where
    DB: Database<Error = Infallible> + DatabaseCommit,
    EXT: CitreaHandlerContext,
{
    /// Creates a new Citrea EVM with the given parameters.
    fn new(db: DB, block_env: &BlockEnv, config_env: CfgEnvWithHandlerCfg, ext: EXT) -> Self {
        let evm_env = Env::boxed(config_env.cfg_env, block_env.into(), Default::default());
        let evm_context = EvmContext::new_with_env(db, evm_env);
        let context = Context::new(evm_context, ext);
        let handler = citrea_handler(config_env.handler_cfg);
        let evm = revm::Evm::new(context, handler);
        Self { evm }
    }

    /// Sets all required parameters and executes a transaction.
    fn transact_commit(
        &mut self,
        tx: &TransactionSignedEcRecovered,
    ) -> Result<ExecutionResult, EVMError<Infallible>> {
        self.evm.context.external.set_current_tx_hash(tx.hash());
        *self.evm.tx_mut() = create_tx_env(tx);
        self.evm.transact_commit()
    }
}

#[allow(dead_code)]
pub(crate) fn execute_tx<
    DB: Database<Error = Infallible> + DatabaseCommit,
    EXT: CitreaHandlerContext,
>(
    db: DB,
    block_env: BlockEnv,
    tx: &TransactionSignedEcRecovered,
    config_env: CfgEnvWithHandlerCfg,
    ext: &mut EXT,
) -> Result<ExecutionResult, EVMError<Infallible>> {
    let mut evm = CitreaEvm::new(db, block_env, config_env, ext);
    evm.transact_commit(tx)
}

pub(crate) fn execute_multiple_tx<
    DB: Database<Error = Infallible> + DatabaseCommit,
    EXT: CitreaHandlerContext,
>(
    db: DB,
    block_env: BlockEnv,
    txs: &[TransactionSignedEcRecovered],
    config_env: CfgEnvWithHandlerCfg,
    ext: &mut EXT,
) -> Vec<Result<ExecutionResult, EVMError<Infallible>>> {
    if txs.is_empty() {
        return vec![];
    }

    let mut evm = CitreaEvm::new(db, block_env, config_env, ext);

    let block_gas_limit = block_env.gas_limit;
    let mut cumulative_gas_used = 0u64;

    let mut tx_results = Vec::with_capacity(txs.len());
    for tx in txs {
        let block_available_gas = block_gas_limit - cumulative_gas_used;
        let result = if tx.transaction.gas_limit() > block_available_gas {
            Err(EVMError::Transaction(
                InvalidTransaction::CallerGasLimitMoreThanBlock,
            ))
        } else {
            evm.transact_commit(tx)
        };
        cumulative_gas_used += result.as_ref().map(|r| r.gas_used()).unwrap_or(0);
        tx_results.push(result);
    }
    tx_results
}<|MERGE_RESOLUTION|>--- conflicted
+++ resolved
@@ -1,16 +1,8 @@
 use std::convert::Infallible;
 
 use reth_primitives::TransactionSignedEcRecovered;
-<<<<<<< HEAD
-use reth_revm::tracing::{TracingInspector, TracingInspectorConfig};
-use revm::primitives::{
-    CfgEnvWithHandlerCfg, EVMError, Env, ExecutionResult, InvalidTransaction, ResultAndState, TxEnv,
-};
-use revm::{self, inspector_handle_register, Context, Database, DatabaseCommit, EvmContext};
-=======
-use revm::primitives::{CfgEnvWithHandlerCfg, EVMError, ExecutionResult, InvalidTransaction};
-use revm::{self, Database, DatabaseCommit};
->>>>>>> c9137d49
+use revm::primitives::{CfgEnvWithHandlerCfg, EVMError, Env, ExecutionResult, InvalidTransaction};
+use revm::{self, Context, Database, DatabaseCommit, EvmContext};
 
 use super::conversions::create_tx_env;
 use super::handler::{citrea_handler, CitreaHandlerContext};
@@ -26,7 +18,7 @@
     EXT: CitreaHandlerContext,
 {
     /// Creates a new Citrea EVM with the given parameters.
-    fn new(db: DB, block_env: &BlockEnv, config_env: CfgEnvWithHandlerCfg, ext: EXT) -> Self {
+    fn new(db: DB, block_env: BlockEnv, config_env: CfgEnvWithHandlerCfg, ext: EXT) -> Self {
         let evm_env = Env::boxed(config_env.cfg_env, block_env.into(), Default::default());
         let evm_context = EvmContext::new_with_env(db, evm_env);
         let context = Context::new(evm_context, ext);
@@ -75,10 +67,10 @@
         return vec![];
     }
 
-    let mut evm = CitreaEvm::new(db, block_env, config_env, ext);
-
     let block_gas_limit = block_env.gas_limit;
     let mut cumulative_gas_used = 0u64;
+
+    let mut evm = CitreaEvm::new(db, block_env, config_env, ext);
 
     let mut tx_results = Vec::with_capacity(txs.len());
     for tx in txs {
