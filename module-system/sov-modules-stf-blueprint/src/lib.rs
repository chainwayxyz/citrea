#![deny(missing_docs)]
#![doc = include_str!("../README.md")]

mod batch;
pub mod kernels;
mod stf_blueprint;
mod tx_verifier;

pub use batch::Batch;
use borsh::BorshSerialize;
use sov_modules_api::da::BlockHeaderTrait;
use sov_modules_api::hooks::{
    ApplyBlobHooks, ApplySoftConfirmationHooks, FinalizeHook, SlotHooks, TxHooks,
};
use sov_modules_api::runtime::capabilities::{Kernel, KernelSlotHooks};
use sov_modules_api::{
    BasicAddress, BlobReaderTrait, Context, DaSpec, DispatchCall, Genesis, Signature, Spec,
    StateCheckpoint, UnsignedSoftConfirmationBatch, WorkingSet, Zkvm,
};
use sov_rollup_interface::services::da::DaService;
use sov_rollup_interface::soft_confirmation::SignedSoftConfirmationBatch;
pub use sov_rollup_interface::stf::{BatchReceipt, TransactionReceipt};
use sov_rollup_interface::stf::{SlotResult, StateTransitionFunction};
use sov_rollup_interface::storage::HierarchicalStorageManager;
use sov_state::storage::KernelWorkingSet;
use sov_state::Storage;
#[cfg(all(target_os = "zkvm", feature = "bench"))]
use sov_zk_cycle_macros::cycle_tracker;
pub use stf_blueprint::StfBlueprint;
use tracing::{debug, info};
pub use tx_verifier::RawTx;

<<<<<<< HEAD
pub use crate::stf_blueprint::{ApplyBatchError, ApplyBatchResult};
=======
use crate::stf_blueprint::ApplySoftConfirmationError;
>>>>>>> 6a7172ed

/// The tx hook for a blueprint runtime
pub struct RuntimeTxHook<C: Context> {
    /// Height to initialize the context
    pub height: u64,
    /// Sequencer public key
    pub sequencer: C::PublicKey,
}

/// This trait has to be implemented by a runtime in order to be used in `StfBlueprint`.
///
/// The `TxHooks` implementation sets up a transaction context based on the height at which it is
/// to be executed.
pub trait Runtime<C: Context, Da: DaSpec>:
    DispatchCall<Context = C>
    + Genesis<Context = C, Config = Self::GenesisConfig>
    + TxHooks<Context = C, PreArg = RuntimeTxHook<C>, PreResult = C>
    + SlotHooks<Da, Context = C>
    + FinalizeHook<Da, Context = C>
    + ApplySoftConfirmationHooks<
        Da,
        Context = C,
        SoftConfirmationResult = SequencerOutcome<
            <<Da as DaSpec>::BlobTransaction as BlobReaderTrait>::Address,
        >,
    > + ApplyBlobHooks<
        Da::BlobTransaction,
        Context = C,
        BlobResult = SequencerOutcome<
            <<Da as DaSpec>::BlobTransaction as BlobReaderTrait>::Address,
        >,
    > + Default
{
    /// GenesisConfig type.
    type GenesisConfig: Send + Sync;

    #[cfg(feature = "native")]
    /// GenesisPaths type.
    type GenesisPaths: Send + Sync;

    #[cfg(feature = "native")]
    /// Default rpc methods.
    fn rpc_methods(storage: <C as Spec>::Storage) -> jsonrpsee::RpcModule<()>;

    #[cfg(feature = "native")]
    /// Reads genesis configs.
    fn genesis_config(
        genesis_paths: &Self::GenesisPaths,
    ) -> Result<Self::GenesisConfig, anyhow::Error>;
}

/// The receipts of all the transactions in a batch.
#[derive(Debug, Copy, Clone, PartialEq, Eq, serde::Serialize, serde::Deserialize)]
pub enum TxEffect {
    /// Batch was reverted.
    Reverted,
    /// Batch was processed successfully.
    Successful,
}

#[derive(Debug, Clone, PartialEq, Eq, serde::Serialize, serde::Deserialize)]
/// Represents the different outcomes that can occur for a sequencer after batch processing.
pub enum SequencerOutcome<A: BasicAddress> {
    /// Sequencer receives reward amount in defined token and can withdraw its deposit
    Rewarded(u64),
    /// Sequencer loses its deposit and receives no reward
    Slashed {
        /// Reason why sequencer was slashed.
        reason: SlashingReason,
        #[serde(bound(deserialize = ""))]
        /// Sequencer address on DA.
        sequencer_da_address: A,
    },
    /// Batch was ignored, sequencer deposit left untouched.
    Ignored,
}

/// Genesis parameters for a blueprint
pub struct GenesisParams<RT, K> {
    /// The runtime genesis parameters
    pub runtime: RT,
    /// The kernel's genesis parameters
    pub kernel: K,
}

/// Reason why sequencer was slashed.
#[derive(Debug, Copy, Clone, PartialEq, Eq, serde::Serialize, serde::Deserialize)]
pub enum SlashingReason {
    /// This status indicates problem with batch deserialization.
    InvalidBatchEncoding,
    /// Stateless verification failed, for example deserialized transactions have invalid signatures.
    StatelessVerificationFailed,
    /// This status indicates problem with transaction deserialization.
    InvalidTransactionEncoding,
}

/// Trait for soft confirmation handling
pub trait StfBlueprintTrait<C: Context, Da: DaSpec, Vm: Zkvm>:
    StateTransitionFunction<Vm, Da>
{
    /// Begin a soft batch
    fn begin_soft_batch(
        &self,
        sequencer_public_key: &[u8],
        pre_state_root: &Self::StateRoot,
        pre_state: Self::PreState,
        witness: <<C as Spec>::Storage as Storage>::Witness,
        slot_header: &<Da as DaSpec>::BlockHeader,
        soft_batch: &mut SignedSoftConfirmationBatch,
    ) -> (
        ApplyBatchResult<(), <Da::BlobTransaction as BlobReaderTrait>::Address>,
        WorkingSet<C>,
    );

    /// Apply soft batch transactions
    fn apply_soft_batch_txs(
        &self,
        txs: Vec<Vec<u8>>,
        batch_workspace: WorkingSet<C>,
    ) -> (u64, WorkingSet<C>, Vec<TransactionReceipt<TxEffect>>);

    /// End a soft batch
    fn end_soft_batch(
        &self,
        sequencer_public_key: &[u8],
        soft_batch: &mut SignedSoftConfirmationBatch,
        sequencer_reward: u64,
        tx_receipts: Vec<TransactionReceipt<TxEffect>>,
        batch_workspace: WorkingSet<C>,
        pre_state: Self::PreState,
    ) -> SlotResult<
        Self::StateRoot,
        Self::ChangeSet,
        Self::BatchReceiptContents,
        Self::TxReceiptContents,
        Self::Witness,
    >;
}

impl<C, RT, Vm, Da, K> StfBlueprintTrait<C, Da, Vm> for StfBlueprint<C, Da, Vm, RT, K>
where
    C: Context,
    Vm: Zkvm,
    Da: DaSpec,
    RT: Runtime<C, Da>,
    K: KernelSlotHooks<C, Da>,
{
    fn begin_soft_batch(
        &self,
        sequencer_public_key: &[u8],
        pre_state_root: &<C::Storage as Storage>::Root,
        pre_state: <C>::Storage,
        witness: <<C as Spec>::Storage as Storage>::Witness,
        slot_header: &<Da as DaSpec>::BlockHeader,
        soft_batch: &mut SignedSoftConfirmationBatch,
    ) -> (
        ApplyBatchResult<(), <<Da as DaSpec>::BlobTransaction as BlobReaderTrait>::Address>,
        WorkingSet<C>,
    ) {
        debug!("Applying soft batch in STF Blueprint");

        // check if soft confirmation is coming from our sequencer
        assert_eq!(
            soft_batch.sequencer_pub_key(),
            sequencer_public_key,
            "Sequencer public key must match"
        );

        // then verify da hashes match
        assert_eq!(
            soft_batch.da_slot_hash(),
            slot_header.hash().into(),
            "DA slot hashes must match"
        );

        // then verify pre state root matches
        assert_eq!(
            soft_batch.pre_state_root(),
            pre_state_root.as_ref(),
            "pre state roots must match"
        );

        let checkpoint = StateCheckpoint::with_witness(pre_state.clone(), witness);

        self.begin_soft_confirmation_inner(checkpoint, soft_batch)
    }

    fn apply_soft_batch_txs(
        &self,
        txs: Vec<Vec<u8>>,
        batch_workspace: WorkingSet<C>,
    ) -> (u64, WorkingSet<C>, Vec<TransactionReceipt<TxEffect>>) {
        self.apply_sov_txs_inner(txs, batch_workspace)
    }

    fn end_soft_batch(
        &self,
        sequencer_public_key: &[u8],
        soft_batch: &mut SignedSoftConfirmationBatch,
        sequencer_reward: u64,
        tx_receipts: Vec<TransactionReceipt<TxEffect>>,
        batch_workspace: WorkingSet<C>,
        pre_state: <C>::Storage,
    ) -> SlotResult<
        <C::Storage as Storage>::Root,
        C::Storage,
        SequencerOutcome<<<Da as DaSpec>::BlobTransaction as BlobReaderTrait>::Address>,
        TxEffect,
        <<C as Spec>::Storage as Storage>::Witness,
    > {
        // verify signature
        assert!(
            verify_soft_batch_signature::<C>(soft_batch, sequencer_public_key).is_ok(),
            "Signature verification must succeed"
        );

        let (apply_soft_batch_result, checkpoint) = self.end_soft_confirmation_inner(
            soft_batch,
            sequencer_reward,
            tx_receipts,
            batch_workspace,
        );

        let batch_receipt = apply_soft_batch_result.unwrap_or_else(Into::into);
        info!(
            "soft batch  with hash: {:?} from sequencer {:?} has been applied with #{} transactions.",
            soft_batch.hash(),
            soft_batch.sequencer_pub_key(),
            batch_receipt.tx_receipts.len(),
        );

        let mut batch_receipts = vec![];

        for (i, tx_receipt) in batch_receipt.tx_receipts.iter().enumerate() {
            info!(
                "tx #{} hash: 0x{} result {:?}",
                i,
                hex::encode(tx_receipt.tx_hash),
                tx_receipt.receipt
            );
        }
        batch_receipts.push(batch_receipt);

        let (state_root, witness, storage) = {
            let working_set = checkpoint.to_revertable();
            // Save checkpoint
            let mut checkpoint = working_set.checkpoint();

            let (cache_log, witness) = checkpoint.freeze();

            let (root_hash, state_update) = pre_state
                .compute_state_update(cache_log, &witness)
                .expect("jellyfish merkle tree update must succeed");

            let mut working_set = checkpoint.to_revertable();

            self.runtime
                .finalize_hook(&root_hash, &mut working_set.accessory_state());

            let mut checkpoint = working_set.checkpoint();
            let accessory_log = checkpoint.freeze_non_provable();

            pre_state.commit(&state_update, &accessory_log);

            (root_hash, witness, pre_state)
        };

        SlotResult {
            state_root,
            change_set: storage,
            batch_receipts,
            witness,
        }
    }
}

impl<C, RT, Vm, Da, K> StfBlueprint<C, Da, Vm, RT, K>
where
    C: Context,
    Vm: Zkvm,
    Da: DaSpec,
    RT: Runtime<C, Da>,
    K: KernelSlotHooks<C, Da>,
{
    #[cfg_attr(all(target_os = "zkvm", feature = "bench"), cycle_tracker)]
    fn begin_slot(
        &self,
        state_checkpoint: StateCheckpoint<C>,
        slot_header: &Da::BlockHeader,
        validity_condition: &Da::ValidityCondition,
        pre_state_root: &<C::Storage as Storage>::Root,
    ) -> StateCheckpoint<C> {
        let mut working_set = state_checkpoint.to_revertable();
        self.kernel.begin_slot_hook(
            slot_header,
            validity_condition,
            pre_state_root,
            &mut working_set,
        );

        self.runtime.begin_slot_hook(
            slot_header,
            validity_condition,
            pre_state_root,
            &mut working_set,
        );

        working_set.checkpoint()
    }

    #[cfg_attr(all(target_os = "zkvm", feature = "bench"), cycle_tracker)]
    fn end_slot(
        &self,
        storage: C::Storage,
        checkpoint: StateCheckpoint<C>,
    ) -> (
        <<C as Spec>::Storage as Storage>::Root,
        <<C as Spec>::Storage as Storage>::Witness,
        C::Storage,
    ) {
        // Run end end_slot_hook
        let mut working_set = checkpoint.to_revertable();
        self.runtime.end_slot_hook(&mut working_set);
        // Save checkpoint
        let mut checkpoint = working_set.checkpoint();

        let (cache_log, witness) = checkpoint.freeze();

        let (root_hash, state_update) = storage
            .compute_state_update(cache_log, &witness)
            .expect("jellyfish merkle tree update must succeed");

        let mut working_set = checkpoint.to_revertable();

        self.runtime
            .finalize_hook(&root_hash, &mut working_set.accessory_state());

        let mut checkpoint = working_set.checkpoint();
        let accessory_log = checkpoint.freeze_non_provable();

        storage.commit(&state_update, &accessory_log);

        (root_hash, witness, storage)
    }
}

impl<C, RT, Vm, Da, K> StateTransitionFunction<Vm, Da> for StfBlueprint<C, Da, Vm, RT, K>
where
    C: Context,
    Da: DaSpec,
    Vm: Zkvm,
    RT: Runtime<C, Da>,
    K: KernelSlotHooks<C, Da>,
{
    type StateRoot = <C::Storage as Storage>::Root;

    type GenesisParams =
        GenesisParams<<RT as Genesis>::Config, <K as Kernel<C, Da>>::GenesisConfig>;
    type PreState = C::Storage;
    type ChangeSet = C::Storage;

    type TxReceiptContents = TxEffect;

    type BatchReceiptContents = ();
    // SequencerOutcome<<Da::BlobTransaction as BlobReaderTrait>::Address>;

    type Witness = <<C as Spec>::Storage as Storage>::Witness;

    type Condition = Da::ValidityCondition;

    fn init_chain(
        &self,
        pre_state: Self::PreState,
        params: Self::GenesisParams,
    ) -> (Self::StateRoot, Self::ChangeSet) {
        let mut working_set = StateCheckpoint::new(pre_state.clone()).to_revertable();

        self.kernel
            .genesis(&params.kernel, &mut working_set)
            .expect("Kernel initialization must succeed");
        self.runtime
            .genesis(&params.runtime, &mut working_set)
            .expect("Runtime initialization must succeed");

        let mut checkpoint = working_set.checkpoint();
        let (log, witness) = checkpoint.freeze();

        let (genesis_hash, state_update) = pre_state
            .compute_state_update(log, &witness)
            .expect("Storage update must succeed");

        let mut working_set = checkpoint.to_revertable();

        self.runtime
            .finalize_hook(&genesis_hash, &mut working_set.accessory_state());

        let accessory_log = working_set.checkpoint().freeze_non_provable();

        // TODO: Commit here for now, but probably this can be done outside of STF
        // TODO: Commit is fine
        pre_state.commit(&state_update, &accessory_log);

        (genesis_hash, pre_state)
    }

    fn apply_slot<'a, I>(
        &self,
        pre_state_root: &Self::StateRoot,
        pre_state: Self::PreState,
        witness: Self::Witness,
        slot_header: &Da::BlockHeader,
        validity_condition: &Da::ValidityCondition,
        blobs: I,
    ) -> SlotResult<
        Self::StateRoot,
        Self::ChangeSet,
        Self::BatchReceiptContents,
        Self::TxReceiptContents,
        Self::Witness,
    >
    where
        I: IntoIterator<Item = &'a mut Da::BlobTransaction>,
    {
        let checkpoint = StateCheckpoint::with_witness(pre_state.clone(), witness);
        let checkpoint =
            self.begin_slot(checkpoint, slot_header, validity_condition, pre_state_root);

        // Initialize batch workspace
        let mut batch_workspace = checkpoint.to_revertable();
        let mut kernel_working_set =
            KernelWorkingSet::from_kernel(&self.kernel, &mut batch_workspace);
        let selected_blobs = self
            .kernel
            .get_blobs_for_this_slot(blobs, &mut kernel_working_set)
            .expect("blob selection must succeed, probably serialization failed");

        info!(
            "Selected {} blob(s) for execution in current slot",
            selected_blobs.len()
        );

        let mut checkpoint = batch_workspace.checkpoint();

        let mut batch_receipts = vec![];

        for (blob_idx, mut blob) in selected_blobs.into_iter().enumerate() {
            let (apply_blob_result, checkpoint_after_blob) =
                self.apply_blob(checkpoint, blob.as_mut_ref());
            checkpoint = checkpoint_after_blob;
            let batch_receipt = apply_blob_result.unwrap_or_else(Into::into);
            info!(
                "blob #{} from sequencer {} with blob_hash 0x{} has been applied with #{} transactions, sequencer outcome {:?}",
                blob_idx,
                blob.as_mut_ref().sender(),
                hex::encode(batch_receipt.batch_hash),
                batch_receipt.tx_receipts.len(),
                batch_receipt.inner
            );
            for (i, tx_receipt) in batch_receipt.tx_receipts.iter().enumerate() {
                info!(
                    "tx #{} hash: 0x{} result {:?}",
                    i,
                    hex::encode(tx_receipt.tx_hash),
                    tx_receipt.receipt
                );
            }
            batch_receipts.push(BatchReceipt {
                batch_hash: batch_receipt.batch_hash,
                tx_receipts: batch_receipt.tx_receipts,
                inner: (),
            });
        }

        let (state_root, witness, storage) = self.end_slot(pre_state, checkpoint);
        SlotResult {
            state_root,
            change_set: storage,
            batch_receipts,
            witness,
        }
    }

    fn apply_soft_batch(
        &self,
        sequencer_public_key: &[u8],
        pre_state_root: &Self::StateRoot,
        pre_state: Self::PreState,
        witness: Self::Witness,
        slot_header: &<Da as DaSpec>::BlockHeader,
        _validity_condition: &<Da as DaSpec>::ValidityCondition,
        soft_batch: &mut SignedSoftConfirmationBatch,
    ) -> SlotResult<
        Self::StateRoot,
        Self::ChangeSet,
        Self::BatchReceiptContents,
        Self::TxReceiptContents,
        Self::Witness,
    > {
        match self.begin_soft_batch(
            sequencer_public_key,
<<<<<<< HEAD
            pre_state_root,
            pre_state.clone(),
=======
            "Sequencer public key must match"
        );

        // verify signature
        assert!(
            verify_soft_batch_signature::<C>(soft_batch, sequencer_public_key).is_ok(),
            "Signature verification must succeed"
        );

        // then verify da hashes match
        assert_eq!(
            soft_batch.da_slot_hash(),
            slot_header.hash().into(),
            "DA slot hashes must match"
        );

        // then verify pre state root matches
        assert_eq!(
            soft_batch.pre_state_root(),
            pre_state_root.as_ref(),
            "pre state roots must match"
        );

        let checkpoint = StateCheckpoint::with_witness(pre_state.clone(), witness);

        let mut batch_receipts = vec![];

        let (apply_soft_confirmation_result, checkpoint) =
            self.apply_soft_confirmation(checkpoint, &mut soft_batch.clone());
        if let Err(ApplySoftConfirmationError::TooManySoftConfirmationsOnDaSlot {
            hash,
            sequencer_pub_key,
        }) = apply_soft_confirmation_result
        {
            info!(
                "Too many soft confirmations on da slot with hash: {:?} from sequencer {:?}",
                hash, sequencer_pub_key
            );
            return SlotResult {
                state_root: pre_state_root.clone(),
                change_set: pre_state, // should be empty
                batch_receipts,
                witness: <<C as Spec>::Storage as Storage>::Witness::default(),
            };
        }
        let batch_receipt = apply_soft_confirmation_result.unwrap();
        info!(
            "soft batch  with hash: {:?} from sequencer {:?} has been applied with #{} transactions.",
            soft_batch.hash(),
            soft_batch.sequencer_pub_key(),
            batch_receipt.tx_receipts.len(),
        );
        for (i, tx_receipt) in batch_receipt.tx_receipts.iter().enumerate() {
            info!(
                "tx #{} hash: 0x{} result {:?}",
                i,
                hex::encode(tx_receipt.tx_hash),
                tx_receipt.receipt
            );
        }
        batch_receipts.push(batch_receipt);

        let (state_root, witness, storage) = {
            let working_set = checkpoint.to_revertable();
            // Save checkpoint
            let mut checkpoint = working_set.checkpoint();

            let (cache_log, witness) = checkpoint.freeze();

            let (root_hash, state_update) = pre_state
                .compute_state_update(cache_log, &witness)
                .expect("jellyfish merkle tree update must succeed");

            let mut working_set = checkpoint.to_revertable();

            self.runtime
                .finalize_hook(&root_hash, &mut working_set.accessory_state());

            let mut checkpoint = working_set.checkpoint();
            let accessory_log = checkpoint.freeze_non_provable();

            pre_state.commit(&state_update, &accessory_log);

            (root_hash, witness, pre_state)
        };

        SlotResult {
            state_root,
            change_set: storage,
            batch_receipts,
>>>>>>> 6a7172ed
            witness,
            slot_header,
            soft_batch,
        ) {
            (Ok(()), batch_workspace) => {
                let (sequencer_reward, batch_workspace, tx_receipts) =
                    self.apply_soft_batch_txs(soft_batch.txs.clone(), batch_workspace);

                self.end_soft_batch(
                    sequencer_public_key,
                    soft_batch,
                    sequencer_reward,
                    tx_receipts,
                    batch_workspace,
                    pre_state,
                )
            }
            (Err(ApplyBatchError::Ignored(root_hash)), batch_workspace) => {
                return SlotResult {
                    state_root: pre_state_root.clone(),
                    change_set: pre_state, // should be empty
                    batch_receipts: vec![],
                    witness: <<C as Spec>::Storage as Storage>::Witness::default(),
                };
            }
            _ => {
                unimplemented!()
            }
        }
        // debug!("Applying soft batch in STF Blueprint");

        // // check if soft confirmation is coming from our sequencer
        // assert_eq!(
        //     soft_batch.sequencer_pub_key(),
        //     sequencer_public_key,
        //     "Sequencer public key must match"
        // );

        // // verify signature
        // assert!(
        //     verify_soft_batch_signature::<C>(soft_batch, sequencer_public_key).is_ok(),
        //     "Signature verification must succeed"
        // );

        // // then verify da hashes match
        // assert_eq!(
        //     soft_batch.da_slot_hash(),
        //     slot_header.hash().into(),
        //     "DA slot hashes must match"
        // );

        // // then verify pre state root matches
        // assert_eq!(
        //     soft_batch.pre_state_root(),
        //     pre_state_root.as_ref(),
        //     "pre state roots must match"
        // );

        // let checkpoint = StateCheckpoint::with_witness(pre_state.clone(), witness);

        // let mut batch_receipts = vec![];

        // let (apply_soft_batch_result, checkpoint) =
        //     self.apply_soft_confirmation_inner(checkpoint, &mut soft_batch.clone());
        // if let Err(ApplyBatchError::Ignored(_root_hash)) = apply_soft_batch_result {
        //     return SlotResult {
        //         state_root: pre_state_root.clone(),
        //         change_set: pre_state, // should be empty
        //         batch_receipts,
        //         witness: <<C as Spec>::Storage as Storage>::Witness::default(),
        //     };
        // }
        // let batch_receipt = apply_soft_batch_result.unwrap_or_else(Into::into);
        // info!(
        //     "soft batch  with hash: {:?} from sequencer {:?} has been applied with #{} transactions.",
        //     soft_batch.hash(),
        //     soft_batch.sequencer_pub_key(),
        //     batch_receipt.tx_receipts.len(),
        // );
        // for (i, tx_receipt) in batch_receipt.tx_receipts.iter().enumerate() {
        //     info!(
        //         "tx #{} hash: 0x{} result {:?}",
        //         i,
        //         hex::encode(tx_receipt.tx_hash),
        //         tx_receipt.receipt
        //     );
        // }
        // batch_receipts.push(batch_receipt);

        // let (state_root, witness, storage) = {
        //     let working_set = checkpoint.to_revertable();
        //     // Save checkpoint
        //     let mut checkpoint = working_set.checkpoint();

        //     let (cache_log, witness) = checkpoint.freeze();

        //     let (root_hash, state_update) = pre_state
        //         .compute_state_update(cache_log, &witness)
        //         .expect("jellyfish merkle tree update must succeed");

        //     let mut working_set = checkpoint.to_revertable();

        //     self.runtime
        //         .finalize_hook(&root_hash, &mut working_set.accessory_state());

        //     let mut checkpoint = working_set.checkpoint();
        //     let accessory_log = checkpoint.freeze_non_provable();

        //     pre_state.commit(&state_update, &accessory_log);

        //     (root_hash, witness, pre_state)
        // };

        // SlotResult {
        //     state_root,
        //     change_set: storage,
        //     batch_receipts,
        //     witness,
        // }
    }
}

fn verify_soft_batch_signature<C: Context>(
    soft_batch: &SignedSoftConfirmationBatch,
    sequencer_public_key: &[u8],
) -> Result<(), anyhow::Error> {
    let unsigned = UnsignedSoftConfirmationBatch {
        da_slot_height: soft_batch.da_slot_height,
        da_slot_hash: soft_batch.da_slot_hash,
        pre_state_root: soft_batch.pre_state_root.clone(),
        txs: soft_batch.txs.clone(),
        l1_fee_rate: soft_batch.l1_fee_rate,
    };

    let message = unsigned.try_to_vec().unwrap();

    let signature = C::Signature::try_from(soft_batch.signature.as_slice())?;
    signature.verify(
        &C::PublicKey::try_from(sequencer_public_key)?,
        message.as_slice(),
    )?;

    Ok(())
}<|MERGE_RESOLUTION|>--- conflicted
+++ resolved
@@ -30,11 +30,7 @@
 use tracing::{debug, info};
 pub use tx_verifier::RawTx;
 
-<<<<<<< HEAD
-pub use crate::stf_blueprint::{ApplyBatchError, ApplyBatchResult};
-=======
-use crate::stf_blueprint::ApplySoftConfirmationError;
->>>>>>> 6a7172ed
+pub use crate::stf_blueprint::ApplySoftConfirmationError;
 
 /// The tx hook for a blueprint runtime
 pub struct RuntimeTxHook<C: Context> {
@@ -144,10 +140,7 @@
         witness: <<C as Spec>::Storage as Storage>::Witness,
         slot_header: &<Da as DaSpec>::BlockHeader,
         soft_batch: &mut SignedSoftConfirmationBatch,
-    ) -> (
-        ApplyBatchResult<(), <Da::BlobTransaction as BlobReaderTrait>::Address>,
-        WorkingSet<C>,
-    );
+    ) -> (Result<(), ApplySoftConfirmationError>, WorkingSet<C>);
 
     /// Apply soft batch transactions
     fn apply_soft_batch_txs(
@@ -190,10 +183,7 @@
         witness: <<C as Spec>::Storage as Storage>::Witness,
         slot_header: &<Da as DaSpec>::BlockHeader,
         soft_batch: &mut SignedSoftConfirmationBatch,
-    ) -> (
-        ApplyBatchResult<(), <<Da as DaSpec>::BlobTransaction as BlobReaderTrait>::Address>,
-        WorkingSet<C>,
-    ) {
+    ) -> (Result<(), ApplySoftConfirmationError>, WorkingSet<C>) {
         debug!("Applying soft batch in STF Blueprint");
 
         // check if soft confirmation is coming from our sequencer
@@ -241,7 +231,7 @@
     ) -> SlotResult<
         <C::Storage as Storage>::Root,
         C::Storage,
-        SequencerOutcome<<<Da as DaSpec>::BlobTransaction as BlobReaderTrait>::Address>,
+        (),
         TxEffect,
         <<C as Spec>::Storage as Storage>::Witness,
     > {
@@ -258,7 +248,7 @@
             batch_workspace,
         );
 
-        let batch_receipt = apply_soft_batch_result.unwrap_or_else(Into::into);
+        let batch_receipt = apply_soft_batch_result.unwrap();
         info!(
             "soft batch  with hash: {:?} from sequencer {:?} has been applied with #{} transactions.",
             soft_batch.hash(),
@@ -535,101 +525,8 @@
     > {
         match self.begin_soft_batch(
             sequencer_public_key,
-<<<<<<< HEAD
             pre_state_root,
             pre_state.clone(),
-=======
-            "Sequencer public key must match"
-        );
-
-        // verify signature
-        assert!(
-            verify_soft_batch_signature::<C>(soft_batch, sequencer_public_key).is_ok(),
-            "Signature verification must succeed"
-        );
-
-        // then verify da hashes match
-        assert_eq!(
-            soft_batch.da_slot_hash(),
-            slot_header.hash().into(),
-            "DA slot hashes must match"
-        );
-
-        // then verify pre state root matches
-        assert_eq!(
-            soft_batch.pre_state_root(),
-            pre_state_root.as_ref(),
-            "pre state roots must match"
-        );
-
-        let checkpoint = StateCheckpoint::with_witness(pre_state.clone(), witness);
-
-        let mut batch_receipts = vec![];
-
-        let (apply_soft_confirmation_result, checkpoint) =
-            self.apply_soft_confirmation(checkpoint, &mut soft_batch.clone());
-        if let Err(ApplySoftConfirmationError::TooManySoftConfirmationsOnDaSlot {
-            hash,
-            sequencer_pub_key,
-        }) = apply_soft_confirmation_result
-        {
-            info!(
-                "Too many soft confirmations on da slot with hash: {:?} from sequencer {:?}",
-                hash, sequencer_pub_key
-            );
-            return SlotResult {
-                state_root: pre_state_root.clone(),
-                change_set: pre_state, // should be empty
-                batch_receipts,
-                witness: <<C as Spec>::Storage as Storage>::Witness::default(),
-            };
-        }
-        let batch_receipt = apply_soft_confirmation_result.unwrap();
-        info!(
-            "soft batch  with hash: {:?} from sequencer {:?} has been applied with #{} transactions.",
-            soft_batch.hash(),
-            soft_batch.sequencer_pub_key(),
-            batch_receipt.tx_receipts.len(),
-        );
-        for (i, tx_receipt) in batch_receipt.tx_receipts.iter().enumerate() {
-            info!(
-                "tx #{} hash: 0x{} result {:?}",
-                i,
-                hex::encode(tx_receipt.tx_hash),
-                tx_receipt.receipt
-            );
-        }
-        batch_receipts.push(batch_receipt);
-
-        let (state_root, witness, storage) = {
-            let working_set = checkpoint.to_revertable();
-            // Save checkpoint
-            let mut checkpoint = working_set.checkpoint();
-
-            let (cache_log, witness) = checkpoint.freeze();
-
-            let (root_hash, state_update) = pre_state
-                .compute_state_update(cache_log, &witness)
-                .expect("jellyfish merkle tree update must succeed");
-
-            let mut working_set = checkpoint.to_revertable();
-
-            self.runtime
-                .finalize_hook(&root_hash, &mut working_set.accessory_state());
-
-            let mut checkpoint = working_set.checkpoint();
-            let accessory_log = checkpoint.freeze_non_provable();
-
-            pre_state.commit(&state_update, &accessory_log);
-
-            (root_hash, witness, pre_state)
-        };
-
-        SlotResult {
-            state_root,
-            change_set: storage,
-            batch_receipts,
->>>>>>> 6a7172ed
             witness,
             slot_header,
             soft_batch,
@@ -647,16 +544,24 @@
                     pre_state,
                 )
             }
-            (Err(ApplyBatchError::Ignored(root_hash)), batch_workspace) => {
+            (
+                Err(ApplySoftConfirmationError::TooManySoftConfirmationsOnDaSlot {
+                    hash,
+                    sequencer_pub_key,
+                }),
+                batch_workspace,
+            ) => {
+                info!(
+                    "Too many soft confirmations on da slot with hash: {:?} from sequencer {:?}",
+                    hash, sequencer_pub_key
+                );
+                batch_workspace.revert();
                 return SlotResult {
                     state_root: pre_state_root.clone(),
                     change_set: pre_state, // should be empty
                     batch_receipts: vec![],
                     witness: <<C as Spec>::Storage as Storage>::Witness::default(),
                 };
-            }
-            _ => {
-                unimplemented!()
             }
         }
         // debug!("Applying soft batch in STF Blueprint");
