[workspace]
resolver = "2"
members = [
    "rollup-interface",
    "adapters/avail",
    "adapters/risc0",
    "adapters/celestia",
    "adapters/bitcoin",
    "adapters/mock-da",
    "adapters/mock-zkvm",
    # Examples
    "examples/const-rollup-config",
    "examples/demo-simple-stf",
    "examples/demo-rollup",
    "examples/simple-nft-module",
    # Full Node
    "full-node/db/sov-db",
    "full-node/sov-sequencer",
    "full-node/sov-ethereum",
    "full-node/sov-ledger-rpc",
    "full-node/sov-stf-runner",
    "full-node/sov-prover-storage-manager",
    # Utils
    "utils/zk-cycle-macros",
    "utils/zk-cycle-utils",
    "utils/bashtestmd",
    "utils/rng-da-service",
    # Module System
    "module-system/sov-cli",
    "module-system/sov-modules-stf-blueprint",
    "module-system/sov-modules-rollup-blueprint",
    "module-system/sov-modules-macros",
    "module-system/sov-modules-core",
    "module-system/sov-state",
    "module-system/sov-modules-api",
    "module-system/module-schemas",
    "module-system/utils/sov-data-generators",
    "module-system/module-implementations/sov-accounts",
    "module-system/module-implementations/sov-bank",
    "module-system/module-implementations/sov-nft-module",
    "module-system/module-implementations/sov-chain-state",
    "module-system/module-implementations/sov-blob-storage",
    "module-system/module-implementations/sov-evm",
    "module-system/module-implementations/sov-prover-incentives",
    "module-system/module-implementations/sov-attester-incentives",
    "module-system/module-implementations/sov-sequencer-registry",
    "module-system/module-implementations/module-template",
    "module-system/module-implementations/examples/sov-value-setter",
    "module-system/module-implementations/examples/sov-vec-setter",
    "module-system/module-implementations/examples/sov-accessory-state",
    "module-system/module-implementations/integration-tests",
]

[workspace.package]
version = "0.3.0"
edition = "2021"
license = "MIT OR Apache-2.0"
authors = ["Sovereign Labs <info@sovereign.xyz>"]
homepage = "https://www.sovereign.xyz"
publish = false
repository = "https://github.com/sovereign-labs/sovereign-sdk"

[workspace.dependencies]
# Dependencies maintained by Sovereign
jmt = { git = "https://github.com/penumbra-zone/jmt.git", rev = "1d007e11cb68aa5ca13e9a5af4a12e6439d5f7b6" }


# External dependencies
async-trait = "0.1.71"
anyhow = { version = "1.0.68", default-features = false }
arbitrary = { version = "1.3.1", features = ["derive"] }
borsh = { version = "0.10.3", default-features = false }
# TODO: Consider replacing this serialization format
#     https://github.com/Sovereign-Labs/sovereign-sdk/issues/283
bincode = "1.3.3"
bcs = "0.1.5"
byteorder = { version = "1.5.0", default-features = false }
bytes = { version = "1.2.1", default-features = false }
digest = { version = "0.10.6", default-features = false, features = ["alloc"] }
futures = "0.3"
pin-project = { version = "1.1.3" }
hex = { version = "0.4.3", default-features = false, features = [
    "alloc",
    "serde",
] }
once_cell = { version = "1.10.0", default-features = false, features = [
    "alloc",
] }
prometheus = { version = "0.13.3", default-features = false }
proptest = { version = "1.3.1", default-features = false, features = ["alloc"] }
proptest-derive = "0.3.0"
rand = "0.8"
rayon = "1.8.0"
rocksdb = { version = "0.21.0", features = ["lz4"] }
serde = { version = "1.0.192", default-features = false, features = [
    "alloc",
    "derive",
] }
serde_json = { version = "1.0", default-features = false, features = ["alloc"] }
sha2 = { version = "0.10.6", default-features = false }
thiserror = "1.0.50"
tiny-keccak = "2.0.2"
tracing = { version = "0.1.40", default-features = false }
bech32 = { version = "0.9.1", default-features = false }
derive_more = { version = "0.99.11", default-features = false }
clap = { version = "4.4.8", features = ["derive"] }
toml = "0.8.0"
jsonrpsee = { version = "0.20.1", features = ["jsonrpsee-types"] }
schemars = { version = "0.8.16", features = ["derive"] }
tempfile = "3.8"
tokio = { version = "1", features = ["full"] }
lazy_static = "1.4.0"
num_cpus = "1.0"
risc0-zkvm = { version = "0.19", default-features = false }
risc0-zkvm-platform = { version = "0.19" }
risc0-zkp = "0.19"
risc0-circuit-rv32im = "0.19"
risc0-build = "0.19"

# EVM dependencies
ethereum-types = "0.14.1"
ethers = "=2.0.10"
ethers-core = { version = "=2.0.10", default-features = false }
ethers-contract = "=2.0.10"
ethers-providers = { version = "=2.0.10", default-features = false }
ethers-signers = { version = "=2.0.10", default-features = false }
ethers-middleware = { version = "=2.0.10", default-features = false }

reth-primitives = { git = "https://github.com/paradigmxyz/reth", rev = "e83d3aa" }
reth-interfaces = { git = "https://github.com/paradigmxyz/reth", rev = "e83d3aa" }
reth-rpc-types = { git = "https://github.com/paradigmxyz/reth", rev = "e83d3aa" }
reth-rpc-types-compat = { git = "https://github.com/paradigmxyz/reth", rev = "e83d3aa" }
reth-revm = { git = "https://github.com/paradigmxyz/reth", rev = "e83d3aa" }

revm = { git = "https://github.com/bluealloy/revm", rev = "516f62cc" }
revm-primitives = { git = "https://github.com/bluealloy/revm", rev = "516f62cc" }
<<<<<<< HEAD
alloy-primitives = "0.4.2"
secp256k1 = { version = "0.27.0", default-features = false, features = [
    "global-context",
    "rand-std",
    "recovery",
] }
=======

secp256k1 = { version = "0.27.0", default-features = false, features = ["global-context", "rand-std", "recovery"] }
>>>>>>> bf28a911

[patch.'https://github.com/eigerco/celestia-node-rs.git']
# Uncomment to apply local changes
# celestia-proto = { path = "../celestia-node-rs/proto" }
# celestia-rpc = { path = "../celestia-node-rs/rpc" }
# celestia-types = { path = "../celestia-node-rs/types" }

[patch.'https://github.com/eigerco/celestia-tendermint-rs.git']
# Uncomment to apply local changes
# tendermint = { path = "../celestia-tendermint-rs/tendermint" }
# tendermint-proto = { path = "../celestia-tendermint-rs/proto" }<|MERGE_RESOLUTION|>--- conflicted
+++ resolved
@@ -134,17 +134,12 @@
 
 revm = { git = "https://github.com/bluealloy/revm", rev = "516f62cc" }
 revm-primitives = { git = "https://github.com/bluealloy/revm", rev = "516f62cc" }
-<<<<<<< HEAD
 alloy-primitives = "0.4.2"
 secp256k1 = { version = "0.27.0", default-features = false, features = [
     "global-context",
     "rand-std",
     "recovery",
 ] }
-=======
-
-secp256k1 = { version = "0.27.0", default-features = false, features = ["global-context", "rand-std", "recovery"] }
->>>>>>> bf28a911
 
 [patch.'https://github.com/eigerco/celestia-node-rs.git']
 # Uncomment to apply local changes
