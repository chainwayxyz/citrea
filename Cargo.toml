[workspace]
resolver = "2"
members = [
    "rollup-interface",
    "adapters/avail",
    "adapters/risc0",
    "adapters/celestia",
    "adapters/bitcoin",
    "adapters/mock-da",
    "adapters/mock-zkvm",
    # Examples
    "examples/const-rollup-config",
    "examples/demo-simple-stf",
    "examples/demo-rollup",
    "examples/simple-nft-module",
    # Full Node
    "full-node/chainway-sequencer",
    "full-node/sequencer-client",
    "full-node/db/sov-db",
    "full-node/sov-sequencer",
    "full-node/sov-ethereum",
    "full-node/sov-ledger-rpc",
    "full-node/sov-stf-runner",
    "full-node/sov-prover-storage-manager",
    # Utils
    "utils/zk-cycle-macros",
    "utils/zk-cycle-utils",
    "utils/bashtestmd",
    "utils/rng-da-service",
    # Module System
    "module-system/sov-cli",
    "module-system/sov-modules-stf-blueprint",
    "module-system/sov-modules-rollup-blueprint",
    "module-system/sov-modules-macros",
    "module-system/sov-modules-core",
    "module-system/sov-soft-confirmations-kernel",
    "module-system/sov-state",
    "module-system/sov-modules-api",
    "module-system/module-schemas",
    "module-system/utils/sov-data-generators",
    "module-system/module-implementations/sov-accounts",
    "module-system/module-implementations/sov-bank",
    "module-system/module-implementations/sov-nft-module",
    "module-system/module-implementations/sov-chain-state",
    "module-system/module-implementations/sov-blob-storage",
    "module-system/module-implementations/sov-evm",
    "module-system/module-implementations/sov-prover-incentives",
    "module-system/module-implementations/sov-attester-incentives",
    "module-system/module-implementations/sov-sequencer-registry",
    "module-system/module-implementations/module-template",
    "module-system/module-implementations/examples/sov-value-setter",
    "module-system/module-implementations/examples/sov-vec-setter",
    "module-system/module-implementations/examples/sov-accessory-state",
    "module-system/module-implementations/integration-tests",
    "module-system/module-implementations/soft-confirmation-rule-enforcer",
]

[workspace.package]
version = "0.3.0"
edition = "2021"
license = "MIT OR Apache-2.0"
authors = ["Sovereign Labs <info@sovereign.xyz>"]
homepage = "https://www.sovereign.xyz"
publish = false
repository = "https://github.com/sovereign-labs/sovereign-sdk"

[workspace.dependencies]
# Dependencies maintained by Sovereign
jmt = { git = "https://github.com/penumbra-zone/jmt.git", rev = "1d007e11cb68aa5ca13e9a5af4a12e6439d5f7b6" }


# External dependencies
async-trait = "0.1.71"
anyhow = { version = "1.0.68", default-features = false }
arbitrary = { version = "1.3.1", features = ["derive"] }
alloy-rlp = { version = "0.3", default-features = false }
borsh = { version = "0.10.3", default-features = false }
# TODO: Consider replacing this serialization format
#     https://github.com/Sovereign-Labs/sovereign-sdk/issues/283
bincode = "1.3.3"
bcs = "0.1.6"
byteorder = { version = "1.5.0", default-features = false }
bytes = { version = "1.2.1", default-features = false }
digest = { version = "0.10.6", default-features = false, features = ["alloc"] }
rs_merkle = "1.4.2"
futures = "0.3"
pin-project = { version = "1.1.3" }
hex = { version = "0.4.3", default-features = false, features = [
    "alloc",
    "serde",
] }
once_cell = { version = "1.19.0", default-features = false, features = [
    "alloc",
] }
prometheus = { version = "0.13.3", default-features = false }
proptest = { version = "1.3.1", default-features = false, features = ["alloc"] }
proptest-derive = "0.3.0"
rand = "0.8"
rayon = "1.8.0"
rocksdb = { version = "0.21.0", features = ["lz4"] }
serde = { version = "1.0.192", default-features = false, features = [
    "alloc",
    "derive",
] }
serde_json = { version = "1.0", default-features = false, features = ["alloc"] }
sha2 = { version = "0.10.6", default-features = false }
thiserror = "1.0.50"
tracing = { version = "0.1.40", default-features = false }
bech32 = { version = "0.9.1", default-features = false }
derive_more = { version = "0.99.11", default-features = false }
clap = { version = "4.4.10", features = ["derive"] }
toml = "0.8.0"
jsonrpsee = { version = "0.20.1", features = ["jsonrpsee-types"] }
schemars = { version = "0.8.16", features = ["derive"] }
tempfile = "3.8"
tokio = { version = "1", features = ["full"] }
num_cpus = "1.0"
risc0-zkvm = { version = "0.20", default-features = false }
risc0-zkvm-platform = { version = "0.20" }
risc0-zkp = "0.20"
risc0-circuit-rv32im = "0.20"
risc0-build = "0.20"

# EVM dependencies
ethereum-types = "0.14.1"
ethers = "2.0"
ethers-core = { version = "2.0", default-features = false }
ethers-contract = "2.0"
ethers-providers = { version = "2.0", default-features = false }
ethers-signers = { version = "2.0", default-features = false }
ethers-middleware = { version = "2.0", default-features = false }

reth-primitives = { git = "https://github.com/paradigmxyz/reth", tag = "v0.2.0-beta.2" }
reth-interfaces = { git = "https://github.com/paradigmxyz/reth", tag = "v0.2.0-beta.2" }
reth-rpc-types = { git = "https://github.com/paradigmxyz/reth", tag = "v0.2.0-beta.2" }
reth-rpc-types-compat = { git = "https://github.com/paradigmxyz/reth", tag = "v0.2.0-beta.2" }
reth-revm = { git = "https://github.com/paradigmxyz/reth", tag = "v0.2.0-beta.2" }
reth-transaction-pool = { git = "https://github.com/paradigmxyz/reth", tag = "v0.2.0-beta.2" }
reth-provider = { git = "https://github.com/paradigmxyz/reth", tag = "v0.2.0-beta.2" }
reth-tasks = { git = "https://github.com/paradigmxyz/reth", tag = "v0.2.0-beta.2" }
reth-db = { git = "https://github.com/paradigmxyz/reth", tag = "v0.2.0-beta.2" }
reth-trie = { git = "https://github.com/paradigmxyz/reth", tag = "v0.2.0-beta.2" }
reth-rpc = { git = "https://github.com/paradigmxyz/reth", tag = "v0.2.0-beta.2" }
revm-inspectors = { git = "https://github.com/paradigmxyz/evm-inspectors", rev = "d7317c7" }

<<<<<<< HEAD
# reth-primitives = { path = "../reth/crates/primitives" }
# reth-interfaces = { path = "../reth/crates/interfaces" }
# reth-rpc-types = { path = "../reth/crates/rpc/rpc-types" }
# reth-rpc-types-compat = { path = "../reth/crates/rpc/rpc-types-compat" }
# reth-revm = { path = "../reth/crates/revm" }
# reth-transaction-pool = { path = "../reth/crates/transaction-pool" }
# reth-provider = { path = "../reth/crates/storage/provider" }
# reth-tasks = { path = "../reth/crates/tasks" }
# reth-db = { path = "../reth/crates/storage/db" }
# reth-trie = { path = "../reth/crates/trie" }
# reth-rpc = { path = "../reth/crates/rpc/rpc" }

revm = { version = "6.1.0", features = [
=======
revm = { version = "7.1.0", features = [
>>>>>>> 04069203
    "std",
    "secp256k1",
], default-features = false }
alloy-rpc-types = { git = "https://github.com/alloy-rs/alloy", rev = "9ac2c90", features = [
    "jsonrpsee-types",
] }
alloy-primitives = { version = "0.6", default-features = false }
alloy-sol-types = { version = "0.6", default-features = false }
secp256k1 = { version = "0.27.0", default-features = false, features = [
    "global-context",
    "rand-std",
    "recovery",
] }

[patch.'https://github.com/eigerco/celestia-node-rs.git']
# Uncomment to apply local changes
# celestia-proto = { path = "../celestia-node-rs/proto" }
# celestia-rpc = { path = "../celestia-node-rs/rpc" }
# celestia-types = { path = "../celestia-node-rs/types" }

[patch.'https://github.com/eigerco/celestia-tendermint-rs.git']
# Uncomment to apply local changes
# tendermint = { path = "../celestia-tendermint-rs/tendermint" }
# tendermint-proto = { path = "../celestia-tendermint-rs/proto" }<|MERGE_RESOLUTION|>--- conflicted
+++ resolved
@@ -143,23 +143,7 @@
 reth-rpc = { git = "https://github.com/paradigmxyz/reth", tag = "v0.2.0-beta.2" }
 revm-inspectors = { git = "https://github.com/paradigmxyz/evm-inspectors", rev = "d7317c7" }
 
-<<<<<<< HEAD
-# reth-primitives = { path = "../reth/crates/primitives" }
-# reth-interfaces = { path = "../reth/crates/interfaces" }
-# reth-rpc-types = { path = "../reth/crates/rpc/rpc-types" }
-# reth-rpc-types-compat = { path = "../reth/crates/rpc/rpc-types-compat" }
-# reth-revm = { path = "../reth/crates/revm" }
-# reth-transaction-pool = { path = "../reth/crates/transaction-pool" }
-# reth-provider = { path = "../reth/crates/storage/provider" }
-# reth-tasks = { path = "../reth/crates/tasks" }
-# reth-db = { path = "../reth/crates/storage/db" }
-# reth-trie = { path = "../reth/crates/trie" }
-# reth-rpc = { path = "../reth/crates/rpc/rpc" }
-
-revm = { version = "6.1.0", features = [
-=======
 revm = { version = "7.1.0", features = [
->>>>>>> 04069203
     "std",
     "secp256k1",
 ], default-features = false }
