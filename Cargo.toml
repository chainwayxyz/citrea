[workspace]
resolver = "2"
members = [
    # Citrea
    "bin/citrea",
    "crates/bitcoin-da",
    "crates/evm",
    "crates/sequencer",
    "crates/sequencer-client",
    "crates/soft-confirmation-rule-enforcer",
    "crates/ethereum-rpc",
    # Sovereign sdk
    "crates/sovereign-sdk/rollup-interface",
    "crates/sovereign-sdk/adapters/risc0",
    "crates/sovereign-sdk/adapters/mock-da",
    "crates/sovereign-sdk/adapters/mock-zkvm",
    # Examples
    "crates/sovereign-sdk/examples/const-rollup-config",
    "crates/sovereign-sdk/examples/demo-simple-stf",
    "crates/sovereign-sdk/examples/simple-nft-module",
    "crates/sovereign-sdk/examples/demo-stf",
    # Full Node
    "crates/sovereign-sdk/full-node/db/sov-db",
    "crates/sovereign-sdk/full-node/sov-sequencer",
    "crates/sovereign-sdk/full-node/sov-ledger-rpc",
    "crates/sovereign-sdk/full-node/sov-stf-runner",
    "crates/sovereign-sdk/full-node/sov-prover-storage-manager",
    # Utils
    "crates/sovereign-sdk/utils/zk-cycle-macros",
    "crates/sovereign-sdk/utils/zk-cycle-utils",
    "crates/sovereign-sdk/utils/bashtestmd",
    "crates/sovereign-sdk/utils/rng-da-service",
    # Module System
    "crates/sovereign-sdk/module-system/sov-cli",
    "crates/sovereign-sdk/module-system/sov-modules-stf-blueprint",
    "crates/sovereign-sdk/module-system/sov-modules-rollup-blueprint",
    "crates/sovereign-sdk/module-system/sov-modules-macros",
    "crates/sovereign-sdk/module-system/sov-modules-core",
    "crates/sovereign-sdk/module-system/sov-soft-confirmations-kernel",
    "crates/sovereign-sdk/module-system/sov-state",
    "crates/sovereign-sdk/module-system/sov-modules-api",
    "crates/sovereign-sdk/module-system/module-schemas",
    "crates/sovereign-sdk/module-system/utils/sov-data-generators",
    "crates/sovereign-sdk/module-system/module-implementations/sov-accounts",
    "crates/sovereign-sdk/module-system/module-implementations/sov-bank",
    "crates/sovereign-sdk/module-system/module-implementations/sov-nft-module",
    "crates/sovereign-sdk/module-system/module-implementations/sov-chain-state",
    "crates/sovereign-sdk/module-system/module-implementations/sov-blob-storage",
    "crates/sovereign-sdk/module-system/module-implementations/sov-prover-incentives",
    "crates/sovereign-sdk/module-system/module-implementations/sov-attester-incentives",
    "crates/sovereign-sdk/module-system/module-implementations/sov-sequencer-registry",
    "crates/sovereign-sdk/module-system/module-implementations/module-template",
    "crates/sovereign-sdk/module-system/module-implementations/examples/sov-value-setter",
    "crates/sovereign-sdk/module-system/module-implementations/examples/sov-vec-setter",
    "crates/sovereign-sdk/module-system/module-implementations/examples/sov-accessory-state",
    "crates/sovereign-sdk/module-system/module-implementations/integration-tests",
]

[workspace.package]
version = "0.3.0"
edition = "2021"
license = "GPL-3.0"
authors = ["Chainway Labs <info@chainway.xyz>"]
homepage = "https://chainway.xyz"
publish = false
repository = "https://github.com/chainwayxyz/citrea"

[workspace.dependencies]
# Dependencies maintained by Sovereign
jmt = { git = "https://github.com/penumbra-zone/jmt.git", rev = "1d007e11cb68aa5ca13e9a5af4a12e6439d5f7b6" }

# External dependencies
async-trait = "0.1.71"
anyhow = { version = "1.0.68", default-features = false }
arbitrary = { version = "1.3.1", features = ["derive"] }
alloy-rlp = "0.3"
borsh = { version = "0.10.3", default-features = false }
# TODO: Consider replacing this serialization format
#     https://github.com/Sovereign-Labs/sovereign-sdk/issues/283
bincode = "1.3.3"
bcs = "0.1.6"
byteorder = { version = "1.5.0", default-features = false }
bytes = { version = "1.2.1", default-features = false }
chrono = { version = "0.4.37", default-features = false }
digest = { version = "0.10.6", default-features = false, features = ["alloc"] }
rs_merkle = "1.4.2"
futures = "0.3"
pin-project = { version = "1.1.3" }
hex = { version = "0.4.3", default-features = false, features = [
    "alloc",
    "serde",
] }
once_cell = { version = "1.19.0", default-features = false, features = [
    "alloc",
] }
prometheus = { version = "0.13.3", default-features = false }
proptest = { version = "1.3.1", default-features = false, features = ["alloc"] }
proptest-derive = "0.3.0"
rand = "0.8"
rayon = "1.8.0"
<<<<<<< HEAD
=======
rustc_version_runtime = { version = "0.3.0", default-features = false }
>>>>>>> bb44779d
reqwest = { version = "0.12", features = [
    "rustls-tls",
    "json",
    "http2",
], default-features = false }
rocksdb = { version = "0.21.0", features = ["lz4"] }
serde = { version = "1.0.192", default-features = false, features = [
    "alloc",
    "derive",
] }
serde_json = { version = "1.0", default-features = false, features = ["alloc"] }
sha2 = { version = "0.10.6", default-features = false }
thiserror = "1.0.50"
tracing = { version = "0.1.40", default-features = false }
bech32 = { version = "0.9.1", default-features = false }
derive_more = { version = "0.99.11", default-features = false }
clap = { version = "4.4.10", features = ["derive"] }
toml = "0.8.0"
jsonrpsee = { version = "0.20.1", features = ["jsonrpsee-types"] }
schemars = { version = "0.8.16", features = ["derive"] }
tempfile = "3.8"
tokio = { version = "1", features = ["full"] }
num_cpus = "1.0"
risc0-zkvm = { version = "0.20", default-features = false }
risc0-zkvm-platform = { version = "0.20" }
risc0-zkp = "0.20"
risc0-circuit-rv32im = "0.20"
risc0-build = "0.20"

# EVM dependencies
ethereum-types = "0.14.1"
ethers = "2.0"
ethers-core = { version = "2.0", default-features = false }
ethers-contract = "2.0"
ethers-providers = { version = "2.0", default-features = false }
ethers-signers = { version = "2.0", default-features = false }
ethers-middleware = { version = "2.0", default-features = false }

<<<<<<< HEAD
reth-primitives = { git = "https://github.com/paradigmxyz/reth", tag = "v0.2.0-beta.5" }
reth-interfaces = { git = "https://github.com/paradigmxyz/reth", tag = "v0.2.0-beta.5" }
reth-rpc-types = { git = "https://github.com/paradigmxyz/reth", tag = "v0.2.0-beta.5" }
reth-rpc-types-compat = { git = "https://github.com/paradigmxyz/reth", tag = "v0.2.0-beta.5" }
reth-revm = { git = "https://github.com/paradigmxyz/reth", tag = "v0.2.0-beta.5" }
reth-transaction-pool = { git = "https://github.com/paradigmxyz/reth", tag = "v0.2.0-beta.5" }
reth-provider = { git = "https://github.com/paradigmxyz/reth", tag = "v0.2.0-beta.5" }
reth-tasks = { git = "https://github.com/paradigmxyz/reth", tag = "v0.2.0-beta.5" }
reth-db = { git = "https://github.com/paradigmxyz/reth", tag = "v0.2.0-beta.5" }
reth-trie = { git = "https://github.com/paradigmxyz/reth", tag = "v0.2.0-beta.5" }
reth-rpc = { git = "https://github.com/paradigmxyz/reth", tag = "v0.2.0-beta.5" }

revm = { version = "7.2.0", features = [
    "std",
    "secp256k1",
], default-features = false }
alloy-primitives = "0.6.4"
alloy-sol-types = "0.6.4"

=======
reth-primitives = { git = "https://github.com/paradigmxyz/reth", tag = "v0.2.0-beta.4", default-features = false }
reth-interfaces = { git = "https://github.com/paradigmxyz/reth", tag = "v0.2.0-beta.4" }
reth-rpc-types = { git = "https://github.com/paradigmxyz/reth", tag = "v0.2.0-beta.4" }
reth-rpc-types-compat = { git = "https://github.com/paradigmxyz/reth", tag = "v0.2.0-beta.4" }
reth-revm = { git = "https://github.com/paradigmxyz/reth", tag = "v0.2.0-beta.4" }
reth-node-api = { git = "https://github.com/paradigmxyz/reth", tag = "v0.2.0-beta.4" }
reth-transaction-pool = { git = "https://github.com/paradigmxyz/reth", tag = "v0.2.0-beta.4" }
reth-provider = { git = "https://github.com/paradigmxyz/reth", tag = "v0.2.0-beta.4" }
reth-tasks = { git = "https://github.com/paradigmxyz/reth", tag = "v0.2.0-beta.4" }
reth-db = { git = "https://github.com/paradigmxyz/reth", tag = "v0.2.0-beta.4" }
reth-trie = { git = "https://github.com/paradigmxyz/reth", tag = "v0.2.0-beta.4" }
reth-rpc = { git = "https://github.com/paradigmxyz/reth", tag = "v0.2.0-beta.4" }
reth-stages = { git = "https://github.com/paradigmxyz/reth", tag = "v0.2.0-beta.4" }

revm = { version = "7.2.0", features = ["serde"], default-features = false }
# forcing cargo for this version or else chooses 3.1.1 and there is some dependency conflicts
revm-primitives = { version = "=3.1.0", default-features = false }
# forcing cargo for this version or else chooses 0.3.1 and there is some dependency conflicts
alloy-trie = { version = "=0.3.0", default-features = false }
alloy-primitives = "0.6"
alloy-sol-types = "0.6"
>>>>>>> bb44779d
secp256k1 = { version = "0.27.0", default-features = false, features = [
    "global-context",
    "recovery",
] }

[patch.'https://github.com/eigerco/celestia-node-rs.git']
# Uncomment to apply local changes
# celestia-proto = { path = "../celestia-node-rs/proto" }
# celestia-rpc = { path = "../celestia-node-rs/rpc" }
# celestia-types = { path = "../celestia-node-rs/types" }

[patch.'https://github.com/eigerco/celestia-tendermint-rs.git']
# Uncomment to apply local changes
# tendermint = { path = "../celestia-tendermint-rs/tendermint" }
# tendermint-proto = { path = "../celestia-tendermint-rs/proto" }<|MERGE_RESOLUTION|>--- conflicted
+++ resolved
@@ -98,10 +98,7 @@
 proptest-derive = "0.3.0"
 rand = "0.8"
 rayon = "1.8.0"
-<<<<<<< HEAD
-=======
 rustc_version_runtime = { version = "0.3.0", default-features = false }
->>>>>>> bb44779d
 reqwest = { version = "0.12", features = [
     "rustls-tls",
     "json",
@@ -140,12 +137,12 @@
 ethers-signers = { version = "2.0", default-features = false }
 ethers-middleware = { version = "2.0", default-features = false }
 
-<<<<<<< HEAD
-reth-primitives = { git = "https://github.com/paradigmxyz/reth", tag = "v0.2.0-beta.5" }
+reth-primitives = { git = "https://github.com/paradigmxyz/reth", tag = "v0.2.0-beta.5", default-features = false }
 reth-interfaces = { git = "https://github.com/paradigmxyz/reth", tag = "v0.2.0-beta.5" }
 reth-rpc-types = { git = "https://github.com/paradigmxyz/reth", tag = "v0.2.0-beta.5" }
 reth-rpc-types-compat = { git = "https://github.com/paradigmxyz/reth", tag = "v0.2.0-beta.5" }
 reth-revm = { git = "https://github.com/paradigmxyz/reth", tag = "v0.2.0-beta.5" }
+reth-node-api = { git = "https://github.com/paradigmxyz/reth", tag = "v0.2.0-beta.5" }
 reth-transaction-pool = { git = "https://github.com/paradigmxyz/reth", tag = "v0.2.0-beta.5" }
 reth-provider = { git = "https://github.com/paradigmxyz/reth", tag = "v0.2.0-beta.5" }
 reth-tasks = { git = "https://github.com/paradigmxyz/reth", tag = "v0.2.0-beta.5" }
@@ -153,36 +150,14 @@
 reth-trie = { git = "https://github.com/paradigmxyz/reth", tag = "v0.2.0-beta.5" }
 reth-rpc = { git = "https://github.com/paradigmxyz/reth", tag = "v0.2.0-beta.5" }
 
-revm = { version = "7.2.0", features = [
-    "std",
-    "secp256k1",
-], default-features = false }
-alloy-primitives = "0.6.4"
-alloy-sol-types = "0.6.4"
-
-=======
-reth-primitives = { git = "https://github.com/paradigmxyz/reth", tag = "v0.2.0-beta.4", default-features = false }
-reth-interfaces = { git = "https://github.com/paradigmxyz/reth", tag = "v0.2.0-beta.4" }
-reth-rpc-types = { git = "https://github.com/paradigmxyz/reth", tag = "v0.2.0-beta.4" }
-reth-rpc-types-compat = { git = "https://github.com/paradigmxyz/reth", tag = "v0.2.0-beta.4" }
-reth-revm = { git = "https://github.com/paradigmxyz/reth", tag = "v0.2.0-beta.4" }
-reth-node-api = { git = "https://github.com/paradigmxyz/reth", tag = "v0.2.0-beta.4" }
-reth-transaction-pool = { git = "https://github.com/paradigmxyz/reth", tag = "v0.2.0-beta.4" }
-reth-provider = { git = "https://github.com/paradigmxyz/reth", tag = "v0.2.0-beta.4" }
-reth-tasks = { git = "https://github.com/paradigmxyz/reth", tag = "v0.2.0-beta.4" }
-reth-db = { git = "https://github.com/paradigmxyz/reth", tag = "v0.2.0-beta.4" }
-reth-trie = { git = "https://github.com/paradigmxyz/reth", tag = "v0.2.0-beta.4" }
-reth-rpc = { git = "https://github.com/paradigmxyz/reth", tag = "v0.2.0-beta.4" }
-reth-stages = { git = "https://github.com/paradigmxyz/reth", tag = "v0.2.0-beta.4" }
-
 revm = { version = "7.2.0", features = ["serde"], default-features = false }
 # forcing cargo for this version or else chooses 3.1.1 and there is some dependency conflicts
 revm-primitives = { version = "=3.1.0", default-features = false }
 # forcing cargo for this version or else chooses 0.3.1 and there is some dependency conflicts
 alloy-trie = { version = "=0.3.0", default-features = false }
-alloy-primitives = "0.6"
-alloy-sol-types = "0.6"
->>>>>>> bb44779d
+alloy-primitives = "0.6.4"
+alloy-sol-types = "0.6.4"
+
 secp256k1 = { version = "0.27.0", default-features = false, features = [
     "global-context",
     "recovery",
