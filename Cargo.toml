--- conflicted
+++ resolved
@@ -101,22 +101,9 @@
 rand = "0.8"
 rayon = "1.8.0"
 rustc_version_runtime = { version = "0.3.0", default-features = false }
-<<<<<<< HEAD
 reqwest = { version = "0.12", features = ["rustls-tls", "json", "http2"], default-features = false }
-rocksdb = { version = "0.21.0", features = ["lz4"] }
+rocksdb = { version = "0.22.0", features = ["lz4"] }
 serde = { version = "1.0.192", default-features = false, features = ["alloc", "derive"] }
-=======
-reqwest = { version = "0.12", features = [
-    "rustls-tls",
-    "json",
-    "http2",
-], default-features = false }
-rocksdb = { version = "0.22.0", features = ["lz4"] }
-serde = { version = "1.0.192", default-features = false, features = [
-    "alloc",
-    "derive",
-] }
->>>>>>> 01b6c9f3
 serde_json = { version = "1.0", default-features = false, features = ["alloc"] }
 sha2 = { version = "0.10.8", default-features = false }
 thiserror = "1.0.50"
