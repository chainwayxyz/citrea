--- conflicted
+++ resolved
@@ -1,62 +1,6 @@
 [workspace]
 resolver = "2"
 members = [
-<<<<<<< HEAD
-    # Citrea
-    "bin/citrea",
-    "bin/rollup-constants",
-    "crates/bitcoin-da",
-    "crates/ethereum-rpc",
-    "crates/evm",
-    "crates/prover",
-    "crates/sequencer",
-    "crates/sequencer-client",
-    "crates/soft-confirmation-rule-enforcer",
-    # Sovereign sdk
-    "crates/sovereign-sdk/rollup-interface",
-    "crates/sovereign-sdk/adapters/risc0",
-    "crates/sovereign-sdk/adapters/risc0-bonsai",
-    "crates/sovereign-sdk/adapters/mock-da",
-    "crates/sovereign-sdk/adapters/mock-zkvm",
-    # Examples
-    "crates/sovereign-sdk/examples/const-rollup-config",
-    "crates/sovereign-sdk/examples/demo-simple-stf",
-    "crates/sovereign-sdk/examples/simple-nft-module",
-    "crates/sovereign-sdk/examples/demo-stf",
-    # Full Node
-    "crates/sovereign-sdk/full-node/db/sov-db",
-    "crates/sovereign-sdk/full-node/sov-sequencer",
-    "crates/sovereign-sdk/full-node/sov-ledger-rpc",
-    "crates/sovereign-sdk/full-node/sov-stf-runner",
-    "crates/sovereign-sdk/full-node/sov-prover-storage-manager",
-    # Utils
-    "crates/sovereign-sdk/utils/zk-cycle-macros",
-    "crates/sovereign-sdk/utils/zk-cycle-utils",
-    "crates/sovereign-sdk/utils/bashtestmd",
-    "crates/sovereign-sdk/utils/rng-da-service",
-    # Module System
-    "crates/sovereign-sdk/module-system/sov-cli",
-    "crates/sovereign-sdk/module-system/sov-modules-stf-blueprint",
-    "crates/sovereign-sdk/module-system/sov-modules-rollup-blueprint",
-    "crates/sovereign-sdk/module-system/sov-modules-macros",
-    "crates/sovereign-sdk/module-system/sov-modules-core",
-    "crates/sovereign-sdk/module-system/sov-state",
-    "crates/sovereign-sdk/module-system/sov-modules-api",
-    "crates/sovereign-sdk/module-system/module-schemas",
-    "crates/sovereign-sdk/module-system/utils/sov-data-generators",
-    "crates/sovereign-sdk/module-system/module-implementations/sov-accounts",
-    "crates/sovereign-sdk/module-system/module-implementations/sov-bank",
-    "crates/sovereign-sdk/module-system/module-implementations/sov-nft-module",
-    "crates/sovereign-sdk/module-system/module-implementations/sov-prover-incentives",
-    "crates/sovereign-sdk/module-system/module-implementations/sov-sequencer-registry",
-    "crates/sovereign-sdk/module-system/module-implementations/module-template",
-    "crates/sovereign-sdk/module-system/module-implementations/examples/sov-value-setter",
-    "crates/sovereign-sdk/module-system/module-implementations/examples/sov-vec-setter",
-    "crates/sovereign-sdk/module-system/module-implementations/examples/sov-accessory-state",
-    "crates/sovereign-sdk/module-system/module-implementations/integration-tests",
-    # Offchain
-    "crates/shared-backup-db",
-=======
   # Citrea
   "bin/citrea",
   "bin/rollup-constants",
@@ -110,7 +54,6 @@
   "crates/sovereign-sdk/module-system/module-implementations/integration-tests",
   # Offchain
   "crates/shared-backup-db",
->>>>>>> 00126b7a
 ]
 
 [workspace.package]
