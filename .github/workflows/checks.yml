--- conflicted
+++ resolved
@@ -121,13 +121,7 @@
         with:
           tool: cargo-risczero@0.19
       - name: Install risc0-zkvm toolchain
-<<<<<<< HEAD
-        run: cargo risczero install
-      - name: Prepare EF-tests environment
-        run: make crates/evm/ethereum-tests
-=======
-        run: cargo risczero install --version v2024-04-22.0
->>>>>>> d4a0ef28
+        run: cargo risczero install --version v2024-04-22.0
       - name: Run coverage
         run: make coverage
       - name: Upload coverage
