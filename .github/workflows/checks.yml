--- conflicted
+++ resolved
@@ -234,24 +234,13 @@
             exit 1
           fi
 
-<<<<<<< HEAD
   web3_py:
-=======
-  ethers_js:
->>>>>>> 38c8b074
-    runs-on: ubicloud-standard-16
-    if: github.event.pull_request.draft == false
-    steps:
-      - uses: actions/checkout@v4
-<<<<<<< HEAD
+    runs-on: ubicloud-standard-16
+    if: github.event.pull_request.draft == false
+    steps:
+      - uses: actions/checkout@v4
       - uses: actions/setup-python@v4
       - uses: dtolnay/rust-toolchain@stable
-=======
-      - uses: dtolnay/rust-toolchain@stable
-      - uses: actions/setup-node@v4
-        with:
-          node-version: 18
->>>>>>> 38c8b074
       - uses: dcarbone/install-jq-action@v2
       - name: Install cargo-risczero
         uses: taiki-e/install-action@v2
@@ -267,30 +256,55 @@
           path: ./target
       - name: Build citrea
         run: make build
-<<<<<<< HEAD
       - name: Install dependencies
         working-directory: ./bin/citrea/tests/evm/web3.py_tests
         run: pip install -r requirements.txt
       - name: Run web3.py tests
-=======
+        run: |
+          RUST_LOG=off ./target/debug/citrea --da-layer mock --rollup-config-path bin/citrea/configs/mock/sequencer_rollup_config.toml --sequencer-config-path bin/citrea/configs/mock/sequencer_config.toml --genesis-paths bin/test-data/genesis/demo-tests/mock &
+          sleep 2
+          RUST_LOG=off ./target/debug/citrea --rollup-config-path bin/citrea/configs/mock/rollup_config.toml --genesis-paths bin/test-data/genesis/demo-tests/mock &
+          sleep 2
+          ./bin/citrea/publish_da_block.sh &
+          cd ./bin/citrea/tests/evm/web3.py_tests
+          python test.py
+
+  ethers_js:
+    runs-on: ubicloud-standard-16
+    if: github.event.pull_request.draft == false
+    steps:
+      - uses: actions/checkout@v4
+      - uses: dtolnay/rust-toolchain@stable
+      - uses: actions/setup-node@v4
+        with:
+          node-version: 18
+      - uses: dcarbone/install-jq-action@v2
+      - name: Install cargo-risczero
+        uses: taiki-e/install-action@v2
+        with:
+          tool: cargo-risczero@0.19
+      - name: Install risc0-zkvm toolchain # Use the risc0 cargo extension to install the risc0 std library for the current toolchain
+        run: cargo risczero install --version v2024-04-22.0
+        env:
+          GITHUB_TOKEN: ${{ secrets.GITHUB_TOKEN }}
+      - uses: actions/cache@v3
+        with:
+          key: ${{ runner.os }}-${{ github.job }}-${{ github.head_ref }}
+          path: ./target
+      - name: Build citrea
+        run: make build
       - name: Install node dependencies
         working-directory: ./bin/citrea/tests/evm/ethers.js_tests
         run: npm install
       - name: Run ethers_js tests
->>>>>>> 38c8b074
         run: |
           RUST_LOG=off ./target/debug/citrea --da-layer mock --rollup-config-path bin/citrea/configs/mock/sequencer_rollup_config.toml --sequencer-config-path bin/citrea/configs/mock/sequencer_config.toml --genesis-paths bin/test-data/genesis/demo-tests/mock &
           sleep 2
           RUST_LOG=off ./target/debug/citrea --rollup-config-path bin/citrea/configs/mock/rollup_config.toml --genesis-paths bin/test-data/genesis/demo-tests/mock &
           sleep 2
           ./bin/citrea/publish_da_block.sh &
-<<<<<<< HEAD
-          cd ./bin/citrea/tests/evm/web3.py_tests
-          python test.py
-=======
           cd ./bin/citrea/tests/evm/ethers.js_tests
           npx mocha test.js
->>>>>>> 38c8b074
 
   sys_tx_keccak:
     runs-on: ubuntu-latest
