--- conflicted
+++ resolved
@@ -77,12 +77,8 @@
       - name: Toolchain
         uses: dtolnay/rust-toolchain@nightly
         with:
-<<<<<<< HEAD
           toolchain: 1.78.0
           override: true
-=======
-          toolchain: nightly
->>>>>>> d1c81ce0
           components: rustfmt, clippy
       - name: Install cargo-risczero
         uses: taiki-e/install-action@v2
@@ -203,13 +199,7 @@
     if: github.event.pull_request.draft == false
     steps:
       - uses: actions/checkout@v4
-<<<<<<< HEAD
       - uses: dtolnay/rust-toolchain@1.78.0
-=======
-      - uses: dtolnay/rust-toolchain@stable
-        with:
-          toolchain: stable
->>>>>>> d1c81ce0
       - uses: actions/setup-node@v4
         with:
           node-version: 18
@@ -259,13 +249,7 @@
     steps:
       - uses: actions/checkout@v4
       - uses: actions/setup-python@v4
-<<<<<<< HEAD
       - uses: dtolnay/rust-toolchain@1.78.0
-=======
-      - uses: dtolnay/rust-toolchain@stable
-        with:
-          toolchain: stable
->>>>>>> d1c81ce0
       - uses: dcarbone/install-jq-action@v2
       - name: Install cargo-risczero
         uses: taiki-e/install-action@v2
@@ -299,13 +283,7 @@
     if: github.event.pull_request.draft == false
     steps:
       - uses: actions/checkout@v4
-<<<<<<< HEAD
       - uses: dtolnay/rust-toolchain@1.78.0
-=======
-      - uses: dtolnay/rust-toolchain@stable
-        with:
-          toolchain: stable
->>>>>>> d1c81ce0
       - uses: actions/setup-node@v4
         with:
           node-version: 18
@@ -388,17 +366,11 @@
           version: "23.2"
           repo-token: ${{ secrets.GITHUB_TOKEN }}
       - name: Toolchain
-        uses: dtolnay/rust-toolchain@stable
-        with:
-<<<<<<< HEAD
+        uses: dtolnay/rust-toolchain@1.78.0
+        with:
           toolchain: 1.78.0
           override: true
           components: rustfmt, clippy
-      - name: Install Rust
-        run: rustup show && rustup install nightly && rustup component add rustfmt --toolchain nightly-x86_64-unknown-linux-gnu # Nightly is needed for our configuration of cargo fmt
-=======
-          toolchain: stable
->>>>>>> d1c81ce0
       - name: Install cargo-risczero
         uses: taiki-e/install-action@v2
         with:
