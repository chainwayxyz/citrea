use std::str::FromStr;

use citrea_stf::genesis_config::GenesisPaths;
use ethers::abi::Address;
use ethers_signers::{LocalWallet, Signer};
use reth_primitives::BlockNumberOrTag;
use sov_modules_stf_blueprint::kernels::basic::BasicKernelGenesisPaths;
use sov_stf_runner::RollupProverConfig;
use tokio::task::JoinHandle;

use crate::evm::make_test_client;
use crate::test_client::{TestClient, MAX_FEE_PER_GAS};
use crate::test_helpers::{start_rollup, NodeMode};
use crate::DEFAULT_MIN_SOFT_CONFIRMATIONS_PER_COMMITMENT;

async fn initialize_test() -> (JoinHandle<()>, Box<TestClient>) {
    let (seq_port_tx, seq_port_rx) = tokio::sync::oneshot::channel();

    let seq_task = tokio::spawn(async {
        start_rollup(
            seq_port_tx,
            GenesisPaths::from_dir("../test-data/genesis/integration-tests"),
            BasicKernelGenesisPaths {
                chain_state: "../test-data/genesis/integration-tests/chain_state.json".into(),
            },
            RollupProverConfig::Execute,
            NodeMode::SequencerNode,
            None,
            DEFAULT_MIN_SOFT_CONFIRMATIONS_PER_COMMITMENT,
            true,
<<<<<<< HEAD
            None,
            None,
=======
            Some(true),
>>>>>>> be491b98
        )
        .await;
    });

    let seq_port = seq_port_rx.await.unwrap();
    let test_client = make_test_client(seq_port).await;

    (seq_task, test_client)
}

/// Transaction with equal nonce to last tx should not be accepted by mempool.
#[tokio::test]
async fn test_same_nonce_tx_should_panic() {
    // citrea::initialize_logging();

    let (seq_task, test_client) = initialize_test().await;

    let addr = Address::from_str("0xf39Fd6e51aad88F6F4ce6aB8827279cffFb92266").unwrap();

    // send tx with nonce 0
    test_client
        .send_eth(addr, None, None, Some(0), 0u128)
        .await
        .unwrap();
    // send tx with nonce 1
    test_client
        .send_eth(addr, None, None, Some(1), 0u128)
        .await
        .unwrap();
    // send tx with nonce 1 again and expect it to be rejected
    let res = test_client.send_eth(addr, None, None, Some(1), 0u128).await;

    assert!(res.unwrap_err().to_string().contains("already known"));

    seq_task.abort();
}

///  Transaction with nonce lower than account's nonce on state should not be accepted by mempool.
#[tokio::test]
async fn test_nonce_too_low() {
    // citrea::initialize_logging();

    let (seq_task, test_client) = initialize_test().await;

    let addr = Address::from_str("0xf39Fd6e51aad88F6F4ce6aB8827279cffFb92266").unwrap();

    // send tx with nonce 0
    test_client
        .send_eth(addr, None, None, Some(0), 0u128)
        .await
        .unwrap();
    // send tx with nonce 1
    test_client
        .send_eth(addr, None, None, Some(1), 0u128)
        .await
        .unwrap();

    let res = test_client.send_eth(addr, None, None, Some(0), 0u128).await;
    assert!(res.unwrap_err().to_string().contains("already known"));

    seq_task.abort();
}

/// Transaction with nonce higher than account's nonce should be accepted by the mempool
/// but shouldn't be received by the sequencer (so it doesn't end up in the block)
#[tokio::test]
async fn test_nonce_too_high() {
    // citrea::initialize_logging();

    let (seq_task, test_client) = initialize_test().await;

    let addr = Address::from_str("0xf39Fd6e51aad88F6F4ce6aB8827279cffFb92266").unwrap();

    // send tx with nonce 0
    let _tx_hash = test_client
        .send_eth(addr, None, None, Some(0), 0u128)
        .await
        .unwrap();
    // send tx with nonce 1
    let _tx_hash1 = test_client
        .send_eth(addr, None, None, Some(1), 0u128)
        .await
        .unwrap();
    // send tx with nonce 0 expect it to be rejected
    let tx_hash2 = test_client
        .send_eth(addr, None, None, Some(3), 0u128)
        .await
        .unwrap();

    test_client.send_publish_batch_request().await;

    let block = test_client
        .eth_get_block_by_number(Some(BlockNumberOrTag::Latest))
        .await;
    // assert the block does not contain the tx with nonce too high
    assert!(!block.transactions.contains(&tx_hash2.tx_hash()));
    seq_task.abort();
}

#[tokio::test]
async fn test_order_by_fee() {
    let (seq_task, test_client) = initialize_test().await;

    let chain_id: u64 = 5655;
    let key = "0xdcf2cbdd171a21c480aa7f53d77f31bb102282b3ff099c78e3118b37348c72f7"
        .parse::<LocalWallet>()
        .unwrap()
        .with_chain_id(chain_id);
    let poor_addr = key.address();

    let poor_test_client = TestClient::new(chain_id, key, poor_addr, test_client.rpc_addr).await;

    let _addr = Address::from_str("0xf39Fd6e51aad88F6F4ce6aB8827279cffFb92266").unwrap();

    let sent_tx_hash1 = test_client
        .send_eth(poor_addr, None, None, None, 5_000_000_000_000_000_000u128)
        .await
        .unwrap();

    test_client.send_publish_batch_request().await;

    let block = test_client
        .eth_get_block_by_number(Some(BlockNumberOrTag::Latest))
        .await;

    assert!(block.transactions.contains(&sent_tx_hash1.tx_hash()));

    // now make some txs  from different accounts with different fees and see which tx lands first in block
    let tx_hash_poor = poor_test_client
        .send_eth(
            test_client.from_addr,
            Some(100u64),
            Some(MAX_FEE_PER_GAS),
            None,
            2_000_000_000_000_000_000u128,
        )
        .await
        .unwrap();

    let tx_hash_rich = test_client
        .send_eth(
            poor_test_client.from_addr,
            Some(1000u64),
            Some(MAX_FEE_PER_GAS),
            None,
            2_000_000_000_000_000_000u128,
        )
        .await
        .unwrap();

    test_client.send_publish_batch_request().await;

    // the rich tx should be in the block before the poor tx
    let block = test_client
        .eth_get_block_by_number(Some(BlockNumberOrTag::Latest))
        .await;

    assert!(block.transactions[0] == tx_hash_rich.tx_hash());
    assert!(block.transactions[1] == tx_hash_poor.tx_hash());

    // now change the order the txs are sent, the assertions should be the same
    let tx_hash_rich = test_client
        .send_eth(
            poor_test_client.from_addr,
            Some(1000u64),
            Some(1000000000001u64),
            None,
            2_000_000_000_000_000_000u128,
        )
        .await
        .unwrap();

    // now make some txs  from different accounts with different fees and see which tx lands first in block
    let tx_hash_poor = poor_test_client
        .send_eth(
            test_client.from_addr,
            Some(100u64),
            Some(100000000001u64),
            None,
            2_000_000_000_000_000_000u128,
        )
        .await
        .unwrap();

    test_client.send_publish_batch_request().await;

    // the rich tx should be in the block before the poor tx
    let block = test_client
        .eth_get_block_by_number(Some(BlockNumberOrTag::Latest))
        .await;

    // first index tx should be rich tx
    assert!(block.transactions[0] == tx_hash_rich.tx_hash());
    assert!(block.transactions[1] == tx_hash_poor.tx_hash());

    seq_task.abort();
}

/// Send a transaction that pays less base fee then required.
/// Publish block, tx should not be in block but should still be in the mempool.
#[tokio::test]
async fn test_tx_with_low_base_fee() {
    let (seq_task, test_client) = initialize_test().await;

    let chain_id: u64 = 5655;
    let key = "0xdcf2cbdd171a21c480aa7f53d77f31bb102282b3ff099c78e3118b37348c72f7"
        .parse::<LocalWallet>()
        .unwrap()
        .with_chain_id(chain_id);
    let poor_addr = key.address();

    test_client
        .send_eth(poor_addr, None, None, None, 5_000_000_000_000_000_000u128)
        .await
        .unwrap();

    test_client.send_publish_batch_request().await;

    let tx_hash_low_fee = test_client
        .send_eth(
            poor_addr,
            Some(1u64),
            // normally base fee is 875 000 000
            Some(1_000_001u64),
            None,
            5_000_000_000_000_000_000u128,
        )
        .await
        .unwrap();

    test_client.send_publish_batch_request().await;

    let block = test_client
        .eth_get_block_by_number(Some(BlockNumberOrTag::Latest))
        .await;

    assert!(!block.transactions.contains(&tx_hash_low_fee.tx_hash()));

    // TODO: also check if tx is in the mempool after https://github.com/chainwayxyz/citrea/issues/83

    seq_task.abort();
}

#[tokio::test]
async fn test_same_nonce_tx_replacement() {
    let (seq_task, test_client) = initialize_test().await;

    let addr = Address::from_str("0xf39Fd6e51aad88F6F4ce6aB8827279cffFb92266").unwrap();

    let tx_hash = test_client
        .send_eth(addr, Some(100u64), Some(MAX_FEE_PER_GAS), Some(0), 0u128)
        .await
        .unwrap();

    // Replacement error with lower fee
    let err = test_client
        .send_eth(addr, Some(90u64), Some(MAX_FEE_PER_GAS), Some(0), 0u128)
        .await
        .unwrap_err();

    assert!(err
        .to_string()
        .contains("replacement transaction underpriced"));

    // Replacement error with equal fee
    let err = test_client
        .send_eth(addr, Some(100u64), Some(MAX_FEE_PER_GAS), Some(0), 0u128)
        .await
        .unwrap_err();

    assert!(err.to_string().contains("already known"));

    // Replacement error with enough base fee but low priority fee
    let err = test_client
        .send_eth(
            addr,
            Some(10u64),
            Some(MAX_FEE_PER_GAS + 100u64),
            Some(0),
            0u128,
        )
        .await
        .unwrap_err();

    assert!(err
        .to_string()
        .contains("replacement transaction underpriced"));

    // Replacement error with enough base fee but low priority fee
    let err = test_client
        .send_eth(
            addr,
            Some(10u64),
            Some(MAX_FEE_PER_GAS + 100000000000u64),
            Some(0),
            0u128,
        )
        .await
        .unwrap_err();

    assert!(err
        .to_string()
        .contains("replacement transaction underpriced"));

    // Replacement error with not enough fee increase (like 5% or sth.)
    let err = test_client
        .send_eth(
            addr,
            Some(105u64),
            Some(MAX_FEE_PER_GAS + 1000000000),
            Some(0),
            0u128,
        )
        .await
        .unwrap_err();

    assert!(err
        .to_string()
        .contains("replacement transaction underpriced"));

    // Replacement success with 10% fee bump - does not work
    let err = test_client
        .send_eth(
            addr,
            Some(110u64), // 10% increase
            Some(MAX_FEE_PER_GAS + 1000000000),
            Some(0),
            0u128,
        )
        .await
        .unwrap_err();

    assert!(err
        .to_string()
        .contains("replacement transaction underpriced"));

    let err = test_client
        .send_eth(
            addr,
            Some(111u64),                      // 11% increase
            Some(MAX_FEE_PER_GAS + 100000000), // Not increasing more than 10 percent - should fail.
            Some(0),
            0u128,
        )
        .await
        .unwrap_err();

    assert!(err
        .to_string()
        .contains("replacement transaction underpriced"));

    // Replacement success with more than 10% bump
    let tx_hash_11_bump = test_client
        .send_eth(
            addr,
            Some(111u64),                       // 11% increase
            Some(MAX_FEE_PER_GAS + 1000000000), // More than 10 percent - should succeed.
            Some(0),
            0u128,
        )
        .await
        .unwrap();

    assert_ne!(tx_hash.tx_hash(), tx_hash_11_bump.tx_hash());

    // Replacement success with more than 10% bump
    let tx_hash_25_bump = test_client
        .send_eth(
            addr,
            Some(125u64),
            Some(MAX_FEE_PER_GAS + 100000000000),
            Some(0),
            0u128,
        )
        .await
        .unwrap();

    assert_ne!(tx_hash_11_bump.tx_hash(), tx_hash_25_bump.tx_hash());

    let tx_hash_ultra_bump = test_client
        .send_eth(
            addr,
            Some(1000u64),
            Some(MAX_FEE_PER_GAS + 10000000000000),
            Some(0),
            0u128,
        )
        .await
        .unwrap();

    assert_ne!(tx_hash_25_bump.tx_hash(), tx_hash_ultra_bump.tx_hash());

    test_client.send_publish_batch_request().await;

    let block = test_client
        .eth_get_block_by_number(Some(BlockNumberOrTag::Latest))
        .await;

    assert!(!block.transactions.contains(&tx_hash.tx_hash()));
    assert!(!block.transactions.contains(&tx_hash_11_bump.tx_hash()));
    assert!(!block.transactions.contains(&tx_hash_25_bump.tx_hash()));
    assert!(block.transactions.contains(&tx_hash_ultra_bump.tx_hash()));

    seq_task.abort();
}<|MERGE_RESOLUTION|>--- conflicted
+++ resolved
@@ -28,12 +28,9 @@
             None,
             DEFAULT_MIN_SOFT_CONFIRMATIONS_PER_COMMITMENT,
             true,
-<<<<<<< HEAD
-            None,
-            None,
-=======
+            None,
+            None,
             Some(true),
->>>>>>> be491b98
         )
         .await;
     });
