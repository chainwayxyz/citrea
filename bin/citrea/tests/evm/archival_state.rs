--- conflicted
+++ resolved
@@ -5,11 +5,6 @@
 use ethers::abi::Address;
 use ethers_core::abi::Bytes;
 use reth_primitives::BlockNumberOrTag;
-<<<<<<< HEAD
-use sov_stf_runner::RollupProverConfig;
-=======
-use sov_modules_stf_blueprint::kernels::basic::BasicKernelGenesisPaths;
->>>>>>> df7990d3
 
 use crate::evm::init_test_rollup;
 use crate::test_client::TestClient;
@@ -26,14 +21,7 @@
         start_rollup(
             seq_port_tx,
             GenesisPaths::from_dir("../test-data/genesis/integration-tests"),
-<<<<<<< HEAD
-            RollupProverConfig::Execute,
-=======
-            BasicKernelGenesisPaths {
-                chain_state: "../test-data/genesis/integration-tests/chain_state.json".into(),
-            },
-            None,
->>>>>>> df7990d3
+            None,
             NodeMode::SequencerNode,
             None,
             DEFAULT_MIN_SOFT_CONFIRMATIONS_PER_COMMITMENT,
