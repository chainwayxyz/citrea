const { Contract, ContractFactory, utils, constants } = require("ethers");

<<<<<<< HEAD
=======
const assert = require("assert");
>>>>>>> 501f6349
const fs = require("fs");
const { promisify } = require("util");

const WETH9 = require("../WETH9.json");

const factoryArtifact = require("@uniswap/v2-core/build/UniswapV2Factory.json");
const routerArtifact = require("@uniswap/v2-periphery/build/UniswapV2Router02.json");
const pairArtifact = require("@uniswap/v2-periphery/build/IUniswapV2Pair.json");

async function main() {
  console.log("Starting Uniswap deployment script...");
  const [owner, trader] = await ethers.getSigners();
  // assert that owner.address and trader.address are not undefined
  if (!owner || !owner.address || !trader || !trader.address) {
    throw new Error("Could not get owner and trader addresses");
  }

  console.log(
    `Starting with owner=${owner.address} and trader=${trader.address}`,
  );

  console.log("Deploying USDT...");
  const Usdt = await ethers.getContractFactory("contracts/Tether.sol:Tether", owner);
<<<<<<< HEAD
  const usdt = await Usdt.deploy({nonce: 0});
  console.log("USDT deployed at:", usdt.address);
  console.log("Deploying USDC...");
  const Usdc = await ethers.getContractFactory("contracts/UsdCoin.sol:UsdCoin", owner);
  const usdc = await Usdc.deploy({nonce: 1});
  console.log("USDC deployed at:", usdc.address);
  console.log("Deploying WETH...");
  const Weth = new ContractFactory(WETH9.abi, WETH9.bytecode, owner);
  const weth = await Weth.deploy({nonce: 2});
=======
  const usdt = await Usdt.deploy({ nonce: 0 });
  console.log("USDT deployed at:", usdt.address);
  console.log("Deploying USDC...");
  const Usdc = await ethers.getContractFactory("contracts/UsdCoin.sol:UsdCoin", owner);
  const usdc = await Usdc.deploy({ nonce: 1 });
  console.log("USDC deployed at:", usdc.address);
  console.log("Deploying WETH...");
  const Weth = new ContractFactory(WETH9.abi, WETH9.bytecode, owner);
  const weth = await Weth.deploy({ nonce: 2 });
>>>>>>> 501f6349
  console.log("WETH deployed at:", weth.address);

  console.log("Minting some tokens...");
  const mintAmount = utils.parseEther("100000");
<<<<<<< HEAD
  await usdt.connect(owner).mint(owner.address, mintAmount, {nonce: 3});
  console.log("Minted USDT for owner");
  await usdc.connect(owner).mint(owner.address, mintAmount, {nonce: 4});
  console.log("Minted USDC for owner");
  await usdt.connect(owner).mint(trader.address, mintAmount, {nonce: 5});
  console.log("Minted USDT for trader");
  await usdc.connect(owner).mint(trader.address, mintAmount, {nonce: 6});
  console.log("Minted USDC for trader");
  console.log("All tokens have been minted");

=======
  await usdt.connect(owner).mint(owner.address, mintAmount, { nonce: 3 });
  console.log("Minted USDT for owner");
  await usdc.connect(owner).mint(owner.address, mintAmount, { nonce: 4 });
  console.log("Minted USDC for owner");
  await usdt.connect(owner).mint(trader.address, mintAmount, { nonce: 5 });
  console.log("Minted USDT for trader");
  const mintTraderUsdcA = await usdc.connect(owner).mint(trader.address, mintAmount, { nonce: 6 });
  await mintTraderUsdcA.wait();
  console.log("Minted USDC for trader");
  console.log("All tokens have been minted");

  const ownerUsdt = await usdt.balanceOf(owner.address);
  const ownerUsdc = await usdc.balanceOf(owner.address);
  console.log("Owner's USDT, USDC:", ownerUsdt, ownerUsdc);
  const traderUsdt = await usdt.balanceOf(trader.address);
  const traderUsdc = await usdc.balanceOf(trader.address);
  console.log("Trader's USDT, USDC:", traderUsdt, traderUsdc);
  assert.deepEqual(ownerUsdt, mintAmount);
  assert.deepEqual(ownerUsdc, mintAmount);
  assert.deepEqual(traderUsdt, mintAmount);
  assert.deepEqual(traderUsdc, mintAmount);

>>>>>>> 501f6349
  console.log("Deploying Uniswap factory...");
  const Factory = new ContractFactory(
    factoryArtifact.abi,
    factoryArtifact.bytecode,
    owner,
  );
  const factory = await Factory.deploy(owner.address, { nonce: 7 });
  console.log("Factory deployed at:", factory.address);

  console.log("Creating USDT/USDC pair...");
  const tx = await factory.createPair(usdt.address, usdc.address);
  await tx.wait();
  console.log("USDT/USDC pair created");

  console.log("Deploying Uniswap router...");
  const Router = new ContractFactory(
    routerArtifact.abi,
    routerArtifact.bytecode,
    owner,
  );
  const router = await Router.deploy(factory.address, weth.address);
  console.log("Router deployed at:", router.address);

  const approvalUsdtOwnerA = await usdt
    .connect(owner)
    .approve(router.address, constants.MaxUint256, { nonce: 10 });
  await approvalUsdtOwnerA.wait();
  console.log("Usdt approved for owner");
  const approvalUsdcOwnerA = await usdc
    .connect(owner)
    .approve(router.address, constants.MaxUint256);
  await approvalUsdcOwnerA.wait();
  console.log("Usdc approved for owner");
  const approvalUsdtTraderA = await usdt
    .connect(trader)
    .approve(router.address, constants.MaxUint256);
  await approvalUsdtTraderA.wait();
  console.log("Usdt approved for trader");
  const approvalUsdcTraderA = await usdc
    .connect(trader)
    .approve(router.address, constants.MaxUint256);
  await approvalUsdcTraderA.wait();
  console.log("Usdc approved for trader");

  console.log("Adding liquidity...");
<<<<<<< HEAD
=======
  const liquidityAmount = utils.parseEther("100");
>>>>>>> 501f6349
  const addLiquidityTx = await router
    .connect(owner)
    .addLiquidity(
      usdt.address,
      usdc.address,
<<<<<<< HEAD
      utils.parseEther("100"),
      utils.parseEther("100"),
=======
      liquidityAmount,
      liquidityAmount,
>>>>>>> 501f6349
      0,
      0,
      owner.address,
      Math.floor(Date.now() / 1000 + 10 * 60),
      { gasLimit: utils.hexlify(1_000_000) },
    );
<<<<<<< HEAD
  addLiquidityTx.wait();
=======
  await addLiquidityTx.wait();
>>>>>>> 501f6349
  console.log("Liquidity added");

  const usdtUsdcPairAddress = await factory.getPair(usdt.address, usdc.address);
  const usdtUsdcPair = new Contract(
    usdtUsdcPairAddress,
    pairArtifact.abi,
    owner,
  );
  let reserves = await usdtUsdcPair.getReserves();
  console.log("reserves USDT/USDC", reserves);
<<<<<<< HEAD
=======
  assert.deepEqual(reserves.reserve0, liquidityAmount);
  assert.deepEqual(reserves.reserve1, liquidityAmount);
>>>>>>> 501f6349

  let addresses = [
    `USDT_ADDRESS=${usdt.address}`,
    `USDC_ADDRESS=${usdc.address}`,
    `WETH_ADDRESS=${weth.address}`,
    `FACTORY_ADDRESS=${factory.address}`,
    `PAIR_ADDRESS=${usdtUsdcPairAddress}`,
    `ROUTER_ADDRESS=${router.address}`,
  ];

  console.log("addresses:", addresses);

  const data = addresses.join("\n");
  const writeFile = promisify(fs.writeFile);
  const filePath = ".env";

  return writeFile(filePath, data)
    .then(() => {
      console.log("Addresses recorded.");
    })
    .catch((error) => {
      console.error("Error logging addresses:", error);
      throw error;
    });
}

main()
  .then(() => process.exit(0))
  .catch((error) => {
    console.error(error);
    process.exit(1);
  });<|MERGE_RESOLUTION|>--- conflicted
+++ resolved
@@ -1,9 +1,6 @@
 const { Contract, ContractFactory, utils, constants } = require("ethers");
 
-<<<<<<< HEAD
-=======
 const assert = require("assert");
->>>>>>> 501f6349
 const fs = require("fs");
 const { promisify } = require("util");
 
@@ -27,17 +24,6 @@
 
   console.log("Deploying USDT...");
   const Usdt = await ethers.getContractFactory("contracts/Tether.sol:Tether", owner);
-<<<<<<< HEAD
-  const usdt = await Usdt.deploy({nonce: 0});
-  console.log("USDT deployed at:", usdt.address);
-  console.log("Deploying USDC...");
-  const Usdc = await ethers.getContractFactory("contracts/UsdCoin.sol:UsdCoin", owner);
-  const usdc = await Usdc.deploy({nonce: 1});
-  console.log("USDC deployed at:", usdc.address);
-  console.log("Deploying WETH...");
-  const Weth = new ContractFactory(WETH9.abi, WETH9.bytecode, owner);
-  const weth = await Weth.deploy({nonce: 2});
-=======
   const usdt = await Usdt.deploy({ nonce: 0 });
   console.log("USDT deployed at:", usdt.address);
   console.log("Deploying USDC...");
@@ -47,23 +33,10 @@
   console.log("Deploying WETH...");
   const Weth = new ContractFactory(WETH9.abi, WETH9.bytecode, owner);
   const weth = await Weth.deploy({ nonce: 2 });
->>>>>>> 501f6349
   console.log("WETH deployed at:", weth.address);
 
   console.log("Minting some tokens...");
   const mintAmount = utils.parseEther("100000");
-<<<<<<< HEAD
-  await usdt.connect(owner).mint(owner.address, mintAmount, {nonce: 3});
-  console.log("Minted USDT for owner");
-  await usdc.connect(owner).mint(owner.address, mintAmount, {nonce: 4});
-  console.log("Minted USDC for owner");
-  await usdt.connect(owner).mint(trader.address, mintAmount, {nonce: 5});
-  console.log("Minted USDT for trader");
-  await usdc.connect(owner).mint(trader.address, mintAmount, {nonce: 6});
-  console.log("Minted USDC for trader");
-  console.log("All tokens have been minted");
-
-=======
   await usdt.connect(owner).mint(owner.address, mintAmount, { nonce: 3 });
   console.log("Minted USDT for owner");
   await usdc.connect(owner).mint(owner.address, mintAmount, { nonce: 4 });
@@ -86,7 +59,6 @@
   assert.deepEqual(traderUsdt, mintAmount);
   assert.deepEqual(traderUsdc, mintAmount);
 
->>>>>>> 501f6349
   console.log("Deploying Uniswap factory...");
   const Factory = new ContractFactory(
     factoryArtifact.abi,
@@ -132,33 +104,21 @@
   console.log("Usdc approved for trader");
 
   console.log("Adding liquidity...");
-<<<<<<< HEAD
-=======
   const liquidityAmount = utils.parseEther("100");
->>>>>>> 501f6349
   const addLiquidityTx = await router
     .connect(owner)
     .addLiquidity(
       usdt.address,
       usdc.address,
-<<<<<<< HEAD
-      utils.parseEther("100"),
-      utils.parseEther("100"),
-=======
       liquidityAmount,
       liquidityAmount,
->>>>>>> 501f6349
       0,
       0,
       owner.address,
       Math.floor(Date.now() / 1000 + 10 * 60),
       { gasLimit: utils.hexlify(1_000_000) },
     );
-<<<<<<< HEAD
-  addLiquidityTx.wait();
-=======
   await addLiquidityTx.wait();
->>>>>>> 501f6349
   console.log("Liquidity added");
 
   const usdtUsdcPairAddress = await factory.getPair(usdt.address, usdc.address);
@@ -169,11 +129,8 @@
   );
   let reserves = await usdtUsdcPair.getReserves();
   console.log("reserves USDT/USDC", reserves);
-<<<<<<< HEAD
-=======
   assert.deepEqual(reserves.reserve0, liquidityAmount);
   assert.deepEqual(reserves.reserve1, liquidityAmount);
->>>>>>> 501f6349
 
   let addresses = [
     `USDT_ADDRESS=${usdt.address}`,
