--- conflicted
+++ resolved
@@ -34,12 +34,9 @@
             None,
             DEFAULT_MIN_SOFT_CONFIRMATIONS_PER_COMMITMENT,
             true,
-<<<<<<< HEAD
             None,
             None,
-=======
             Some(true),
->>>>>>> be491b98
         )
         .await;
     });
