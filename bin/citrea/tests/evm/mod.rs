--- conflicted
+++ resolved
@@ -10,13 +10,8 @@
 use ethers_core::types::{BlockId, Bytes, U256};
 use ethers_signers::{LocalWallet, Signer};
 use reth_primitives::BlockNumberOrTag;
+
 // use sov_demo_rollup::initialize_logging;
-<<<<<<< HEAD
-use sov_stf_runner::RollupProverConfig;
-=======
-use sov_modules_stf_blueprint::kernels::basic::BasicKernelGenesisPaths;
->>>>>>> df7990d3
-
 use crate::test_client::TestClient;
 use crate::test_helpers::{start_rollup, NodeMode};
 use crate::{DEFAULT_DEPOSIT_MEMPOOL_FETCH_LIMIT, DEFAULT_MIN_SOFT_CONFIRMATIONS_PER_COMMITMENT};
@@ -33,14 +28,7 @@
         start_rollup(
             port_tx,
             GenesisPaths::from_dir("../test-data/genesis/integration-tests"),
-<<<<<<< HEAD
-            RollupProverConfig::Skip,
-=======
-            BasicKernelGenesisPaths {
-                chain_state: "../test-data/genesis/integration-tests/chain_state.json".into(),
-            },
-            None,
->>>>>>> df7990d3
+            None,
             NodeMode::SequencerNode,
             None,
             DEFAULT_MIN_SOFT_CONFIRMATIONS_PER_COMMITMENT,
@@ -92,14 +80,7 @@
         start_rollup(
             port_tx,
             GenesisPaths::from_dir("../test-data/genesis/integration-tests"),
-<<<<<<< HEAD
-            RollupProverConfig::Skip,
-=======
-            BasicKernelGenesisPaths {
-                chain_state: "../test-data/genesis/integration-tests/chain_state.json".into(),
-            },
-            None,
->>>>>>> df7990d3
+            None,
             NodeMode::SequencerNode,
             None,
             DEFAULT_MIN_SOFT_CONFIRMATIONS_PER_COMMITMENT,
@@ -135,14 +116,7 @@
         start_rollup(
             port_tx,
             GenesisPaths::from_dir("../test-data/genesis/integration-tests"),
-<<<<<<< HEAD
-            RollupProverConfig::Skip,
-=======
-            BasicKernelGenesisPaths {
-                chain_state: "../test-data/genesis/integration-tests/chain_state.json".into(),
-            },
-            None,
->>>>>>> df7990d3
+            None,
             NodeMode::SequencerNode,
             None,
             DEFAULT_MIN_SOFT_CONFIRMATIONS_PER_COMMITMENT,
@@ -174,14 +148,7 @@
         start_rollup(
             seq_port_tx,
             GenesisPaths::from_dir("../../hive/genesis"),
-<<<<<<< HEAD
-            RollupProverConfig::Execute,
-=======
-            BasicKernelGenesisPaths {
-                chain_state: "../test-data/genesis/integration-tests/chain_state.json".into(),
-            },
-            None,
->>>>>>> df7990d3
+            None,
             NodeMode::SequencerNode,
             None,
             123456,
