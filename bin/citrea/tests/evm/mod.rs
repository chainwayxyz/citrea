use std::net::SocketAddr;
use std::str::FromStr;

// use citrea::initialize_logging;
use citrea_evm::smart_contracts::{
    HiveContract, LogsContract, SimpleStorageContract, TestContract,
};
use citrea_stf::genesis_config::GenesisPaths;
use ethers_core::abi::Address;
use ethers_core::types::{BlockId, Bytes, U256};
use ethers_signers::{LocalWallet, Signer};
use reth_primitives::BlockNumberOrTag;
// use sov_demo_rollup::initialize_logging;
use sov_modules_stf_blueprint::kernels::basic::BasicKernelGenesisPaths;
use sov_stf_runner::RollupProverConfig;

use crate::test_client::TestClient;
use crate::test_helpers::{start_rollup, NodeMode};
use crate::DEFAULT_MIN_SOFT_CONFIRMATIONS_PER_COMMITMENT;

mod archival_state;
mod gas_price;
mod tracing;

#[tokio::test]
async fn web3_rpc_tests() -> Result<(), anyhow::Error> {
    // citrea::initialize_logging();
    let (port_tx, port_rx) = tokio::sync::oneshot::channel();
    let rollup_task = tokio::spawn(async {
        // Don't provide a prover since the EVM is not currently provable
        start_rollup(
            port_tx,
            GenesisPaths::from_dir("../test-data/genesis/integration-tests"),
            BasicKernelGenesisPaths {
                chain_state: "../test-data/genesis/integration-tests/chain_state.json".into(),
            },
            RollupProverConfig::Skip,
            NodeMode::SequencerNode,
            None,
            DEFAULT_MIN_SOFT_CONFIRMATIONS_PER_COMMITMENT,
            true,
<<<<<<< HEAD
            None,
            None,
=======
            Some(true),
>>>>>>> be491b98
        )
        .await;
    });

    // Wait for rollup task to start:
    let port = port_rx.await.unwrap();

    let test_client = make_test_client(port).await;

    let tag = ethereum_rpc::get_latest_git_tag().unwrap_or_else(|_| "unknown".to_string());
    let arch = std::env::consts::ARCH;

    assert_eq!(
        test_client.web3_client_version().await,
        format!(
            "citrea/{}/{}/rust-{}",
            tag,
            arch,
            rustc_version_runtime::version()
        )
    );
    assert_eq!(
        test_client
            .web3_sha3("0x68656c6c6f20776f726c64".to_string())
            .await,
        "0x47173285a8d7341e5e972fc677286384f802f8ef42a5ec5f03bbfa254cb01fad".to_string()
    );

    rollup_task.abort();
    Ok(())
}

#[tokio::test]
async fn evm_tx_tests() -> Result<(), anyhow::Error> {
    // citrea::initialize_logging();

    let (port_tx, port_rx) = tokio::sync::oneshot::channel();

    let rollup_task = tokio::spawn(async {
        // Don't provide a prover since the EVM is not currently provable
        start_rollup(
            port_tx,
            GenesisPaths::from_dir("../test-data/genesis/integration-tests"),
            BasicKernelGenesisPaths {
                chain_state: "../test-data/genesis/integration-tests/chain_state.json".into(),
            },
            RollupProverConfig::Skip,
            NodeMode::SequencerNode,
            None,
            DEFAULT_MIN_SOFT_CONFIRMATIONS_PER_COMMITMENT,
            true,
<<<<<<< HEAD
            None,
            None,
=======
            Some(true),
>>>>>>> be491b98
        )
        .await;
    });

    // Wait for rollup task to start:
    let port = port_rx.await.unwrap();
    send_tx_test_to_eth(port).await.unwrap();
    rollup_task.abort();
    Ok(())
}

async fn send_tx_test_to_eth(rpc_address: SocketAddr) -> Result<(), Box<dyn std::error::Error>> {
    let test_client = init_test_rollup(rpc_address).await;
    execute(&test_client).await
}

#[tokio::test]
async fn test_eth_get_logs() -> Result<(), anyhow::Error> {
    use crate::test_helpers::start_rollup;

    let (port_tx, port_rx) = tokio::sync::oneshot::channel();

    let rollup_task = tokio::spawn(async {
        // Don't provide a prover since the EVM is not currently provable
        start_rollup(
            port_tx,
            GenesisPaths::from_dir("../test-data/genesis/integration-tests"),
            BasicKernelGenesisPaths {
                chain_state: "../test-data/genesis/integration-tests/chain_state.json".into(),
            },
            RollupProverConfig::Skip,
            NodeMode::SequencerNode,
            None,
            DEFAULT_MIN_SOFT_CONFIRMATIONS_PER_COMMITMENT,
            true,
<<<<<<< HEAD
            None,
            None,
=======
            Some(true),
>>>>>>> be491b98
        )
        .await;
    });

    // Wait for rollup task to start:
    let port = port_rx.await.unwrap();

    let test_client = init_test_rollup(port).await;

    test_getlogs(&test_client).await.unwrap();

    rollup_task.abort();
    Ok(())
}

#[tokio::test]
async fn test_genesis_contract_call() -> Result<(), Box<dyn std::error::Error>> {
    let (seq_port_tx, seq_port_rx) = tokio::sync::oneshot::channel();

    let seq_task = tokio::spawn(async move {
        start_rollup(
            seq_port_tx,
            GenesisPaths::from_dir("../../hive/genesis"),
            BasicKernelGenesisPaths {
                chain_state: "../test-data/genesis/integration-tests/chain_state.json".into(),
            },
            RollupProverConfig::Execute,
            NodeMode::SequencerNode,
            None,
            123456,
            true,
<<<<<<< HEAD
            None,
            None,
=======
            Some(true),
>>>>>>> be491b98
        )
        .await;
    });

    let seq_port = seq_port_rx.await.unwrap();
    let seq_test_client = make_test_client(seq_port).await;
    // call the contract with address 0x0000000000000000000000000000000000000314
    let contract_address = Address::from_str("0x0000000000000000000000000000000000000314").unwrap();

    let code = seq_test_client
        .eth_get_code(contract_address, None)
        .await
        .unwrap();

    let expected_code = "60606040526000357c0100000000000000000000000000000000000000000000000000000000900463ffffffff168063a223e05d1461006a578063abd1a0cf1461008d578063abfced1d146100d4578063e05c914a14610110578063e6768b451461014c575b610000565b346100005761007761019d565b6040518082815260200191505060405180910390f35b34610000576100be600480803573ffffffffffffffffffffffffffffffffffffffff169060200190919050506101a3565b6040518082815260200191505060405180910390f35b346100005761010e600480803573ffffffffffffffffffffffffffffffffffffffff169060200190919080359060200190919050506101ed565b005b346100005761014a600480803590602001909190803573ffffffffffffffffffffffffffffffffffffffff16906020019091905050610236565b005b346100005761017960048080359060200190919080359060200190919080359060200190919050506103c4565b60405180848152602001838152602001828152602001935050505060405180910390f35b60005481565b6000600160008373ffffffffffffffffffffffffffffffffffffffff1673ffffffffffffffffffffffffffffffffffffffff1681526020019081526020016000205490505b919050565b80600160008473ffffffffffffffffffffffffffffffffffffffff1673ffffffffffffffffffffffffffffffffffffffff168152602001908152602001600020819055505b5050565b7f6031a8d62d7c95988fa262657cd92107d90ed96e08d8f867d32f26edfe85502260405180905060405180910390a17f47e2689743f14e97f7dcfa5eec10ba1dff02f83b3d1d4b9c07b206cbbda66450826040518082815260200191505060405180910390a1817fa48a6b249a5084126c3da369fbc9b16827ead8cb5cdc094b717d3f1dcd995e2960405180905060405180910390a27f7890603b316f3509577afd111710f9ebeefa15e12f72347d9dffd0d65ae3bade81604051808273ffffffffffffffffffffffffffffffffffffffff1673ffffffffffffffffffffffffffffffffffffffff16815260200191505060405180910390a18073ffffffffffffffffffffffffffffffffffffffff167f7efef9ea3f60ddc038e50cccec621f86a0195894dc0520482abf8b5c6b659e4160405180905060405180910390a28181604051808381526020018273ffffffffffffffffffffffffffffffffffffffff1673ffffffffffffffffffffffffffffffffffffffff1681526020019250505060405180910390a05b5050565b6000600060008585859250925092505b935093509390505600a165627a7a72305820aaf842d0d0c35c45622c5263cbb54813d2974d3999c8c38551d7c613ea2bc1170029";
    assert_eq!(code.to_vec(), hex::decode(expected_code).unwrap());

    let hive_contract = HiveContract::new();

    let res: String = seq_test_client
        .contract_call(
            contract_address,
            hive_contract.call_const_func(1, 2, 4),
            None,
        )
        .await
        .unwrap();
    let expected_res = "0x000000000000000000000000000000000000000000000000000000000000000100000000000000000000000000000000000000000000000000000000000000020000000000000000000000000000000000000000000000000000000000000004";
    assert_eq!(res, expected_res);

    let storage_value = seq_test_client
        .eth_get_storage_at(contract_address, U256::zero(), None)
        .await
        .unwrap();
    assert_eq!(storage_value, 4660.into());

    let storage_value = seq_test_client
        .eth_get_storage_at(
            contract_address,
            U256::from_str("0x6661e9d6d8b923d5bbaab1b96e1dd51ff6ea2a93520fdc9eb75d059238b8c5e9")
                .unwrap(),
            None,
        )
        .await
        .unwrap();
    assert_eq!(storage_value, 1.into());
    seq_task.abort();
    Ok(())
}

#[allow(clippy::borrowed_box)]
async fn test_getlogs(client: &Box<TestClient>) -> Result<(), Box<dyn std::error::Error>> {
    let (contract_address, contract) = {
        let contract = LogsContract::default();
        let deploy_contract_req = client.deploy_contract(contract.byte_code(), None).await?;

        client.send_publish_batch_request().await;

        let contract_address = deploy_contract_req
            .await?
            .unwrap()
            .contract_address
            .unwrap();

        (contract_address, contract)
    };

    client
        .contract_transaction(
            contract_address,
            contract.publish_event("hello".to_string()),
            None,
        )
        .await;
    client.send_publish_batch_request().await;

    let empty_filter = serde_json::json!({});
    // supposed to get all the logs
    let logs = client.eth_get_logs(empty_filter).await;

    assert_eq!(logs.len(), 2);

    let one_topic_filter = serde_json::json!({
        "topics": [
            "0xa9943ee9804b5d456d8ad7b3b1b975a5aefa607e16d13936959976e776c4bec7"
        ]
    });
    // supposed to get the first log only
    let logs = client.eth_get_logs(one_topic_filter).await;

    assert_eq!(logs.len(), 1);
    assert_eq!(
        hex::encode(logs[0].topics[0]).to_string(),
        "a9943ee9804b5d456d8ad7b3b1b975a5aefa607e16d13936959976e776c4bec7"
    );

    let sepolia_log_data = "\"0x0000000000000000000000000000000000000000000000000000000000000020000000000000000000000000000000000000000000000000000000000000000c48656c6c6f20576f726c64210000000000000000000000000000000000000000\"".to_string();
    let len = sepolia_log_data.len();
    assert_eq!(sepolia_log_data[1..len - 1], logs[0].data.to_string());

    // Deploy another contract
    let contract_address2 = {
        let deploy_contract_req = client.deploy_contract(contract.byte_code(), None).await?;
        client.send_publish_batch_request().await;

        deploy_contract_req
            .await?
            .unwrap()
            .contract_address
            .unwrap()
    };

    // call the second contract again
    let _pending_tx = client
        .contract_transaction(
            contract_address2,
            contract.publish_event("second contract".to_string()),
            None,
        )
        .await;
    client.send_publish_batch_request().await;

    // make sure the two contracts have different addresses
    assert_ne!(contract_address, contract_address2);

    // without any range or blockhash default behaviour is checking the latest block
    let just_address_filter = serde_json::json!({
        "address": contract_address
    });

    let logs = client.eth_get_logs(just_address_filter).await;
    // supposed to get both the logs coming from the contract
    assert_eq!(logs.len(), 0);

    // now we need to get all the logs with the first contract address
    let address_and_range_filter = serde_json::json!({
        "address": contract_address,
        "fromBlock": "0x1",
        "toBlock": "0x4"
    });

    let logs = client.eth_get_logs(address_and_range_filter).await;
    assert_eq!(logs.len(), 2);
    // make sure the address is the old one and not the new one
    assert_eq!(logs[0].address.as_slice(), contract_address.as_ref());
    assert_eq!(logs[1].address.as_slice(), contract_address.as_ref());

    Ok(())
}

#[allow(clippy::borrowed_box)]
async fn execute(client: &Box<TestClient>) -> Result<(), Box<dyn std::error::Error>> {
    // Nonce should be 0 in genesis
    let nonce = client
        .eth_get_transaction_count(client.from_addr, None)
        .await
        .unwrap();
    assert_eq!(0, nonce);

    // Balance should be > 0 in genesis
    let balance = client
        .eth_get_balance(client.from_addr, None)
        .await
        .unwrap();
    assert!(balance > U256::zero());

    let (contract_address, contract, runtime_code) = {
        let contract = SimpleStorageContract::default();

        let runtime_code = client
            .deploy_contract_call(contract.byte_code(), None)
            .await?;
        let deploy_contract_req = client.deploy_contract(contract.byte_code(), None).await?;
        client.send_publish_batch_request().await;

        let contract_address = deploy_contract_req
            .await?
            .unwrap()
            .contract_address
            .unwrap();

        (contract_address, contract, runtime_code)
    };

    // Assert contract deployed correctly
    let code = client.eth_get_code(contract_address, None).await.unwrap();
    // code has natural following 0x00 bytes, so we need to trim it
    assert_eq!(code.to_vec()[..runtime_code.len()], runtime_code.to_vec());

    // Nonce should be 1 after the deploy
    let nonce = client
        .eth_get_transaction_count(client.from_addr, None)
        .await
        .unwrap();
    assert_eq!(1, nonce);

    // Check that the first block has published
    // It should have a single transaction, deploying the contract
    let first_block = client
        .eth_get_block_by_number(Some(BlockNumberOrTag::Number(1)))
        .await;
    assert_eq!(first_block.number.unwrap().as_u64(), 1);
    assert_eq!(first_block.transactions.len(), 3);

    let set_arg = 923;
    let tx_hash = {
        let set_value_req = client
            .contract_transaction(contract_address, contract.set_call_data(set_arg), None)
            .await;
        client.send_publish_batch_request().await;
        set_value_req.await.unwrap().unwrap().transaction_hash
    };
    // Now we have a second block
    let second_block = client
        .eth_get_block_by_number(Some(BlockNumberOrTag::Number(2)))
        .await;
    assert_eq!(second_block.number.unwrap().as_u64(), 2);

    // Assert getTransactionByBlockHashAndIndex
    let tx_by_hash = client
        .eth_get_tx_by_block_hash_and_index(
            second_block.hash.unwrap(),
            ethereum_types::U256::from(0),
        )
        .await;
    assert_eq!(tx_by_hash.hash, tx_hash);

    // Assert getTransactionByBlockNumberAndIndex
    let tx_by_number = client
        .eth_get_tx_by_block_number_and_index(
            BlockNumberOrTag::Number(2),
            ethereum_types::U256::from(0),
        )
        .await;
    let tx_by_number_tag = client
        .eth_get_tx_by_block_number_and_index(
            BlockNumberOrTag::Latest,
            ethereum_types::U256::from(0),
        )
        .await;
    assert_eq!(tx_by_number.hash, tx_hash);
    assert_eq!(tx_by_number_tag.hash, tx_hash);

    let get_arg: U256 = client
        .contract_call(contract_address, contract.get_call_data(), None)
        .await?;

    assert_eq!(set_arg, get_arg.as_u32());

    // Assert storage slot is set
    let storage_slot = 0x0;
    let storage_value = client
        .eth_get_storage_at(contract_address, storage_slot.into(), None)
        .await
        .unwrap();
    assert_eq!(storage_value, ethereum_types::U256::from(set_arg));

    // Check that the second block has published
    // None should return the latest block
    // It should have a single transaction, setting the value
    let latest_block = client.eth_get_block_by_number_with_detail(None).await;
    assert_eq!(latest_block.number.unwrap().as_u64(), 2);
    assert_eq!(latest_block.transactions.len(), 1);
    assert_eq!(latest_block.transactions[0].hash, tx_hash);

    // This should just pass without error
    let _: Bytes = client
        .contract_call(contract_address, contract.set_call_data(set_arg), None)
        .await?;

    // This call should fail because function does not exist
    let failing_call: Result<Bytes, _> = client
        .contract_call(
            contract_address,
            contract.failing_function_call_data(),
            None,
        )
        .await;
    assert!(failing_call.is_err());

    // Create a blob with multiple transactions.
    client.sync_nonce().await; // sync nonce because of failed call
    let mut requests = Vec::default();
    for value in 150..153 {
        let set_value_req = client
            .contract_transaction(contract_address, contract.set_call_data(value), None)
            .await;
        requests.push(set_value_req);
    }

    client.send_publish_batch_request().await;
    client.send_publish_batch_request().await;
    for req in requests {
        req.await.unwrap();
    }

    {
        let get_arg: U256 = client
            .contract_call(contract_address, contract.get_call_data(), None)
            .await?;
        // should be one of three values sent in a single block. 150, 151, or 152
        assert!((150..=152).contains(&get_arg.as_u32()));
    }

    {
        let value = 103;

        let tx_hash = {
            let set_value_req = client
                .contract_transaction(contract_address, contract.set_call_data(value), None)
                .await;

            client.send_publish_batch_request().await;
            set_value_req.await.unwrap().unwrap().transaction_hash
        };

        let latest_block = client.eth_get_block_by_number(None).await;
        assert_eq!(latest_block.transactions.len(), 1);
        assert_eq!(latest_block.transactions[0], tx_hash);

        let latest_block_receipts = client
            .eth_get_block_receipts(BlockId::Number(ethers_core::types::BlockNumber::Latest))
            .await;
        let latest_block_receipt_by_number = client
            .eth_get_block_receipts(BlockId::Number(ethers_core::types::BlockNumber::Number(
                latest_block.number.unwrap(),
            )))
            .await;
        assert_eq!(latest_block_receipts, latest_block_receipt_by_number);
        assert_eq!(latest_block_receipts.len(), 1);
        assert_eq!(latest_block_receipts[0].transaction_hash, tx_hash);
        let tx_receipt = client.eth_get_transaction_receipt(tx_hash).await.unwrap();
        assert_eq!(tx_receipt, latest_block_receipts[0]);

        let get_arg: ethereum_types::U256 = client
            .contract_call(contract_address, contract.get_call_data(), None)
            .await?;

        assert_eq!(value, get_arg.as_u32());
    }

    let first_block = client
        .eth_get_block_by_number(Some(BlockNumberOrTag::Number(0)))
        .await;
    let second_block = client
        .eth_get_block_by_number(Some(BlockNumberOrTag::Number(1)))
        .await;

    // assert parent hash works correctly
    assert_eq!(
        first_block.hash.unwrap(),
        second_block.parent_hash,
        "Parent hash should be the hash of the previous block"
    );

    Ok(())
}

#[allow(clippy::borrowed_box)]
pub async fn init_test_rollup(rpc_address: SocketAddr) -> Box<TestClient> {
    let test_client = make_test_client(rpc_address).await;

    let etc_accounts = test_client.eth_accounts().await;
    assert_eq!(
        vec![Address::from_str("0xf39Fd6e51aad88F6F4ce6aB8827279cffFb92266").unwrap()],
        etc_accounts
    );

    let eth_chain_id = test_client.eth_chain_id().await;
    assert_eq!(5655, eth_chain_id);

    // No block exists yet
    let latest_block = test_client.eth_get_block_by_number(None).await;
    let earliest_block = test_client
        .eth_get_block_by_number(Some(BlockNumberOrTag::Earliest))
        .await;

    assert_eq!(latest_block, earliest_block);
    assert_eq!(latest_block.number.unwrap().as_u64(), 0);
    test_client
}

#[allow(clippy::borrowed_box)]
pub async fn make_test_client(rpc_address: SocketAddr) -> Box<TestClient> {
    let chain_id: u64 = 5655;
    let key = "0xac0974bec39a17e36ba4a6b4d238ff944bacb478cbed5efcae784d7bf4f2ff80"
        .parse::<LocalWallet>()
        .unwrap()
        .with_chain_id(chain_id);

    let from_addr = Address::from_str("0xf39Fd6e51aad88F6F4ce6aB8827279cffFb92266").unwrap();

    Box::new(TestClient::new(chain_id, key, from_addr, rpc_address).await)
}<|MERGE_RESOLUTION|>--- conflicted
+++ resolved
@@ -39,12 +39,9 @@
             None,
             DEFAULT_MIN_SOFT_CONFIRMATIONS_PER_COMMITMENT,
             true,
-<<<<<<< HEAD
-            None,
-            None,
-=======
+            None,
+            None,
             Some(true),
->>>>>>> be491b98
         )
         .await;
     });
@@ -96,12 +93,9 @@
             None,
             DEFAULT_MIN_SOFT_CONFIRMATIONS_PER_COMMITMENT,
             true,
-<<<<<<< HEAD
-            None,
-            None,
-=======
+            None,
+            None,
             Some(true),
->>>>>>> be491b98
         )
         .await;
     });
@@ -137,12 +131,9 @@
             None,
             DEFAULT_MIN_SOFT_CONFIRMATIONS_PER_COMMITMENT,
             true,
-<<<<<<< HEAD
-            None,
-            None,
-=======
+            None,
+            None,
             Some(true),
->>>>>>> be491b98
         )
         .await;
     });
@@ -174,12 +165,9 @@
             None,
             123456,
             true,
-<<<<<<< HEAD
-            None,
-            None,
-=======
+            None,
+            None,
             Some(true),
->>>>>>> be491b98
         )
         .await;
     });
