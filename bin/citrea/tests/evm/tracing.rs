use std::str::FromStr;

// use citrea::initialize_logging;
use citrea_evm::smart_contracts::{CallerContract, SimpleStorageContract};
use citrea_stf::genesis_config::GenesisPaths;
use ethers::abi::Address;
use reth_primitives::BlockNumberOrTag;
use reth_rpc_types::trace::geth::GethTrace::{self, CallTracer, FourByteTracer};
use reth_rpc_types::trace::geth::{
    CallConfig, CallFrame, FourByteFrame, GethDebugBuiltInTracerType, GethDebugTracerType,
    GethDebugTracingOptions,
};
use serde_json::{self, json};
<<<<<<< HEAD
use sov_stf_runner::RollupProverConfig;
=======
use sov_modules_stf_blueprint::kernels::basic::BasicKernelGenesisPaths;
>>>>>>> df7990d3

use crate::evm::make_test_client;
use crate::test_helpers::{start_rollup, NodeMode};
use crate::{DEFAULT_DEPOSIT_MEMPOOL_FETCH_LIMIT, DEFAULT_MIN_SOFT_CONFIRMATIONS_PER_COMMITMENT};

#[tokio::test]
async fn tracing_tests() -> Result<(), Box<dyn std::error::Error>> {
    let (port_tx, port_rx) = tokio::sync::oneshot::channel();
    let rollup_task = tokio::spawn(async {
        // Don't provide a prover since the EVM is not currently provable
        start_rollup(
            port_tx,
            GenesisPaths::from_dir("../test-data/genesis/integration-tests"),
<<<<<<< HEAD
            RollupProverConfig::Skip,
=======
            BasicKernelGenesisPaths {
                chain_state: "../test-data/genesis/integration-tests/chain_state.json".into(),
            },
            None,
>>>>>>> df7990d3
            NodeMode::SequencerNode,
            None,
            DEFAULT_MIN_SOFT_CONFIRMATIONS_PER_COMMITMENT,
            true,
            None,
            None,
            Some(true),
            DEFAULT_DEPOSIT_MEMPOOL_FETCH_LIMIT,
        )
        .await;
    });

    // Wait for rollup task to start:
    let port = port_rx.await.unwrap();

    let test_client = make_test_client(port).await;

    // ss is short for simple storage in this context
    let (caller_contract_address, caller_contract, ss_contract_address, _ss_contract) = {
        // caller contract has methods to call simple_storage contract
        // can call get with address and set with address and value
        let ss_contract = SimpleStorageContract::default();
        let deploy_ss_contract_req = test_client
            .deploy_contract(ss_contract.byte_code(), None)
            .await?;
        let caller_contract = CallerContract::default();
        let deploy_caller_contract_req = test_client
            .deploy_contract(caller_contract.byte_code(), None)
            .await?;

        test_client.send_publish_batch_request().await;

        let ss_contract_address = deploy_ss_contract_req
            .await?
            .unwrap()
            .contract_address
            .unwrap();

        let caller_contract_address = deploy_caller_contract_req
            .await?
            .unwrap()
            .contract_address
            .unwrap();

        (
            caller_contract_address,
            caller_contract,
            ss_contract_address,
            ss_contract,
        )
    };

    // call the set method from the caller contract

    let tx_hash = {
        let call_set_value_req = test_client
            .contract_transaction(
                caller_contract_address,
                caller_contract.call_set_call_data(
                    reth_primitives::Address::from_slice(ss_contract_address.as_ref()),
                    3,
                ),
                None,
            )
            .await;
        test_client.send_publish_batch_request().await;
        call_set_value_req.await.unwrap().unwrap().transaction_hash
    };

    let json_res = test_client
        .debug_trace_transaction(
            tx_hash,
            Some(GethDebugTracingOptions::default().with_tracer(
                GethDebugTracerType::BuiltInTracer(GethDebugBuiltInTracerType::CallTracer),
            )),
        )
        .await;

    // the gas used inside the call is actually equal to the gas used in the call in reth
    // It was replaced with the gas limit in our trace.
    let reth_json = serde_json::from_value::<CallFrame>(json![{
        "from": "0xf39fd6e51aad88f6f4ce6ab8827279cfffb92266",
        "gas": "0xbbe0",
        "gasUsed": "0xba65",
        "to": "0xe7f1725e7734ce288f8367e1bb143e90bb3f0512",
        "input": "0xb7d5b6580000000000000000000000005fbdb2315678afecb367f032d93f642f64180aa30000000000000000000000000000000000000000000000000000000000000003",
        "calls": [
            {
                "from": "0xe7f1725e7734ce288f8367e1bb143e90bb3f0512",
                "gas": "0x5833",
                "gasUsed": "0x57f2",
                "to": "0x5fbdb2315678afecb367f032d93f642f64180aa3",
                "input": "0x60fe47b10000000000000000000000000000000000000000000000000000000000000003",
                "value": "0x0",
                "type": "CALL"
            }
        ],
        "value": "0x0",
        "type": "CALL"
    }]).unwrap();

    // now let's check if the traces are correct
    assert!(matches!(json_res, GethTrace::CallTracer(_)));

    assert_eq!(json_res, CallTracer(reth_json));

    // Create multiple txs in the same block to test the if tracing works with cache enabled
    let call_get_value_req = test_client
        .contract_transaction(
            caller_contract_address,
            caller_contract.call_get_call_data(reth_primitives::Address::from_slice(
                ss_contract_address.as_ref(),
            )),
            None,
        )
        .await;

    let addr = Address::from_str("0xf39Fd6e51aad88F6F4ce6aB8827279cffFb92255").unwrap();

    let send_eth_req = test_client
        .send_eth(addr, None, None, None, 5_000_000_000_000_000_000u128)
        .await
        .unwrap();

    test_client.send_publish_batch_request().await;

    let call_tx_hash = call_get_value_req.await.unwrap().unwrap().transaction_hash;
    let send_eth_tx_hash = send_eth_req.await.unwrap().unwrap().transaction_hash;

    // get the trace of send_eth_tx_hash and expect call_tx_hash trace to be in the cache
    let send_eth_trace = test_client
        .debug_trace_transaction(
            send_eth_tx_hash,
            Some(GethDebugTracingOptions::default().with_tracer(
                GethDebugTracerType::BuiltInTracer(GethDebugBuiltInTracerType::CallTracer),
            )),
        )
        .await;

    let expected_send_eth_trace = serde_json::from_value::<CallFrame>(
        json![{"from":"0xf39fd6e51aad88f6f4ce6ab8827279cfffb92266","gas":"0x5209","gasUsed":"0x5208",
                "to":"0xf39fd6e51aad88f6f4ce6ab8827279cfffb92255","input":"0x","value":"0x4563918244f40000","type":"CALL"}],
    ).unwrap();
    assert_eq!(send_eth_trace, CallTracer(expected_send_eth_trace.clone()));
    let call_get_trace = test_client
        .debug_trace_transaction(
            call_tx_hash,
            Some(GethDebugTracingOptions::default().with_tracer(
                GethDebugTracerType::BuiltInTracer(GethDebugBuiltInTracerType::CallTracer),
            )),
        )
        .await;

    let noop_opts = Some(GethDebugTracingOptions::default().with_tracer(
        GethDebugTracerType::BuiltInTracer(GethDebugBuiltInTracerType::NoopTracer),
    ));

    let noop_call_get_trace = test_client
        .debug_trace_transaction(call_tx_hash, noop_opts)
        .await;
    let expected_noop_call_get_trace = serde_json::from_value::<FourByteFrame>(json![{}]).unwrap();
    // the response is deserialized into fourbytes from the rpc response
    // that is why we need to compare it with the FourByteTracer
    assert_eq!(
        noop_call_get_trace,
        FourByteTracer(expected_noop_call_get_trace),
    );

    let expected_call_get_trace = serde_json::from_value::<CallFrame>(
        json![{"from":"0xf39fd6e51aad88f6f4ce6ab8827279cfffb92266","gas":"0x6c3e","gasUsed":"0x6b64","to":"0xe7f1725e7734ce288f8367e1bb143e90bb3f0512",
                "input":"0x35c152bd0000000000000000000000005fbdb2315678afecb367f032d93f642f64180aa3",
                "output":"0x0000000000000000000000000000000000000000000000000000000000000000",
                "calls":[{"from":"0xe7f1725e7734ce288f8367e1bb143e90bb3f0512",
                            "gas":"0xc3e","gasUsed":"0x996","to":"0x5fbdb2315678afecb367f032d93f642f64180aa3",
                            "input":"0x6d4ce63c","output":"0x0000000000000000000000000000000000000000000000000000000000000003","type":"STATICCALL"}],
                "value":"0x0","type":"CALL"}],
    ).unwrap();
    assert_eq!(call_get_trace, CallTracer(expected_call_get_trace.clone()));

    let traces = test_client
        .debug_trace_block_by_number(
            BlockNumberOrTag::Number(3),
            Some(GethDebugTracingOptions::default().with_tracer(
                GethDebugTracerType::BuiltInTracer(GethDebugBuiltInTracerType::CallTracer),
            )),
        )
        .await;
    assert_eq!(traces.len(), 2);
    assert_eq!(traces[1], CallTracer(expected_send_eth_trace.clone()));
    assert_eq!(traces[0], CallTracer(expected_call_get_trace.clone()));

    let block_hash = test_client
        .eth_get_block_by_number(Some(BlockNumberOrTag::Number(3)))
        .await
        .hash
        .unwrap();

    let traces = test_client
        .debug_trace_block_by_hash(
            block_hash,
            Some(GethDebugTracingOptions::default().with_tracer(
                GethDebugTracerType::BuiltInTracer(GethDebugBuiltInTracerType::CallTracer),
            )),
        )
        .await;

    assert_eq!(traces.len(), 2);
    assert_eq!(traces[1], CallTracer(expected_send_eth_trace.clone()));
    assert_eq!(traces[0], CallTracer(expected_call_get_trace));

    let four_byte_traces = test_client
        .debug_trace_block_by_hash(
            block_hash,
            Some(GethDebugTracingOptions::default().with_tracer(
                GethDebugTracerType::BuiltInTracer(GethDebugBuiltInTracerType::FourByteTracer),
            )),
        )
        .await;

    let expected_call_get_4byte_trace =
        serde_json::from_value::<FourByteFrame>(json![{"35c152bd-32": 1, "6d4ce63c-0": 1}])
            .unwrap();
    let expected_send_eth_4byte_trace = serde_json::from_value::<FourByteFrame>(json![{}]).unwrap();

    assert_eq!(four_byte_traces.len(), 2);
    assert_eq!(
        four_byte_traces[0],
        FourByteTracer(expected_call_get_4byte_trace)
    );
    assert_eq!(
        four_byte_traces[1],
        FourByteTracer(expected_send_eth_4byte_trace)
    );

    // Test CallConfig onlytopcall
    let traces_top_call_only = test_client
        .debug_trace_block_by_number(
            BlockNumberOrTag::Number(3),
            Some(
                GethDebugTracingOptions::default()
                    .with_tracer(GethDebugTracerType::BuiltInTracer(
                        GethDebugBuiltInTracerType::CallTracer,
                    ))
                    .call_config(CallConfig {
                        only_top_call: Some(true),
                        with_log: Some(false),
                    }),
            ),
        )
        .await;

    let expected_top_call_only_call_get_trace = serde_json::from_value::<CallFrame>(
        json![{"from":"0xf39fd6e51aad88f6f4ce6ab8827279cfffb92266","gas":"0x6c3e","gasUsed":"0x6b64","to":"0xe7f1725e7734ce288f8367e1bb143e90bb3f0512",
                "input":"0x35c152bd0000000000000000000000005fbdb2315678afecb367f032d93f642f64180aa3",
                "output":"0x0000000000000000000000000000000000000000000000000000000000000000",
                "calls":[],
                "value":"0x0","type":"CALL"}],
    ).unwrap();

    println!("{:?}", traces_top_call_only);
    assert_eq!(traces_top_call_only.len(), 2);
    assert_eq!(traces_top_call_only[1], CallTracer(expected_send_eth_trace));
    assert_eq!(
        traces_top_call_only[0],
        CallTracer(expected_top_call_only_call_get_trace)
    );

    rollup_task.abort();
    Ok(())
}<|MERGE_RESOLUTION|>--- conflicted
+++ resolved
@@ -11,11 +11,6 @@
     GethDebugTracingOptions,
 };
 use serde_json::{self, json};
-<<<<<<< HEAD
-use sov_stf_runner::RollupProverConfig;
-=======
-use sov_modules_stf_blueprint::kernels::basic::BasicKernelGenesisPaths;
->>>>>>> df7990d3
 
 use crate::evm::make_test_client;
 use crate::test_helpers::{start_rollup, NodeMode};
@@ -29,14 +24,7 @@
         start_rollup(
             port_tx,
             GenesisPaths::from_dir("../test-data/genesis/integration-tests"),
-<<<<<<< HEAD
-            RollupProverConfig::Skip,
-=======
-            BasicKernelGenesisPaths {
-                chain_state: "../test-data/genesis/integration-tests/chain_state.json".into(),
-            },
-            None,
->>>>>>> df7990d3
+            None,
             NodeMode::SequencerNode,
             None,
             DEFAULT_MIN_SOFT_CONFIRMATIONS_PER_COMMITMENT,
