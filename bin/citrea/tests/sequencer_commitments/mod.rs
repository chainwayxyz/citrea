use std::time::Duration;

use borsh::BorshDeserialize;
use citrea_stf::genesis_config::GenesisPaths;
use rs_merkle::algorithms::Sha256;
use rs_merkle::MerkleTree;
use shared_backup_db::{PostgresConnector, SharedBackupDbConfig};
use sov_mock_da::{MockAddress, MockDaService, MockDaSpec};
use sov_modules_api::{BlobReaderTrait, SignedSoftConfirmationBatch};
use sov_rollup_interface::da::DaData;
use sov_rollup_interface::services::da::DaService;
use sov_stf_runner::ProverConfig;

use crate::evm::make_test_client;
use crate::test_client::TestClient;
use crate::test_helpers::{
    create_default_sequencer_config, start_rollup, tempdir_with_children, wait_for_l1_block,
<<<<<<< HEAD
    wait_for_l2_batch, wait_for_prover_l1_height, NodeMode,
};
use crate::DEFAULT_DEPOSIT_MEMPOOL_FETCH_LIMIT;
=======
    wait_for_l2_block, wait_for_postgres_commitment, wait_for_prover_l1_height, NodeMode,
};
use crate::{DEFAULT_DEPOSIT_MEMPOOL_FETCH_LIMIT, DEFAULT_PROOF_WAIT_DURATION};
>>>>>>> 4ee257e9

#[tokio::test(flavor = "multi_thread")]
async fn sequencer_sends_commitments_to_da_layer() {
    citrea::initialize_logging();

    let db_dir = tempdir_with_children(&["DA", "sequencer", "full-node"]);
    let da_db_dir = db_dir.path().join("DA").to_path_buf();
    let sequencer_db_dir = db_dir.path().join("sequencer").to_path_buf();

    let db_dir = tempdir_with_children(&["DA", "sequencer", "full-node"]);
    let da_db_dir = db_dir.path().join("DA").to_path_buf();
    let sequencer_db_dir = db_dir.path().join("sequencer").to_path_buf();

    let (seq_port_tx, seq_port_rx) = tokio::sync::oneshot::channel();

    let da_db_dir_cloned = da_db_dir.clone();
    let seq_task = tokio::spawn(async move {
        start_rollup(
            seq_port_tx,
            GenesisPaths::from_dir("../test-data/genesis/integration-tests"),
            None,
            NodeMode::SequencerNode,
            sequencer_db_dir,
            da_db_dir_cloned,
            4,
            true,
            None,
            None,
            Some(true),
            DEFAULT_DEPOSIT_MEMPOOL_FETCH_LIMIT,
        )
        .await;
    });

    let seq_port = seq_port_rx.await.unwrap();
    let test_client = make_test_client(seq_port).await;

    let da_service = MockDaService::new(MockAddress::from([0; 32]), &da_db_dir);

    // publish 3 soft confirmations, no commitment should be sent
    for _ in 0..3 {
        test_client.send_publish_batch_request().await;
    }

    da_service.publish_test_block().await.unwrap();

    let mut height = 1;
    let last_finalized = da_service
        .get_last_finalized_block_header()
        .await
        .unwrap()
        .height;

    // look over all available da_blocks and check that no commitment was sent
    while height <= last_finalized {
        let block = da_service.get_block_at(height).await.unwrap();

        let mut blobs = da_service.extract_relevant_blobs(&block);

        for mut blob in blobs.drain(0..) {
            let data = blob.full_data();

            assert_eq!(data, &[] as &[u8]); // empty blocks in mock da have blobs []
        }

        height += 1;
    }

    da_service.publish_test_block().await.unwrap();
    test_client.send_publish_batch_request().await;

    let start_l2_block: u64 = 1;
    let end_l2_block: u64 = 4; // can only be the block before the one comitment landed in
    let start_l1_block = 1;

    let end_l1_block = check_sequencer_commitment(
        test_client.as_ref(),
        &da_service,
        start_l2_block,
        end_l2_block,
        start_l1_block,
    )
    .await;

    // publish 4 soft confirmations, no commitment should be sent
    for _ in 0..4 {
        test_client.send_publish_batch_request().await;
    }
    da_service.publish_test_block().await.unwrap();

    test_client.send_publish_batch_request().await;

<<<<<<< HEAD
    wait_for_l2_batch(&test_client, 5, None).await;
=======
    wait_for_l2_block(&test_client, 5, None).await;
>>>>>>> 4ee257e9

    let start_l2_block: u64 = end_l2_block + 1;
    let end_l2_block: u64 = end_l2_block + 5; // can only be the block before the one comitment landed in
    let start_l1_block = end_l1_block + 1;

    check_sequencer_commitment(
        test_client.as_ref(),
        &da_service,
        start_l2_block,
        end_l2_block,
        start_l1_block,
    )
    .await;

    seq_task.abort();
}

async fn check_sequencer_commitment(
    test_client: &TestClient,
    da_service: &MockDaService,
    start_l2_block: u64,
    end_l2_block: u64,
    start_l1_block: u64,
    // end_l1_block: u64,
) -> u64 {
    let last_finalized_height = da_service
        .get_last_finalized_block_header()
        .await
        .unwrap()
        .height;
    let block = da_service
        .get_block_at(last_finalized_height)
        .await
        .unwrap();

    let mut blobs = da_service.extract_relevant_blobs(&block);

    assert_eq!(blobs.len(), 1);

    let mut blob = blobs.pop().unwrap();

    let data = blob.full_data();

    let commitment = DaData::try_from_slice(data).unwrap();

    matches!(commitment, DaData::SequencerCommitment(_));

    let DaData::SequencerCommitment(commitment) = commitment else {
        panic!("Expected SequencerCommitment, got {:?}", commitment);
    };

    let height = test_client.eth_block_number().await;

    let commitments_last_soft_confirmation: SignedSoftConfirmationBatch = test_client
        .ledger_get_soft_batch_by_number::<MockDaSpec>(height - 1) // after commitment is sent another block is published
        .await
        .unwrap()
        .into();

    let start_l1_block = da_service.get_block_at(start_l1_block).await.unwrap();
    let end_l1_block = da_service
        .get_block_at(commitments_last_soft_confirmation.da_slot_height())
        .await
        .unwrap();

    let mut batch_receipts = Vec::new();

    for i in start_l2_block..=end_l2_block {
        batch_receipts.push(
            test_client
                .ledger_get_soft_batch_by_number::<MockDaSpec>(i)
                .await
                .unwrap(),
        );
    }

    // create merkle tree
    let merkle_tree = MerkleTree::<Sha256>::from_leaves(
        batch_receipts
            .iter()
            .map(|x| x.hash)
            .collect::<Vec<_>>()
            .as_slice(),
    );

    assert_eq!(commitment.l1_start_block_hash, start_l1_block.header.hash.0);
    assert_eq!(commitment.l1_end_block_hash, end_l1_block.header.hash.0);
    assert_eq!(commitment.merkle_root, merkle_tree.root().unwrap());

    end_l1_block.header.height
}

#[tokio::test(flavor = "multi_thread")]
async fn check_commitment_in_offchain_db() {
    // citrea::initialize_logging();

    let db_dir = tempdir_with_children(&["DA", "sequencer", "full-node"]);
    let da_db_dir = db_dir.path().join("DA").to_path_buf();
    let sequencer_db_dir = db_dir.path().join("sequencer").to_path_buf();

    let (seq_port_tx, seq_port_rx) = tokio::sync::oneshot::channel();
    let mut sequencer_config = create_default_sequencer_config(4, Some(true), 10);
<<<<<<< HEAD
    sequencer_config.db_config = Some(
        SharedBackupDbConfig::default().set_db_name("check_commitment_in_offchain_db".to_string()),
    );

    // drops db if exists from previous test runs, recreates the db
    let db_test_client =
        PostgresConnector::new_test_client("check_commitment_in_offchain_db".to_string())
            .await
            .unwrap();
=======

    let db_name = "check_commitment_in_offchain_db".to_owned();
    sequencer_config.db_config = Some(SharedBackupDbConfig::default().set_db_name(db_name.clone()));

    // drops db if exists from previous test runs, recreates the db
    let db_test_client = PostgresConnector::new_test_client(db_name).await.unwrap();
>>>>>>> 4ee257e9

    let da_db_dir_cloned = da_db_dir.clone();
    let seq_task = tokio::spawn(async move {
        start_rollup(
            seq_port_tx,
            GenesisPaths::from_dir("../test-data/genesis/integration-tests"),
            None,
            NodeMode::SequencerNode,
            sequencer_db_dir,
            da_db_dir_cloned,
            4,
            true,
            None,
            Some(sequencer_config),
            Some(true),
            10,
        )
        .await;
    });

    let seq_port = seq_port_rx.await.unwrap();
    let test_client = make_test_client(seq_port).await;
    let da_service = MockDaService::new(MockAddress::from([0; 32]), &da_db_dir);

    da_service.publish_test_block().await.unwrap();

    // publish 3 soft confirmations, no commitment should be sent
    for _ in 0..3 {
        test_client.send_publish_batch_request().await;
    }

    da_service.publish_test_block().await.unwrap();

    // publish 4th block
    test_client.send_publish_batch_request().await;
    // new da block
    da_service.publish_test_block().await.unwrap();

    // commitment should be published with this call
    test_client.send_publish_batch_request().await;

    wait_for_postgres_commitment(
        &db_test_client,
        1,
        Some(Duration::from_secs(DEFAULT_PROOF_WAIT_DURATION)),
    )
    .await;

    let commitments = db_test_client.get_all_commitments().await.unwrap();
    assert_eq!(commitments.len(), 1);
    assert_eq!(commitments[0].l1_start_height, 2);
    assert_eq!(commitments[0].l1_end_height, 3);

    seq_task.abort();
}

#[tokio::test(flavor = "multi_thread")]
async fn test_ledger_get_commitments_on_slot() {
    // citrea::initialize_logging();

    let db_dir = tempdir_with_children(&["DA", "sequencer", "full-node"]);
    let da_db_dir = db_dir.path().join("DA").to_path_buf();
    let sequencer_db_dir = db_dir.path().join("sequencer").to_path_buf();
    let fullnode_db_dir = db_dir.path().join("full-node").to_path_buf();

    let (seq_port_tx, seq_port_rx) = tokio::sync::oneshot::channel();

    let da_db_dir_cloned = da_db_dir.clone();
    let seq_task = tokio::spawn(async {
        start_rollup(
            seq_port_tx,
            GenesisPaths::from_dir("../test-data/genesis/integration-tests"),
            None,
            NodeMode::SequencerNode,
            sequencer_db_dir,
            da_db_dir_cloned,
            4,
            true,
            None,
            None,
            Some(true),
            DEFAULT_DEPOSIT_MEMPOOL_FETCH_LIMIT,
        )
        .await;
    });

    let seq_port = seq_port_rx.await.unwrap();
    let test_client = make_test_client(seq_port).await;
    let da_service = MockDaService::new(MockAddress::from([0; 32]), &da_db_dir);

    let (full_node_port_tx, full_node_port_rx) = tokio::sync::oneshot::channel();

    let full_node_task = tokio::spawn(async move {
        start_rollup(
            full_node_port_tx,
            GenesisPaths::from_dir("../test-data/genesis/integration-tests"),
            None,
            NodeMode::FullNode(seq_port),
            fullnode_db_dir,
            da_db_dir,
            4,
            true,
            None,
            None,
            Some(true),
            DEFAULT_DEPOSIT_MEMPOOL_FETCH_LIMIT,
        )
        .await;
    });

    let full_node_port = full_node_port_rx.await.unwrap();

    let full_node_test_client = make_test_client(full_node_port).await;
    da_service.publish_test_block().await.unwrap();

    test_client.send_publish_batch_request().await;
    test_client.send_publish_batch_request().await;
    test_client.send_publish_batch_request().await;
    test_client.send_publish_batch_request().await;
    da_service.publish_test_block().await.unwrap();
    // submits with new da block
    test_client.send_publish_batch_request().await;
    // full node gets the commitment
    test_client.send_publish_batch_request().await;
    // da_service.publish_test_block().await.unwrap();

<<<<<<< HEAD
    wait_for_l2_batch(&full_node_test_client, 6, None).await;
=======
    wait_for_l2_block(&full_node_test_client, 6, None).await;
>>>>>>> 4ee257e9

    let commitments = full_node_test_client
        .ledger_get_sequencer_commitments_on_slot_by_number(4)
        .await
        .unwrap()
        .unwrap();
    assert_eq!(commitments.len(), 1);

    let second_hash = da_service.get_block_at(2).await.unwrap().header.hash;
    assert_eq!(
        commitments[0].l1_start_block_hash.to_vec(),
        second_hash.0.to_vec()
    );
    assert_eq!(
        commitments[0].l1_end_block_hash.to_vec(),
        second_hash.0.to_vec()
    );

    assert_eq!(commitments[0].found_in_l1, 4);

    let fourth_block_hash = da_service.get_block_at(4).await.unwrap().header.hash;

    let commitments_hash = full_node_test_client
        .ledger_get_sequencer_commitments_on_slot_by_hash(fourth_block_hash.0)
        .await
        .unwrap()
        .unwrap();
    assert_eq!(commitments_hash, commitments);

    seq_task.abort();
    full_node_task.abort();
}

#[tokio::test(flavor = "multi_thread")]
async fn test_ledger_get_commitments_on_slot_prover() {
    citrea::initialize_logging();

    let db_dir = tempdir_with_children(&["DA", "sequencer", "full-node"]);
    let da_db_dir = db_dir.path().join("DA").to_path_buf();
    let sequencer_db_dir = db_dir.path().join("sequencer").to_path_buf();
    let fullnode_db_dir = db_dir.path().join("full-node").to_path_buf();

    let db_dir = tempdir_with_children(&["DA", "sequencer", "full-node"]);
    let da_db_dir = db_dir.path().join("DA").to_path_buf();
    let sequencer_db_dir = db_dir.path().join("sequencer").to_path_buf();
    let fullnode_db_dir = db_dir.path().join("full-node").to_path_buf();

    let (seq_port_tx, seq_port_rx) = tokio::sync::oneshot::channel();

    let da_db_dir_cloned = da_db_dir.clone();
    let seq_task = tokio::spawn(async {
        start_rollup(
            seq_port_tx,
            GenesisPaths::from_dir("../test-data/genesis/integration-tests"),
            None,
            NodeMode::SequencerNode,
            sequencer_db_dir,
            da_db_dir_cloned,
            4,
            true,
            None,
            None,
            Some(true),
            DEFAULT_DEPOSIT_MEMPOOL_FETCH_LIMIT,
        )
        .await;
    });

    let seq_port = seq_port_rx.await.unwrap();
    let test_client = make_test_client(seq_port).await;
    let da_service = MockDaService::new(MockAddress::from([0; 32]), &da_db_dir);

    let (prover_node_port_tx, prover_node_port_rx) = tokio::sync::oneshot::channel();

    let prover_node_task = tokio::spawn(async move {
        start_rollup(
            prover_node_port_tx,
            GenesisPaths::from_dir("../test-data/genesis/integration-tests"),
            Some(ProverConfig {
                proving_mode: sov_stf_runner::ProverGuestRunConfig::Execute,
                proof_sampling_number: 0,
                db_config: None,
            }),
            NodeMode::Prover(seq_port),
            fullnode_db_dir,
            da_db_dir,
            4,
            true,
            None,
            None,
            Some(true),
            DEFAULT_DEPOSIT_MEMPOOL_FETCH_LIMIT,
        )
        .await;
    });

    let prover_node_port = prover_node_port_rx.await.unwrap();

    let prover_node_test_client = make_test_client(prover_node_port).await;
    da_service.publish_test_block().await.unwrap();
    wait_for_l1_block(&da_service, 1, None).await;

    test_client.send_publish_batch_request().await;
    test_client.send_publish_batch_request().await;
    test_client.send_publish_batch_request().await;
    test_client.send_publish_batch_request().await;
    da_service.publish_test_block().await.unwrap();
    // submits with new da block
    test_client.send_publish_batch_request().await;
    // prover node gets the commitment
    test_client.send_publish_batch_request().await;
    // da_service.publish_test_block().await.unwrap();

    // wait here until we see from prover's rpc that it finished proving
<<<<<<< HEAD
    wait_for_prover_l1_height(&prover_node_test_client, 5, Some(Duration::from_secs(60))).await;
=======
    wait_for_prover_l1_height(
        &prover_node_test_client,
        5,
        Some(Duration::from_secs(DEFAULT_PROOF_WAIT_DURATION)),
    )
    .await;
>>>>>>> 4ee257e9

    let commitments = prover_node_test_client
        .ledger_get_sequencer_commitments_on_slot_by_number(4)
        .await
        .unwrap()
        .unwrap();
    assert_eq!(commitments.len(), 1);

    let second_hash = da_service.get_block_at(2).await.unwrap().header.hash;
    assert_eq!(
        commitments[0].l1_start_block_hash.to_vec(),
        second_hash.0.to_vec()
    );
    assert_eq!(
        commitments[0].l1_end_block_hash.to_vec(),
        second_hash.0.to_vec()
    );

    assert_eq!(commitments[0].found_in_l1, 4);

    let fourth_block_hash = da_service.get_block_at(4).await.unwrap().header.hash;

    let commitments_hash = prover_node_test_client
        .ledger_get_sequencer_commitments_on_slot_by_hash(fourth_block_hash.0)
        .await
        .unwrap()
        .unwrap();
    assert_eq!(commitments_hash, commitments);

    seq_task.abort();
    prover_node_task.abort();
}<|MERGE_RESOLUTION|>--- conflicted
+++ resolved
@@ -15,23 +15,13 @@
 use crate::test_client::TestClient;
 use crate::test_helpers::{
     create_default_sequencer_config, start_rollup, tempdir_with_children, wait_for_l1_block,
-<<<<<<< HEAD
-    wait_for_l2_batch, wait_for_prover_l1_height, NodeMode,
-};
-use crate::DEFAULT_DEPOSIT_MEMPOOL_FETCH_LIMIT;
-=======
     wait_for_l2_block, wait_for_postgres_commitment, wait_for_prover_l1_height, NodeMode,
 };
 use crate::{DEFAULT_DEPOSIT_MEMPOOL_FETCH_LIMIT, DEFAULT_PROOF_WAIT_DURATION};
->>>>>>> 4ee257e9
 
 #[tokio::test(flavor = "multi_thread")]
 async fn sequencer_sends_commitments_to_da_layer() {
-    citrea::initialize_logging();
-
-    let db_dir = tempdir_with_children(&["DA", "sequencer", "full-node"]);
-    let da_db_dir = db_dir.path().join("DA").to_path_buf();
-    let sequencer_db_dir = db_dir.path().join("sequencer").to_path_buf();
+    // citrea::initialize_logging();
 
     let db_dir = tempdir_with_children(&["DA", "sequencer", "full-node"]);
     let da_db_dir = db_dir.path().join("DA").to_path_buf();
@@ -116,11 +106,7 @@
 
     test_client.send_publish_batch_request().await;
 
-<<<<<<< HEAD
-    wait_for_l2_batch(&test_client, 5, None).await;
-=======
     wait_for_l2_block(&test_client, 5, None).await;
->>>>>>> 4ee257e9
 
     let start_l2_block: u64 = end_l2_block + 1;
     let end_l2_block: u64 = end_l2_block + 5; // can only be the block before the one comitment landed in
@@ -223,24 +209,12 @@
 
     let (seq_port_tx, seq_port_rx) = tokio::sync::oneshot::channel();
     let mut sequencer_config = create_default_sequencer_config(4, Some(true), 10);
-<<<<<<< HEAD
-    sequencer_config.db_config = Some(
-        SharedBackupDbConfig::default().set_db_name("check_commitment_in_offchain_db".to_string()),
-    );
-
-    // drops db if exists from previous test runs, recreates the db
-    let db_test_client =
-        PostgresConnector::new_test_client("check_commitment_in_offchain_db".to_string())
-            .await
-            .unwrap();
-=======
 
     let db_name = "check_commitment_in_offchain_db".to_owned();
     sequencer_config.db_config = Some(SharedBackupDbConfig::default().set_db_name(db_name.clone()));
 
     // drops db if exists from previous test runs, recreates the db
     let db_test_client = PostgresConnector::new_test_client(db_name).await.unwrap();
->>>>>>> 4ee257e9
 
     let da_db_dir_cloned = da_db_dir.clone();
     let seq_task = tokio::spawn(async move {
@@ -367,11 +341,7 @@
     test_client.send_publish_batch_request().await;
     // da_service.publish_test_block().await.unwrap();
 
-<<<<<<< HEAD
-    wait_for_l2_batch(&full_node_test_client, 6, None).await;
-=======
     wait_for_l2_block(&full_node_test_client, 6, None).await;
->>>>>>> 4ee257e9
 
     let commitments = full_node_test_client
         .ledger_get_sequencer_commitments_on_slot_by_number(4)
@@ -407,12 +377,7 @@
 
 #[tokio::test(flavor = "multi_thread")]
 async fn test_ledger_get_commitments_on_slot_prover() {
-    citrea::initialize_logging();
-
-    let db_dir = tempdir_with_children(&["DA", "sequencer", "full-node"]);
-    let da_db_dir = db_dir.path().join("DA").to_path_buf();
-    let sequencer_db_dir = db_dir.path().join("sequencer").to_path_buf();
-    let fullnode_db_dir = db_dir.path().join("full-node").to_path_buf();
+    // citrea::initialize_logging();
 
     let db_dir = tempdir_with_children(&["DA", "sequencer", "full-node"]);
     let da_db_dir = db_dir.path().join("DA").to_path_buf();
@@ -486,16 +451,12 @@
     // da_service.publish_test_block().await.unwrap();
 
     // wait here until we see from prover's rpc that it finished proving
-<<<<<<< HEAD
-    wait_for_prover_l1_height(&prover_node_test_client, 5, Some(Duration::from_secs(60))).await;
-=======
     wait_for_prover_l1_height(
         &prover_node_test_client,
         5,
         Some(Duration::from_secs(DEFAULT_PROOF_WAIT_DURATION)),
     )
     .await;
->>>>>>> 4ee257e9
 
     let commitments = prover_node_test_client
         .ledger_get_sequencer_commitments_on_slot_by_number(4)
