--- conflicted
+++ resolved
@@ -15,12 +15,8 @@
 
 use crate::evm::make_test_client;
 use crate::test_client::TestClient;
-<<<<<<< HEAD
-use crate::test_helpers::{create_default_sequencer_config, start_rollup, NodeMode};
-=======
-use crate::test_helpers::{start_rollup, NodeMode};
+use crate::test_helpers::{start_rollup, NodeMode, create_default_sequencer_config};
 use crate::DEFAULT_DEPOSIT_MEMPOOL_FETCH_LIMIT;
->>>>>>> a774bb44
 
 #[tokio::test]
 async fn sequencer_sends_commitments_to_da_layer() {
@@ -204,7 +200,7 @@
     // citrea::initialize_logging();
 
     let (seq_port_tx, seq_port_rx) = tokio::sync::oneshot::channel();
-    let mut sequencer_config = create_default_sequencer_config(4, Some(true));
+    let mut sequencer_config = create_default_sequencer_config(4, Some(true), 10);
 
     sequencer_config.db_config = Some(OffchainDbConfig::default());
 
@@ -228,6 +224,7 @@
             None,
             Some(sequencer_config),
             Some(true),
+            10,
         )
         .await;
     });
