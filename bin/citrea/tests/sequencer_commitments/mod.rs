--- conflicted
+++ resolved
@@ -27,16 +27,7 @@
         start_rollup(
             seq_port_tx,
             GenesisPaths::from_dir("../test-data/genesis/integration-tests"),
-<<<<<<< HEAD
-            RollupProverConfig::Execute,
-=======
-            BasicKernelGenesisPaths {
-                chain_state:
-                    "../test-data/genesis/integration-tests-low-limiting-number/chain_state.json"
-                        .into(),
-            },
-            None,
->>>>>>> df7990d3
+            None,
             NodeMode::SequencerNode,
             None,
             4,
@@ -214,16 +205,7 @@
         start_rollup(
             seq_port_tx,
             GenesisPaths::from_dir("../test-data/genesis/integration-tests"),
-<<<<<<< HEAD
-            RollupProverConfig::Execute,
-=======
-            BasicKernelGenesisPaths {
-                chain_state:
-                    "../test-data/genesis/integration-tests-low-limiting-number/chain_state.json"
-                        .into(),
-            },
-            None,
->>>>>>> df7990d3
+            None,
             NodeMode::SequencerNode,
             None,
             4,
@@ -277,11 +259,6 @@
         start_rollup(
             seq_port_tx,
             GenesisPaths::from_dir("../test-data/genesis/integration-tests"),
-            BasicKernelGenesisPaths {
-                chain_state:
-                    "../test-data/genesis/integration-tests-low-limiting-number/chain_state.json"
-                        .into(),
-            },
             None,
             NodeMode::SequencerNode,
             None,
@@ -305,11 +282,6 @@
         start_rollup(
             full_node_port_tx,
             GenesisPaths::from_dir("../test-data/genesis/integration-tests"),
-            BasicKernelGenesisPaths {
-                chain_state:
-                    "../test-data/genesis/integration-tests-low-limiting-number/chain_state.json"
-                        .into(),
-            },
             None,
             NodeMode::FullNode(seq_port),
             None,
@@ -383,11 +355,6 @@
         start_rollup(
             seq_port_tx,
             GenesisPaths::from_dir("../test-data/genesis/integration-tests"),
-            BasicKernelGenesisPaths {
-                chain_state:
-                    "../test-data/genesis/integration-tests-low-limiting-number/chain_state.json"
-                        .into(),
-            },
             None,
             NodeMode::SequencerNode,
             None,
@@ -411,11 +378,6 @@
         start_rollup(
             prover_node_port_tx,
             GenesisPaths::from_dir("../test-data/genesis/integration-tests"),
-            BasicKernelGenesisPaths {
-                chain_state:
-                    "../test-data/genesis/integration-tests-low-limiting-number/chain_state.json"
-                        .into(),
-            },
             Some(ProverConfig {
                 proving_mode: sov_stf_runner::ProverGuestRunConfig::Execute,
                 skip_proving_until_l1_height: None,
