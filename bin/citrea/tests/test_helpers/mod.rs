--- conflicted
+++ resolved
@@ -150,26 +150,6 @@
     }
 }
 
-<<<<<<< HEAD
-pub fn create_default_sequencer_config(
-    min_soft_confirmations_per_commitment: u64,
-    test_mode: Option<bool>,
-    deposit_mempool_fetch_limit: usize,
-) -> SequencerConfig {
-    SequencerConfig {
-        private_key: TEST_PRIVATE_KEY.to_string(),
-        min_soft_confirmations_per_commitment,
-        test_mode: test_mode.unwrap_or(false),
-        deposit_mempool_fetch_limit,
-        mempool_conf: Default::default(),
-        da_update_interval_ms: 500,
-        block_production_interval_ms: 500, // since running in test mode, we can set this to a lower value
-        pruning_config: None,
-    }
-}
-
-=======
->>>>>>> 559065b3
 pub fn tempdir_with_children(children: &[&str]) -> TempDir {
     let db_dir = tempfile::tempdir().expect("Could not create temporary directory for test");
     for child in children {
