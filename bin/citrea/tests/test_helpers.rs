--- conflicted
+++ resolved
@@ -37,12 +37,9 @@
     db_path: Option<&str>,
     min_soft_confirmations_per_commitment: u64,
     include_tx_body: bool,
-<<<<<<< HEAD
     rollup_config: Option<RollupConfig<MockDaConfig>>,
     sequencer_config: Option<SequencerConfig>,
-=======
     test_mode: Option<bool>,
->>>>>>> be491b98
 ) {
     let mut path = db_path.map(Path::new);
     let mut temp_dir: Option<tempfile::TempDir> = None;
@@ -56,16 +53,9 @@
     let rollup_config = rollup_config
         .unwrap_or_else(|| create_default_rollup_config(include_tx_body, path, node_mode));
 
-<<<<<<< HEAD
-    let sequencer_config = sequencer_config
-        .unwrap_or_else(|| create_default_sequencer_config(min_soft_confirmations_per_commitment));
-=======
-    let sequencer_config = SequencerConfig {
-        min_soft_confirmations_per_commitment,
-        test_mode: test_mode.unwrap_or(false),
-        mempool_conf: Default::default(),
-    };
->>>>>>> be491b98
+    let sequencer_config = sequencer_config.unwrap_or_else(|| {
+        create_default_sequencer_config(min_soft_confirmations_per_commitment, test_mode)
+    });
 
     let mock_demo_rollup = MockDemoRollup {};
 
@@ -183,9 +173,11 @@
 
 pub fn create_default_sequencer_config(
     min_soft_confirmations_per_commitment: u64,
+    test_mode: Option<bool>,
 ) -> SequencerConfig {
     SequencerConfig {
         min_soft_confirmations_per_commitment,
+        test_mode: test_mode.unwrap_or(false),
         mempool_conf: Default::default(),
     }
 }