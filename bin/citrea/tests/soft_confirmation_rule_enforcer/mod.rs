use citrea_stf::genesis_config::GenesisPaths;
use sov_mock_da::{MockAddress, MockDaService};

use crate::evm::make_test_client;
// use citrea::initialize_logging;
use crate::test_helpers::{start_rollup, tempdir_with_children, wait_for_l2_block, NodeMode};
use crate::{DEFAULT_DEPOSIT_MEMPOOL_FETCH_LIMIT, DEFAULT_MIN_SOFT_CONFIRMATIONS_PER_COMMITMENT};

/// Transaction with equal nonce to last tx should not be accepted by mempool.
#[tokio::test]
async fn too_many_l2_block_per_l1_block() {
    // citrea::initialize_logging();

    let storage_dir = tempdir_with_children(&["DA", "sequencer"]);
    let da_db_dir = storage_dir.path().join("DA").to_path_buf();
    let sequencer_db_dir = storage_dir.path().join("sequencer").to_path_buf();

    let (seq_port_tx, seq_port_rx) = tokio::sync::oneshot::channel();

    let da_db_dir_cloned = da_db_dir.clone();
    tokio::spawn(async move {
        start_rollup(
            seq_port_tx,
            GenesisPaths::from_dir(
                "../test-data/genesis/integration-tests-low-max-l2-blocks-per-l1",
            ),
            None,
            NodeMode::SequencerNode,
            sequencer_db_dir,
            da_db_dir_cloned,
            DEFAULT_MIN_SOFT_CONFIRMATIONS_PER_COMMITMENT,
            true,
            None,
            None,
            Some(true),
            DEFAULT_DEPOSIT_MEMPOOL_FETCH_LIMIT,
        )
        .await;
    });
    let seq_port = seq_port_rx.await.unwrap();
    let test_client = make_test_client(seq_port).await;
    let max_l2_blocks_per_l1 = test_client.get_max_l2_blocks_per_l1().await;

    let da_service = MockDaService::new(MockAddress::from([0; 32]), &da_db_dir);

    // max L2 blocks per L1 should be 10
    // we use a low max L2 blocks per L1 because mockda creates blocks every 5 seconds
    // and we want to test the error in a reasonable time
    assert_eq!(max_l2_blocks_per_l1, 10);

<<<<<<< HEAD
    // create 2*limiting_number + 1 blocks so it has to give error
    for idx in 0..2 * limiting_number + 1 {
        test_client.send_publish_batch_request().await;
        if idx >= limiting_number {
            // There should not be any more blocks published from this point
            // because the limiting number is reached
            wait_for_l2_block(&test_client, 10, None).await;
=======
    // create 2*max_l2_blocks_per_l1 + 1 blocks so it has to give error
    for idx in 0..2 * max_l2_blocks_per_l1 + 1 {
        test_client.spam_publish_batch_request().await.unwrap();
        if idx >= max_l2_blocks_per_l1 {
            // There should not be any more blocks published from this point
            // because the max L2 blocks per L1 is reached
>>>>>>> 4c2507e1
            assert_eq!(test_client.eth_block_number().await, 10);
        }
    }
    let mut last_block_number = test_client.eth_block_number().await;

    da_service.publish_test_block().await.unwrap();

<<<<<<< HEAD
    for idx in 0..2 * limiting_number + 1 {
        test_client.send_publish_batch_request().await;
        if idx < limiting_number {
            wait_for_l2_block(&test_client, last_block_number + 1, None).await;
=======
    for idx in 0..2 * max_l2_blocks_per_l1 + 1 {
        test_client.spam_publish_batch_request().await.unwrap();
        if idx < max_l2_blocks_per_l1 {
>>>>>>> 4c2507e1
            assert_eq!(test_client.eth_block_number().await, last_block_number + 1);
        }
        last_block_number += 1;
        if idx >= max_l2_blocks_per_l1 {
            // There should not be any more blocks published from this point
<<<<<<< HEAD
            // because the limiting number is reached again
            wait_for_l2_block(&test_client, 20, None).await;
=======
            // because the max L2 blocks per L1 is reached again
>>>>>>> 4c2507e1
            assert_eq!(test_client.eth_block_number().await, 20);
        }
    }
}<|MERGE_RESOLUTION|>--- conflicted
+++ resolved
@@ -48,22 +48,12 @@
     // and we want to test the error in a reasonable time
     assert_eq!(max_l2_blocks_per_l1, 10);
 
-<<<<<<< HEAD
-    // create 2*limiting_number + 1 blocks so it has to give error
-    for idx in 0..2 * limiting_number + 1 {
-        test_client.send_publish_batch_request().await;
-        if idx >= limiting_number {
-            // There should not be any more blocks published from this point
-            // because the limiting number is reached
-            wait_for_l2_block(&test_client, 10, None).await;
-=======
     // create 2*max_l2_blocks_per_l1 + 1 blocks so it has to give error
     for idx in 0..2 * max_l2_blocks_per_l1 + 1 {
         test_client.spam_publish_batch_request().await.unwrap();
         if idx >= max_l2_blocks_per_l1 {
             // There should not be any more blocks published from this point
             // because the max L2 blocks per L1 is reached
->>>>>>> 4c2507e1
             assert_eq!(test_client.eth_block_number().await, 10);
         }
     }
@@ -71,27 +61,15 @@
 
     da_service.publish_test_block().await.unwrap();
 
-<<<<<<< HEAD
-    for idx in 0..2 * limiting_number + 1 {
-        test_client.send_publish_batch_request().await;
-        if idx < limiting_number {
-            wait_for_l2_block(&test_client, last_block_number + 1, None).await;
-=======
     for idx in 0..2 * max_l2_blocks_per_l1 + 1 {
         test_client.spam_publish_batch_request().await.unwrap();
         if idx < max_l2_blocks_per_l1 {
->>>>>>> 4c2507e1
             assert_eq!(test_client.eth_block_number().await, last_block_number + 1);
         }
         last_block_number += 1;
         if idx >= max_l2_blocks_per_l1 {
             // There should not be any more blocks published from this point
-<<<<<<< HEAD
-            // because the limiting number is reached again
-            wait_for_l2_block(&test_client, 20, None).await;
-=======
             // because the max L2 blocks per L1 is reached again
->>>>>>> 4c2507e1
             assert_eq!(test_client.eth_block_number().await, 20);
         }
     }
