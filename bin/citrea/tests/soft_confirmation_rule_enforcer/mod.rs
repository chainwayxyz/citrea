use std::time::Duration;

use citrea_stf::genesis_config::GenesisPaths;
use sov_mock_da::{MockAddress, MockDaService};
use tokio::time::sleep;

use crate::evm::make_test_client;
// use citrea::initialize_logging;
use crate::test_helpers::{start_rollup, tempdir_with_children, NodeMode};
use crate::{DEFAULT_DEPOSIT_MEMPOOL_FETCH_LIMIT, DEFAULT_MIN_SOFT_CONFIRMATIONS_PER_COMMITMENT};

/// Transaction with equal nonce to last tx should not be accepted by mempool.
#[tokio::test(flavor = "multi_thread")]
async fn too_many_l2_block_per_l1_block() {
    // citrea::initialize_logging();

    let storage_dir = tempdir_with_children(&["DA", "sequencer"]);
    let da_db_dir = storage_dir.path().join("DA").to_path_buf();
    let sequencer_db_dir = storage_dir.path().join("sequencer").to_path_buf();

    let (seq_port_tx, seq_port_rx) = tokio::sync::oneshot::channel();

    let da_db_dir_cloned = da_db_dir.clone();
    tokio::spawn(async move {
        start_rollup(
            seq_port_tx,
            GenesisPaths::from_dir(
                "../test-data/genesis/integration-tests-low-max-l2-blocks-per-l1",
            ),
            None,
            NodeMode::SequencerNode,
            sequencer_db_dir,
            da_db_dir_cloned,
            DEFAULT_MIN_SOFT_CONFIRMATIONS_PER_COMMITMENT,
            true,
            None,
            None,
            Some(true),
            DEFAULT_DEPOSIT_MEMPOOL_FETCH_LIMIT,
        )
        .await;
    });
    let seq_port = seq_port_rx.await.unwrap();
    let test_client = make_test_client(seq_port).await;
    let max_l2_blocks_per_l1 = test_client.get_max_l2_blocks_per_l1().await;

    let da_service = MockDaService::new(MockAddress::from([0; 32]), &da_db_dir);

    // max L2 blocks per L1 should be 10
    // we use a low max L2 blocks per L1 because mockda creates blocks every 5 seconds
    // and we want to test the error in a reasonable time
    assert_eq!(max_l2_blocks_per_l1, 10);

    // create 2*max_l2_blocks_per_l1 + 1 blocks so it has to give error
    for idx in 0..2 * max_l2_blocks_per_l1 + 1 {
        test_client.spam_publish_batch_request().await.unwrap();
<<<<<<< HEAD
        sleep(Duration::from_millis(500)).await;
        if idx >= limiting_number {
=======
        if idx >= max_l2_blocks_per_l1 {
>>>>>>> 29085aab
            // There should not be any more blocks published from this point
            // because the max L2 blocks per L1 is reached
            assert_eq!(test_client.eth_block_number().await, 10);
        }
    }
    let mut last_block_number = test_client.eth_block_number().await;

    da_service.publish_test_block().await.unwrap();

    for idx in 0..2 * max_l2_blocks_per_l1 + 1 {
        test_client.spam_publish_batch_request().await.unwrap();
<<<<<<< HEAD
        sleep(Duration::from_millis(500)).await;
        if idx < limiting_number {
=======
        if idx < max_l2_blocks_per_l1 {
>>>>>>> 29085aab
            assert_eq!(test_client.eth_block_number().await, last_block_number + 1);
        }
        last_block_number += 1;
        if idx >= max_l2_blocks_per_l1 {
            // There should not be any more blocks published from this point
            // because the max L2 blocks per L1 is reached again
            assert_eq!(test_client.eth_block_number().await, 20);
        }
    }
}<|MERGE_RESOLUTION|>--- conflicted
+++ resolved
@@ -54,12 +54,8 @@
     // create 2*max_l2_blocks_per_l1 + 1 blocks so it has to give error
     for idx in 0..2 * max_l2_blocks_per_l1 + 1 {
         test_client.spam_publish_batch_request().await.unwrap();
-<<<<<<< HEAD
         sleep(Duration::from_millis(500)).await;
-        if idx >= limiting_number {
-=======
         if idx >= max_l2_blocks_per_l1 {
->>>>>>> 29085aab
             // There should not be any more blocks published from this point
             // because the max L2 blocks per L1 is reached
             assert_eq!(test_client.eth_block_number().await, 10);
@@ -71,12 +67,8 @@
 
     for idx in 0..2 * max_l2_blocks_per_l1 + 1 {
         test_client.spam_publish_batch_request().await.unwrap();
-<<<<<<< HEAD
         sleep(Duration::from_millis(500)).await;
-        if idx < limiting_number {
-=======
         if idx < max_l2_blocks_per_l1 {
->>>>>>> 29085aab
             assert_eq!(test_client.eth_block_number().await, last_block_number + 1);
         }
         last_block_number += 1;
