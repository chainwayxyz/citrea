use std::fs;
use std::path::Path;
use std::str::FromStr;
use std::time::Duration;

use citrea_evm::smart_contracts::SimpleStorageContract;
use citrea_evm::system_contracts::L1BlockHashList;
use citrea_sequencer::{SequencerConfig, SequencerMempoolConfig};
use citrea_stf::genesis_config::GenesisPaths;
use ethereum_types::H256;
use ethers::abi::Address;
use reth_primitives::{BlockNumberOrTag, TxHash};
use sov_mock_da::{MockAddress, MockDaService, MockDaSpec, MockHash};
use sov_modules_stf_blueprint::kernels::basic::BasicKernelGenesisPaths;
use sov_rollup_interface::da::DaSpec;
use sov_rollup_interface::rpc::SoftConfirmationStatus;
use sov_rollup_interface::services::da::DaService;
use sov_stf_runner::RollupProverConfig;
use tokio::task::JoinHandle;
use tokio::time::sleep;

use crate::evm::{init_test_rollup, make_test_client};
use crate::test_client::TestClient;
use crate::test_helpers::{start_rollup, NodeMode};
use crate::DEFAULT_MIN_SOFT_CONFIRMATIONS_PER_COMMITMENT;

struct TestConfig {
    seq_min_soft_confirmations: u64,
}

impl Default for TestConfig {
    fn default() -> Self {
        Self {
            seq_min_soft_confirmations: DEFAULT_MIN_SOFT_CONFIRMATIONS_PER_COMMITMENT,
        }
    }
}

async fn initialize_test(
    config: TestConfig,
) -> (
    Box<TestClient>, /* seq_test_client */
    Box<TestClient>, /* full_node_test_client */
    JoinHandle<()>,  /* seq_task */
    JoinHandle<()>,  /* full_node_task */
    Address,
) {
    let (seq_port_tx, seq_port_rx) = tokio::sync::oneshot::channel();

    let seq_task = tokio::spawn(async move {
        start_rollup(
            seq_port_tx,
            GenesisPaths::from_dir("../test-data/genesis/integration-tests"),
            BasicKernelGenesisPaths {
                chain_state: "../test-data/genesis/integration-tests/chain_state.json".into(),
            },
            RollupProverConfig::Execute,
            NodeMode::SequencerNode,
            None,
            config.seq_min_soft_confirmations,
            true,
<<<<<<< HEAD
            None,
            None,
=======
            Some(true),
>>>>>>> be491b98
        )
        .await;
    });

    let seq_port = seq_port_rx.await.unwrap();
    let seq_test_client = make_test_client(seq_port).await;

    let (full_node_port_tx, full_node_port_rx) = tokio::sync::oneshot::channel();

    let full_node_task = tokio::spawn(async move {
        start_rollup(
            full_node_port_tx,
            GenesisPaths::from_dir("../test-data/genesis/integration-tests"),
            BasicKernelGenesisPaths {
                chain_state: "../test-data/genesis/integration-tests/chain_state.json".into(),
            },
            RollupProverConfig::Execute,
            NodeMode::FullNode(seq_port),
            None,
            DEFAULT_MIN_SOFT_CONFIRMATIONS_PER_COMMITMENT,
            true,
<<<<<<< HEAD
            None,
            None,
=======
            Some(true),
>>>>>>> be491b98
        )
        .await;
    });

    let full_node_port = full_node_port_rx.await.unwrap();
    let full_node_test_client = make_test_client(full_node_port).await;

    (
        seq_test_client,
        full_node_test_client,
        seq_task,
        full_node_task,
        Address::from_str("0xf39Fd6e51aad88F6F4ce6aB8827279cffFb92266").unwrap(),
    )
}

#[tokio::test]
async fn test_soft_batch_save() -> Result<(), anyhow::Error> {
    let config = TestConfig::default();

    let (seq_port_tx, seq_port_rx) = tokio::sync::oneshot::channel();

    let seq_task = tokio::spawn(async move {
        start_rollup(
            seq_port_tx,
            GenesisPaths::from_dir("../test-data/genesis/integration-tests"),
            BasicKernelGenesisPaths {
                chain_state: "../test-data/genesis/integration-tests/chain_state.json".into(),
            },
            RollupProverConfig::Execute,
            NodeMode::SequencerNode,
            None,
            config.seq_min_soft_confirmations,
            true,
<<<<<<< HEAD
            None,
            None,
=======
            Some(true),
>>>>>>> be491b98
        )
        .await;
    });

    let seq_port = seq_port_rx.await.unwrap();
    let seq_test_client = init_test_rollup(seq_port).await;

    let (full_node_port_tx, full_node_port_rx) = tokio::sync::oneshot::channel();

    let full_node_task = tokio::spawn(async move {
        start_rollup(
            full_node_port_tx,
            GenesisPaths::from_dir("../test-data/genesis/integration-tests"),
            BasicKernelGenesisPaths {
                chain_state: "../test-data/genesis/integration-tests/chain_state.json".into(),
            },
            RollupProverConfig::Execute,
            NodeMode::FullNode(seq_port),
            None,
            DEFAULT_MIN_SOFT_CONFIRMATIONS_PER_COMMITMENT,
            true,
<<<<<<< HEAD
            None,
            None,
=======
            Some(true),
>>>>>>> be491b98
        )
        .await;
    });

    let full_node_port = full_node_port_rx.await.unwrap();
    let full_node_test_client = make_test_client(full_node_port).await;

    let (full_node_port_tx_2, full_node_port_rx_2) = tokio::sync::oneshot::channel();

    let full_node_task_2 = tokio::spawn(async move {
        start_rollup(
            full_node_port_tx_2,
            GenesisPaths::from_dir("../test-data/genesis/integration-tests"),
            BasicKernelGenesisPaths {
                chain_state: "../test-data/genesis/integration-tests/chain_state.json".into(),
            },
            RollupProverConfig::Execute,
            NodeMode::FullNode(full_node_port),
            None,
            DEFAULT_MIN_SOFT_CONFIRMATIONS_PER_COMMITMENT,
            false,
<<<<<<< HEAD
            None,
            None,
=======
            Some(true),
>>>>>>> be491b98
        )
        .await;
    });

    let full_node_port_2 = full_node_port_rx_2.await.unwrap();
    let full_node_test_client_2 = make_test_client(full_node_port_2).await;

    let _ = execute_blocks(&seq_test_client, &full_node_test_client).await;

    sleep(Duration::from_secs(10)).await;

    let seq_block = seq_test_client
        .eth_get_block_by_number(Some(BlockNumberOrTag::Latest))
        .await;
    let full_node_block = full_node_test_client
        .eth_get_block_by_number(Some(BlockNumberOrTag::Latest))
        .await;
    let full_node_block_2 = full_node_test_client_2
        .eth_get_block_by_number(Some(BlockNumberOrTag::Latest))
        .await;

    assert_eq!(seq_block.state_root, full_node_block.state_root);
    assert_eq!(full_node_block.state_root, full_node_block_2.state_root);
    assert_eq!(seq_block.hash, full_node_block.hash);
    assert_eq!(full_node_block.hash, full_node_block_2.hash);

    seq_task.abort();
    full_node_task.abort();
    full_node_task_2.abort();

    Ok(())
}

#[tokio::test]
async fn test_full_node_send_tx() -> Result<(), anyhow::Error> {
    // citrea::initialize_logging();

    let (seq_test_client, full_node_test_client, seq_task, full_node_task, addr) =
        initialize_test(Default::default()).await;

    let tx_hash = full_node_test_client
        .send_eth(addr, None, None, None, 0u128)
        .await
        .unwrap();

    seq_test_client.send_publish_batch_request().await;

    sleep(Duration::from_millis(2000)).await;

    let sq_block = seq_test_client
        .eth_get_block_by_number(Some(BlockNumberOrTag::Latest))
        .await;

    let full_node_block = full_node_test_client
        .eth_get_block_by_number(Some(BlockNumberOrTag::Latest))
        .await;

    assert!(sq_block.transactions.contains(&tx_hash.tx_hash()));
    assert!(full_node_block.transactions.contains(&tx_hash.tx_hash()));
    assert_eq!(sq_block.state_root, full_node_block.state_root);

    seq_task.abort();
    full_node_task.abort();

    Ok(())
}

#[tokio::test]
async fn test_delayed_sync_ten_blocks() -> Result<(), anyhow::Error> {
    // citrea::initialize_logging();

    let (seq_port_tx, seq_port_rx) = tokio::sync::oneshot::channel();

    let seq_task = tokio::spawn(async {
        start_rollup(
            seq_port_tx,
            GenesisPaths::from_dir("../test-data/genesis/integration-tests"),
            BasicKernelGenesisPaths {
                chain_state: "../test-data/genesis/integration-tests/chain_state.json".into(),
            },
            RollupProverConfig::Execute,
            NodeMode::SequencerNode,
            None,
            DEFAULT_MIN_SOFT_CONFIRMATIONS_PER_COMMITMENT,
            true,
<<<<<<< HEAD
            None,
            None,
=======
            Some(true),
>>>>>>> be491b98
        )
        .await;
    });

    let seq_port = seq_port_rx.await.unwrap();

    let seq_test_client = init_test_rollup(seq_port).await;
    let addr = Address::from_str("0xf39Fd6e51aad88F6F4ce6aB8827279cffFb92266").unwrap();

    for _ in 0..10 {
        seq_test_client
            .send_eth(addr, None, None, None, 0u128)
            .await
            .unwrap();
        seq_test_client.send_publish_batch_request().await;
    }

    let (full_node_port_tx, full_node_port_rx) = tokio::sync::oneshot::channel();

    let full_node_task = tokio::spawn(async move {
        start_rollup(
            full_node_port_tx,
            GenesisPaths::from_dir("../test-data/genesis/integration-tests"),
            BasicKernelGenesisPaths {
                chain_state: "../test-data/genesis/integration-tests/chain_state.json".into(),
            },
            RollupProverConfig::Execute,
            NodeMode::FullNode(seq_port),
            None,
            DEFAULT_MIN_SOFT_CONFIRMATIONS_PER_COMMITMENT,
            true,
<<<<<<< HEAD
            None,
            None,
=======
            Some(true),
>>>>>>> be491b98
        )
        .await;
    });

    let full_node_port = full_node_port_rx.await.unwrap();
    let full_node_test_client = make_test_client(full_node_port).await;

    sleep(Duration::from_secs(10)).await;

    let seq_block = seq_test_client
        .eth_get_block_by_number(Some(BlockNumberOrTag::Number(10)))
        .await;
    let full_node_block = full_node_test_client
        .eth_get_block_by_number(Some(BlockNumberOrTag::Number(10)))
        .await;

    assert_eq!(seq_block.state_root, full_node_block.state_root);
    assert_eq!(seq_block.hash, full_node_block.hash);

    seq_task.abort();
    full_node_task.abort();

    Ok(())
}

#[tokio::test]
async fn test_e2e_same_block_sync() -> Result<(), anyhow::Error> {
    // citrea::initialize_logging();

    let (seq_test_client, full_node_test_client, seq_task, full_node_task, _) =
        initialize_test(Default::default()).await;

    let _ = execute_blocks(&seq_test_client, &full_node_test_client).await;

    seq_task.abort();
    full_node_task.abort();

    Ok(())
}

#[tokio::test]
async fn test_close_and_reopen_full_node() -> Result<(), anyhow::Error> {
    // citrea::initialize_logging();

    // Remove temp db directories if they exist
    let _ = fs::remove_dir_all(Path::new("demo_data_test_close_and_reopen_full_node_copy"));
    let _ = fs::remove_dir_all(Path::new("demo_data_test_close_and_reopen_full_node"));

    let (seq_port_tx, seq_port_rx) = tokio::sync::oneshot::channel();

    let seq_task = tokio::spawn(async {
        start_rollup(
            seq_port_tx,
            GenesisPaths::from_dir("../test-data/genesis/integration-tests"),
            BasicKernelGenesisPaths {
                chain_state: "../test-data/genesis/integration-tests/chain_state.json".into(),
            },
            RollupProverConfig::Execute,
            NodeMode::SequencerNode,
            None,
            DEFAULT_MIN_SOFT_CONFIRMATIONS_PER_COMMITMENT,
            true,
<<<<<<< HEAD
            None,
            None,
=======
            Some(true),
>>>>>>> be491b98
        )
        .await;
    });

    let seq_port = seq_port_rx.await.unwrap();

    let (full_node_port_tx, full_node_port_rx) = tokio::sync::oneshot::channel();

    // starting full node with db path
    let rollup_task = tokio::spawn(async move {
        start_rollup(
            full_node_port_tx,
            GenesisPaths::from_dir("../test-data/genesis/integration-tests"),
            BasicKernelGenesisPaths {
                chain_state: "../test-data/genesis/integration-tests/chain_state.json".into(),
            },
            RollupProverConfig::Execute,
            NodeMode::FullNode(seq_port),
            Some("demo_data_test_close_and_reopen_full_node"),
            DEFAULT_MIN_SOFT_CONFIRMATIONS_PER_COMMITMENT,
            true,
<<<<<<< HEAD
            None,
            None,
=======
            Some(true),
>>>>>>> be491b98
        )
        .await;
    });

    let full_node_port = full_node_port_rx.await.unwrap();

    let seq_test_client = init_test_rollup(seq_port).await;
    let full_node_test_client = init_test_rollup(full_node_port).await;

    let addr = Address::from_str("0xf39Fd6e51aad88F6F4ce6aB8827279cffFb92266").unwrap();

    // create 10 blocks
    for _ in 0..10 {
        seq_test_client
            .send_eth(addr, None, None, None, 0u128)
            .await
            .unwrap();
        seq_test_client.send_publish_batch_request().await;
    }

    // wait for full node to sync
    sleep(Duration::from_secs(5)).await;

    // check if latest blocks are the same
    let seq_last_block = seq_test_client
        .eth_get_block_by_number_with_detail(Some(BlockNumberOrTag::Latest))
        .await;

    let full_node_last_block = full_node_test_client
        .eth_get_block_by_number_with_detail(Some(BlockNumberOrTag::Latest))
        .await;

    assert_eq!(seq_last_block.number.unwrap().as_u64(), 10);
    assert_eq!(full_node_last_block.number.unwrap().as_u64(), 10);

    assert_eq!(seq_last_block.state_root, full_node_last_block.state_root);
    assert_eq!(seq_last_block.hash, full_node_last_block.hash);

    // close full node
    rollup_task.abort();

    sleep(Duration::from_secs(2)).await;

    // create 100 more blocks
    for _ in 0..100 {
        seq_test_client
            .send_eth(addr, None, None, None, 0u128)
            .await
            .unwrap();
        seq_test_client.send_publish_batch_request().await;
    }

    let da_service = MockDaService::new(MockAddress::from([0; 32]));
    da_service.publish_test_block().await.unwrap();

    // start full node again
    let (full_node_port_tx, full_node_port_rx) = tokio::sync::oneshot::channel();

    // Copy the db to a new path with the same contents because
    // the lock is not released on the db directory even though the task is aborted
    let _ = copy_dir_recursive(
        Path::new("demo_data_test_close_and_reopen_full_node"),
        Path::new("demo_data_test_close_and_reopen_full_node_copy"),
    );

    sleep(Duration::from_secs(5)).await;

    // spin up the full node again with the same data where it left of only with different path to not stuck on lock
    let rollup_task = tokio::spawn(async move {
        start_rollup(
            full_node_port_tx,
            GenesisPaths::from_dir("../test-data/genesis/integration-tests"),
            BasicKernelGenesisPaths {
                chain_state: "../test-data/genesis/integration-tests/chain_state.json".into(),
            },
            RollupProverConfig::Execute,
            NodeMode::FullNode(seq_port),
            Some("demo_data_test_close_and_reopen_full_node_copy"),
            DEFAULT_MIN_SOFT_CONFIRMATIONS_PER_COMMITMENT,
            true,
<<<<<<< HEAD
            None,
            None,
=======
            Some(true),
>>>>>>> be491b98
        )
        .await;
    });

    // TODO: There should be a better way to test this?
    sleep(Duration::from_secs(10)).await;

    let full_node_port = full_node_port_rx.await.unwrap();

    let full_node_test_client = make_test_client(full_node_port).await;

    // check if the latest block state roots are same
    let seq_last_block = seq_test_client
        .eth_get_block_by_number_with_detail(Some(BlockNumberOrTag::Latest))
        .await;

    let full_node_last_block = full_node_test_client
        .eth_get_block_by_number_with_detail(Some(BlockNumberOrTag::Latest))
        .await;

    assert_eq!(seq_last_block.number.unwrap().as_u64(), 110);
    assert_eq!(full_node_last_block.number.unwrap().as_u64(), 110);

    assert_eq!(seq_last_block.state_root, full_node_last_block.state_root);
    assert_eq!(seq_last_block.hash, full_node_last_block.hash);

    fs::remove_dir_all(Path::new("demo_data_test_close_and_reopen_full_node_copy")).unwrap();
    fs::remove_dir_all(Path::new("demo_data_test_close_and_reopen_full_node")).unwrap();

    seq_task.abort();
    rollup_task.abort();

    Ok(())
}

#[tokio::test]
async fn test_get_transaction_by_hash() -> Result<(), anyhow::Error> {
    // citrea::initialize_logging();

    let (seq_port_tx, seq_port_rx) = tokio::sync::oneshot::channel();

    let seq_task = tokio::spawn(async {
        start_rollup(
            seq_port_tx,
            GenesisPaths::from_dir("../test-data/genesis/integration-tests"),
            BasicKernelGenesisPaths {
                chain_state: "../test-data/genesis/integration-tests/chain_state.json".into(),
            },
            RollupProverConfig::Execute,
            NodeMode::SequencerNode,
            None,
            DEFAULT_MIN_SOFT_CONFIRMATIONS_PER_COMMITMENT,
            true,
<<<<<<< HEAD
            None,
            None,
=======
            Some(true),
>>>>>>> be491b98
        )
        .await;
    });

    let seq_port = seq_port_rx.await.unwrap();

    let (full_node_port_tx, full_node_port_rx) = tokio::sync::oneshot::channel();

    let rollup_task = tokio::spawn(async move {
        start_rollup(
            full_node_port_tx,
            GenesisPaths::from_dir("../test-data/genesis/integration-tests"),
            BasicKernelGenesisPaths {
                chain_state: "../test-data/genesis/integration-tests/chain_state.json".into(),
            },
            RollupProverConfig::Execute,
            NodeMode::FullNode(seq_port),
            None,
            DEFAULT_MIN_SOFT_CONFIRMATIONS_PER_COMMITMENT,
            true,
<<<<<<< HEAD
            None,
            None,
=======
            Some(true),
>>>>>>> be491b98
        )
        .await;
    });

    let full_node_port = full_node_port_rx.await.unwrap();

    let seq_test_client = init_test_rollup(seq_port).await;
    let full_node_test_client = init_test_rollup(full_node_port).await;

    // create some txs to test the use cases
    let addr = Address::from_str("0xf39Fd6e51aad88F6F4ce6aB8827279cffFb92265").unwrap();

    let pending_tx1 = seq_test_client
        .send_eth(addr, None, None, None, 1_000_000_000u128)
        .await
        .unwrap();

    let pending_tx2 = seq_test_client
        .send_eth(addr, None, None, None, 1_000_000_000u128)
        .await
        .unwrap();
    // currently there are two txs in the pool, the full node should be able to get them
    // should get with mempool_only true
    let tx1 = full_node_test_client
        .eth_get_transaction_by_hash(pending_tx1.tx_hash(), Some(true))
        .await
        .unwrap();
    // Should get with mempool_only false/none
    let tx2 = full_node_test_client
        .eth_get_transaction_by_hash(pending_tx2.tx_hash(), None)
        .await
        .unwrap();
    assert!(tx1.block_hash.is_none());
    assert!(tx2.block_hash.is_none());
    assert_eq!(tx1.hash, pending_tx1.tx_hash());
    assert_eq!(tx2.hash, pending_tx2.tx_hash());

    // sequencer should also be able to get them
    // Should get just by checking the pool
    let tx1 = seq_test_client
        .eth_get_transaction_by_hash(pending_tx1.tx_hash(), Some(true))
        .await
        .unwrap();
    let tx2 = seq_test_client
        .eth_get_transaction_by_hash(pending_tx2.tx_hash(), None)
        .await
        .unwrap();
    assert!(tx1.block_hash.is_none());
    assert!(tx2.block_hash.is_none());
    assert_eq!(tx1.hash, pending_tx1.tx_hash());
    assert_eq!(tx2.hash, pending_tx2.tx_hash());

    seq_test_client.send_publish_batch_request().await;

    // wait for the full node to sync
    sleep(Duration::from_millis(2000)).await;

    // make sure txs are in the block
    let seq_block = seq_test_client
        .eth_get_block_by_number(Some(BlockNumberOrTag::Latest))
        .await;
    assert!(seq_block.transactions.contains(&pending_tx1.tx_hash()));
    assert!(seq_block.transactions.contains(&pending_tx2.tx_hash()));

    // same operations after the block is published, both sequencer and full node should be able to get them.
    // should not get with mempool_only true because it checks the sequencer mempool only
    let non_existent_tx = full_node_test_client
        .eth_get_transaction_by_hash(pending_tx1.tx_hash(), Some(true))
        .await;
    // this should be none because it is not in the mempool anymore
    assert!(non_existent_tx.is_none());

    let tx1 = full_node_test_client
        .eth_get_transaction_by_hash(pending_tx1.tx_hash(), Some(false))
        .await
        .unwrap();
    let tx2 = full_node_test_client
        .eth_get_transaction_by_hash(pending_tx2.tx_hash(), None)
        .await
        .unwrap();
    assert!(tx1.block_hash.is_some());
    assert!(tx2.block_hash.is_some());
    assert_eq!(tx1.hash, pending_tx1.tx_hash());
    assert_eq!(tx2.hash, pending_tx2.tx_hash());

    // should not get with mempool_only true because it checks mempool only
    let none_existent_tx = seq_test_client
        .eth_get_transaction_by_hash(pending_tx1.tx_hash(), Some(true))
        .await;
    // this should be none because it is not in the mempool anymore
    assert!(none_existent_tx.is_none());

    // In other cases should check the block and find the tx
    let tx1 = seq_test_client
        .eth_get_transaction_by_hash(pending_tx1.tx_hash(), Some(false))
        .await
        .unwrap();
    let tx2 = seq_test_client
        .eth_get_transaction_by_hash(pending_tx2.tx_hash(), None)
        .await
        .unwrap();
    assert!(tx1.block_hash.is_some());
    assert!(tx2.block_hash.is_some());
    assert_eq!(tx1.hash, pending_tx1.tx_hash());
    assert_eq!(tx2.hash, pending_tx2.tx_hash());

    // create random tx hash and make sure it returns None
    let random_tx_hash: TxHash = TxHash::random();
    assert!(seq_test_client
        .eth_get_transaction_by_hash(H256::from_slice(random_tx_hash.as_slice()), None)
        .await
        .is_none());
    assert!(full_node_test_client
        .eth_get_transaction_by_hash(H256::from_slice(random_tx_hash.as_slice()), None)
        .await
        .is_none());

    seq_task.abort();
    rollup_task.abort();
    Ok(())
}

#[tokio::test]
async fn test_soft_confirmations_on_different_blocks() -> Result<(), anyhow::Error> {
    // citrea::initialize_logging();

    let da_service = MockDaService::new(MockAddress::default());

    let (seq_test_client, full_node_test_client, seq_task, full_node_task, _) =
        initialize_test(Default::default()).await;

    // first publish a few blocks fast make it land in the same da block
    for _ in 1..=6 {
        seq_test_client.send_publish_batch_request().await;
    }

    sleep(Duration::from_secs(2)).await;

    let mut last_da_slot_height = 0;
    let mut last_da_slot_hash = <MockDaSpec as DaSpec>::SlotHash::from([0u8; 32]);

    // now retrieve soft confirmations from the sequencer and full node and check if they are the same
    for i in 1..=6 {
        let seq_soft_conf = seq_test_client
            .ledger_get_soft_batch_by_number::<MockDaSpec>(i)
            .await
            .unwrap();
        let full_node_soft_conf = full_node_test_client
            .ledger_get_soft_batch_by_number::<MockDaSpec>(i)
            .await
            .unwrap();

        if i != 1 {
            assert_eq!(last_da_slot_height, seq_soft_conf.da_slot_height);
            assert_eq!(last_da_slot_hash, MockHash(seq_soft_conf.da_slot_hash));
        }

        assert_eq!(
            seq_soft_conf.da_slot_height,
            full_node_soft_conf.da_slot_height
        );

        assert_eq!(seq_soft_conf.da_slot_hash, full_node_soft_conf.da_slot_hash);

        last_da_slot_height = seq_soft_conf.da_slot_height;
        last_da_slot_hash = MockHash(seq_soft_conf.da_slot_hash);
    }

    // publish new da block
    da_service.publish_test_block().await.unwrap();

    for _ in 1..=6 {
        seq_test_client.spam_publish_batch_request().await.unwrap();
    }

    sleep(Duration::from_secs(2)).await;

    for i in 7..=12 {
        let seq_soft_conf = seq_test_client
            .ledger_get_soft_batch_by_number::<MockDaSpec>(i)
            .await
            .unwrap();
        let full_node_soft_conf = full_node_test_client
            .ledger_get_soft_batch_by_number::<MockDaSpec>(i)
            .await
            .unwrap();

        if i != 7 {
            assert_eq!(last_da_slot_height, seq_soft_conf.da_slot_height);
            assert_eq!(last_da_slot_hash, MockHash(seq_soft_conf.da_slot_hash));
        } else {
            assert_ne!(last_da_slot_height, seq_soft_conf.da_slot_height);
            assert_ne!(last_da_slot_hash, MockHash(seq_soft_conf.da_slot_hash));
        }

        assert_eq!(
            seq_soft_conf.da_slot_height,
            full_node_soft_conf.da_slot_height
        );

        assert_eq!(seq_soft_conf.da_slot_hash, full_node_soft_conf.da_slot_hash);

        last_da_slot_height = seq_soft_conf.da_slot_height;
        last_da_slot_hash = MockHash(seq_soft_conf.da_slot_hash);
    }

    seq_task.abort();
    full_node_task.abort();

    Ok(())
}

#[tokio::test]
async fn test_reopen_sequencer() -> Result<(), anyhow::Error> {
    // open, close without publishing blokcs
    // then reopen, publish some blocks without error
    // Remove temp db directories if they exist
    let _ = fs::remove_dir_all(Path::new("demo_data_test_reopen_sequencer_copy"));
    let _ = fs::remove_dir_all(Path::new("demo_data_test_reopen_sequencer"));

    let (seq_port_tx, seq_port_rx) = tokio::sync::oneshot::channel();

    let seq_task = tokio::spawn(async {
        start_rollup(
            seq_port_tx,
            GenesisPaths::from_dir("../test-data/genesis/integration-tests"),
            BasicKernelGenesisPaths {
                chain_state: "../test-data/genesis/integration-tests/chain_state.json".into(),
            },
            RollupProverConfig::Execute,
            NodeMode::SequencerNode,
            Some("demo_data_test_reopen_sequencer"),
            DEFAULT_MIN_SOFT_CONFIRMATIONS_PER_COMMITMENT,
            true,
<<<<<<< HEAD
            None,
            None,
=======
            Some(true),
>>>>>>> be491b98
        )
        .await;
    });

    let seq_port = seq_port_rx.await.unwrap();

    let seq_test_client = init_test_rollup(seq_port).await;

    let block = seq_test_client
        .eth_get_block_by_number(Some(BlockNumberOrTag::Latest))
        .await;
    assert_eq!(block.number.unwrap().as_u64(), 0);

    // close sequencer
    seq_task.abort();

    sleep(Duration::from_secs(1)).await;

    let (seq_port_tx, seq_port_rx) = tokio::sync::oneshot::channel();

    // Copy the db to a new path with the same contents because
    // the lock is not released on the db directory even though the task is aborted
    let _ = copy_dir_recursive(
        Path::new("demo_data_test_reopen_sequencer"),
        Path::new("demo_data_test_reopen_sequencer_copy"),
    );

    let da_service = MockDaService::new(MockAddress::from([0; 32]));
    da_service.publish_test_block().await.unwrap();

    sleep(Duration::from_secs(1)).await;

    let seq_task = tokio::spawn(async {
        start_rollup(
            seq_port_tx,
            GenesisPaths::from_dir("../test-data/genesis/integration-tests"),
            BasicKernelGenesisPaths {
                chain_state: "../test-data/genesis/integration-tests/chain_state.json".into(),
            },
            RollupProverConfig::Execute,
            NodeMode::SequencerNode,
            Some("demo_data_test_reopen_sequencer_copy"),
            DEFAULT_MIN_SOFT_CONFIRMATIONS_PER_COMMITMENT,
            true,
<<<<<<< HEAD
            None,
            None,
=======
            Some(true),
>>>>>>> be491b98
        )
        .await;
    });

    let seq_port = seq_port_rx.await.unwrap();

    let seq_test_client = make_test_client(seq_port).await;

    let seq_last_block = seq_test_client
        .eth_get_block_by_number(Some(BlockNumberOrTag::Latest))
        .await;

    // make sure the state roots are the same
    assert_eq!(seq_last_block.state_root, block.state_root);
    assert_eq!(
        seq_last_block.number.unwrap().as_u64(),
        block.number.unwrap().as_u64()
    );

    seq_test_client.send_publish_batch_request().await;
    seq_test_client.send_publish_batch_request().await;

    assert_eq!(
        seq_test_client
            .eth_get_block_by_number(Some(BlockNumberOrTag::Latest))
            .await
            .number
            .unwrap()
            .as_u64(),
        2
    );

    fs::remove_dir_all(Path::new("demo_data_test_reopen_sequencer_copy")).unwrap();
    fs::remove_dir_all(Path::new("demo_data_test_reopen_sequencer")).unwrap();

    seq_task.abort();

    Ok(())
}

fn copy_dir_recursive(src: &Path, dst: &Path) -> std::io::Result<()> {
    if !dst.exists() {
        fs::create_dir(dst)?;
    }

    for entry in fs::read_dir(src)? {
        let entry = entry?;
        let entry_path = entry.path();
        let target_path = dst.join(entry.file_name());

        if entry_path.is_dir() {
            copy_dir_recursive(&entry_path, &target_path)?;
        } else {
            fs::copy(&entry_path, &target_path)?;
        }
    }
    Ok(())
}

async fn execute_blocks(
    sequencer_client: &TestClient,
    full_node_client: &TestClient,
) -> Result<(), Box<dyn std::error::Error>> {
    let (contract_address, contract) = {
        let contract = SimpleStorageContract::default();
        let deploy_contract_req = sequencer_client
            .deploy_contract(contract.byte_code(), None)
            .await?;
        sequencer_client.send_publish_batch_request().await;

        let contract_address = deploy_contract_req
            .await?
            .unwrap()
            .contract_address
            .unwrap();

        (contract_address, contract)
    };

    {
        let set_value_req = sequencer_client
            .contract_transaction(contract_address, contract.set_call_data(42), None)
            .await;
        sequencer_client.send_publish_batch_request().await;
        set_value_req.await.unwrap().unwrap();
    }

    sequencer_client.send_publish_batch_request().await;

    {
        for temp in 0..10 {
            let _set_value_req = sequencer_client
                .contract_transaction(contract_address, contract.set_call_data(78 + temp), None)
                .await;
        }
        sequencer_client.send_publish_batch_request().await;
    }

    {
        for _ in 0..200 {
            sequencer_client.spam_publish_batch_request().await.unwrap();
        }

        sleep(Duration::from_secs(1)).await;
    }

    let da_service = MockDaService::new(MockAddress::from([0; 32]));
    da_service.publish_test_block().await.unwrap();

    {
        let addr = Address::from_str("0xf39Fd6e51aad88F6F4ce6aB8827279cffFb92266").unwrap();

        for _ in 0..300 {
            sequencer_client
                .send_eth(addr, None, None, None, 0u128)
                .await
                .unwrap();
            sequencer_client.spam_publish_batch_request().await.unwrap();
        }
    }

    sleep(Duration::from_millis(5000)).await;

    let seq_last_block = sequencer_client
        .eth_get_block_by_number_with_detail(Some(BlockNumberOrTag::Latest))
        .await;

    let full_node_last_block = full_node_client
        .eth_get_block_by_number_with_detail(Some(BlockNumberOrTag::Latest))
        .await;

    assert_eq!(seq_last_block.number.unwrap().as_u64(), 504);
    assert_eq!(full_node_last_block.number.unwrap().as_u64(), 504);

    assert_eq!(seq_last_block.state_root, full_node_last_block.state_root);
    assert_eq!(seq_last_block.hash, full_node_last_block.hash);

    Ok(())
}

#[tokio::test]
async fn test_soft_confirmations_status_one_l1() -> Result<(), anyhow::Error> {
    // citrea::initialize_logging();

    let da_service = MockDaService::new(MockAddress::default());

    let (seq_test_client, full_node_test_client, seq_task, full_node_task, _) =
        initialize_test(TestConfig {
            seq_min_soft_confirmations: 3,
        })
        .await;

    // first publish a few blocks fast make it land in the same da block
    for _ in 1..=6 {
        seq_test_client.send_publish_batch_request().await;
    }

    // TODO check status=trusted

    sleep(Duration::from_secs(2)).await;

    // publish new da block
    da_service.publish_test_block().await.unwrap();
    seq_test_client.send_publish_batch_request().await; // TODO https://github.com/chainwayxyz/citrea/issues/214
    seq_test_client.send_publish_batch_request().await; // TODO https://github.com/chainwayxyz/citrea/issues/214

    sleep(Duration::from_secs(2)).await;

    // now retrieve confirmation status from the sequencer and full node and check if they are the same
    for i in 1..=6 {
        let status_node = full_node_test_client
            .ledger_get_soft_confirmation_status(i)
            .await
            .unwrap();

        assert_eq!(SoftConfirmationStatus::Finalized, status_node.unwrap());
    }

    seq_task.abort();
    full_node_task.abort();

    Ok(())
}

#[tokio::test]
async fn test_soft_confirmations_status_two_l1() -> Result<(), anyhow::Error> {
    // citrea::initialize_logging();

    let da_service = MockDaService::new(MockAddress::default());

    let (seq_test_client, full_node_test_client, seq_task, full_node_task, _) =
        initialize_test(TestConfig {
            seq_min_soft_confirmations: 3,
        })
        .await;

    // first publish a few blocks fast make it land in the same da block
    for _ in 1..=2 {
        seq_test_client.send_publish_batch_request().await;
    }

    sleep(Duration::from_secs(2)).await;

    // publish new da block
    da_service.publish_test_block().await.unwrap();

    for _ in 2..=6 {
        seq_test_client.send_publish_batch_request().await;
    }

    // now retrieve confirmation status from the sequencer and full node and check if they are the same
    for i in 1..=2 {
        let status_node = full_node_test_client
            .ledger_get_soft_confirmation_status(i)
            .await
            .unwrap();

        assert_eq!(SoftConfirmationStatus::Trusted, status_node.unwrap());
    }

    // publish new da block
    da_service.publish_test_block().await.unwrap();
    seq_test_client.send_publish_batch_request().await; // TODO https://github.com/chainwayxyz/citrea/issues/214
    seq_test_client.send_publish_batch_request().await; // TODO https://github.com/chainwayxyz/citrea/issues/214

    sleep(Duration::from_secs(2)).await;

    // Check that these L2 blocks are bounded on different L1 block
    let mut batch_infos = vec![];
    for i in 1..=6 {
        let full_node_soft_conf = full_node_test_client
            .ledger_get_soft_batch_by_number::<MockDaSpec>(i)
            .await
            .unwrap();
        batch_infos.push(full_node_soft_conf);
    }
    assert_eq!(batch_infos[0].da_slot_height, batch_infos[1].da_slot_height);
    assert!(batch_infos[2..]
        .iter()
        .all(|x| x.da_slot_height == batch_infos[2].da_slot_height));
    assert_ne!(batch_infos[0].da_slot_height, batch_infos[5].da_slot_height);

    // now retrieve confirmation status from the sequencer and full node and check if they are the same
    for i in 1..=6 {
        let status_node = full_node_test_client
            .ledger_get_soft_confirmation_status(i)
            .await
            .unwrap();

        assert_eq!(SoftConfirmationStatus::Finalized, status_node.unwrap());
    }

    let status_node = full_node_test_client
        .ledger_get_soft_confirmation_status(410)
        .await;

    assert!(format!("{:?}", status_node.err())
        .contains("Soft confirmation at height 410 not processed yet."));

    seq_task.abort();
    full_node_task.abort();

    Ok(())
}

#[tokio::test]
async fn test_prover_sync_with_commitments() -> Result<(), anyhow::Error> {
    // citrea::initialize_logging();
    let da_service = MockDaService::new(MockAddress::default());

    let (seq_port_tx, seq_port_rx) = tokio::sync::oneshot::channel();

    let seq_task = tokio::spawn(async move {
        start_rollup(
            seq_port_tx,
            GenesisPaths::from_dir("../test-data/genesis/integration-tests"),
            BasicKernelGenesisPaths {
                chain_state: "../test-data/genesis/integration-tests/chain_state.json".into(),
            },
            RollupProverConfig::Execute,
            NodeMode::SequencerNode,
            None,
            4,
            true,
<<<<<<< HEAD
            None,
            None,
=======
            Some(true),
>>>>>>> be491b98
        )
        .await;
    });

    let seq_port = seq_port_rx.await.unwrap();
    let seq_test_client = make_test_client(seq_port).await;

    let (prover_node_port_tx, prover_node_port_rx) = tokio::sync::oneshot::channel();

    let prover_node_task = tokio::spawn(async move {
        start_rollup(
            prover_node_port_tx,
            GenesisPaths::from_dir("../test-data/genesis/integration-tests"),
            BasicKernelGenesisPaths {
                chain_state: "../test-data/genesis/integration-tests/chain_state.json".into(),
            },
            RollupProverConfig::Execute,
            NodeMode::Prover(seq_port),
            None,
            4,
            true,
<<<<<<< HEAD
            None,
            None,
=======
            Some(true),
>>>>>>> be491b98
        )
        .await;
    });

    let prover_node_port = prover_node_port_rx.await.unwrap();
    let prover_node_test_client = make_test_client(prover_node_port).await;

    // publish 3 soft confirmations, no commitment should be sent
    for _ in 0..3 {
        seq_test_client.send_publish_batch_request().await;
    }

    sleep(Duration::from_secs(2)).await;

    // prover should not have any blocks saved
    assert_eq!(prover_node_test_client.eth_block_number().await, 0);

    da_service.publish_test_block().await.unwrap();

    seq_test_client.send_publish_batch_request().await;

    // sequencer commitment should be sent
    da_service.publish_test_block().await.unwrap();
    // start l1 height = 1, end = 2
    seq_test_client.send_publish_batch_request().await;

    // wait for prover to sync
    sleep(Duration::from_secs(5)).await;

    // prover should have synced all 4 l2 blocks
    assert_eq!(prover_node_test_client.eth_block_number().await, 4);

    seq_test_client.send_publish_batch_request().await;

    sleep(Duration::from_secs(3)).await;

    // Still should have 4 blokcs there are no commitments yet
    assert_eq!(prover_node_test_client.eth_block_number().await, 4);

    seq_test_client.send_publish_batch_request().await;
    seq_test_client.send_publish_batch_request().await;
    sleep(Duration::from_secs(3)).await;
    // Still should have 4 blokcs there are no commitments yet
    assert_eq!(prover_node_test_client.eth_block_number().await, 4);
    da_service.publish_test_block().await.unwrap();

    // Commitment is sent right before the 9th block is published
    seq_test_client.send_publish_batch_request().await;

    // Wait for prover to sync
    sleep(Duration::from_secs(5)).await;
    // Should now have 8 blocks = 2 commitments of blocks 1-4 and 5-8
    assert_eq!(prover_node_test_client.eth_block_number().await, 8);

    // TODO: Also test with multiple commitments in single Mock DA Block
    seq_task.abort();
    prover_node_task.abort();
    Ok(())
}

#[tokio::test]
async fn test_reopen_prover() -> Result<(), anyhow::Error> {
    let _ = fs::remove_dir_all(Path::new("demo_data_test_reopen_prover_copy2"));
    let _ = fs::remove_dir_all(Path::new("demo_data_test_reopen_prover_copy"));
    let _ = fs::remove_dir_all(Path::new("demo_data_test_reopen_prover"));

    let da_service = MockDaService::new(MockAddress::default());

    let (seq_port_tx, seq_port_rx) = tokio::sync::oneshot::channel();

    let seq_task = tokio::spawn(async move {
        start_rollup(
            seq_port_tx,
            GenesisPaths::from_dir("../test-data/genesis/integration-tests"),
            BasicKernelGenesisPaths {
                chain_state: "../test-data/genesis/integration-tests/chain_state.json".into(),
            },
            RollupProverConfig::Execute,
            NodeMode::SequencerNode,
            None,
            4,
            true,
<<<<<<< HEAD
            None,
            None,
=======
            Some(true),
>>>>>>> be491b98
        )
        .await;
    });

    let seq_port = seq_port_rx.await.unwrap();
    let seq_test_client = make_test_client(seq_port).await;

    let (prover_node_port_tx, prover_node_port_rx) = tokio::sync::oneshot::channel();

    let prover_node_task = tokio::spawn(async move {
        start_rollup(
            prover_node_port_tx,
            GenesisPaths::from_dir("../test-data/genesis/integration-tests"),
            BasicKernelGenesisPaths {
                chain_state: "../test-data/genesis/integration-tests/chain_state.json".into(),
            },
            RollupProverConfig::Execute,
            NodeMode::Prover(seq_port),
            Some("demo_data_test_reopen_prover"),
            4,
            true,
<<<<<<< HEAD
            None,
            None,
=======
            Some(true),
>>>>>>> be491b98
        )
        .await;
    });

    let prover_node_port = prover_node_port_rx.await.unwrap();
    let prover_node_test_client = make_test_client(prover_node_port).await;

    // publish 3 soft confirmations, no commitment should be sent
    for _ in 0..3 {
        seq_test_client.send_publish_batch_request().await;
    }

    sleep(Duration::from_secs(2)).await;

    // prover should not have any blocks saved
    assert_eq!(prover_node_test_client.eth_block_number().await, 0);

    da_service.publish_test_block().await.unwrap();

    seq_test_client.send_publish_batch_request().await;

    // sequencer commitment should be sent
    da_service.publish_test_block().await.unwrap();
    // start l1 height = 1, end = 2
    seq_test_client.send_publish_batch_request().await;

    // wait for prover to sync
    sleep(Duration::from_secs(5)).await;

    // prover should have synced all 4 l2 blocks
    assert_eq!(prover_node_test_client.eth_block_number().await, 4);

    prover_node_task.abort();
    let _ = copy_dir_recursive(
        Path::new("demo_data_test_reopen_prover"),
        Path::new("demo_data_test_reopen_prover_copy"),
    );

    // Reopen prover with the new path
    let (prover_node_port_tx, prover_node_port_rx) = tokio::sync::oneshot::channel();

    let prover_node_task = tokio::spawn(async move {
        start_rollup(
            prover_node_port_tx,
            GenesisPaths::from_dir("../test-data/genesis/integration-tests"),
            BasicKernelGenesisPaths {
                chain_state: "../test-data/genesis/integration-tests/chain_state.json".into(),
            },
            RollupProverConfig::Execute,
            NodeMode::Prover(seq_port),
            Some("demo_data_test_reopen_prover_copy"),
            4,
            true,
<<<<<<< HEAD
            None,
            None,
=======
            Some(true),
>>>>>>> be491b98
        )
        .await;
    });

    let prover_node_port = prover_node_port_rx.await.unwrap();
    let prover_node_test_client = make_test_client(prover_node_port).await;

    sleep(Duration::from_secs(2)).await;

    seq_test_client.send_publish_batch_request().await;

    sleep(Duration::from_secs(3)).await;

    // Still should have 4 blokcs there are no commitments yet
    assert_eq!(prover_node_test_client.eth_block_number().await, 4);

    prover_node_task.abort();

    sleep(Duration::from_secs(2)).await;

    seq_test_client.send_publish_batch_request().await;
    seq_test_client.send_publish_batch_request().await;

    let _ = copy_dir_recursive(
        Path::new("demo_data_test_reopen_prover_copy"),
        Path::new("demo_data_test_reopen_prover_copy2"),
    );

    // Reopen prover with the new path
    let (prover_node_port_tx, prover_node_port_rx) = tokio::sync::oneshot::channel();

    let prover_node_task = tokio::spawn(async move {
        start_rollup(
            prover_node_port_tx,
            GenesisPaths::from_dir("../test-data/genesis/integration-tests"),
            BasicKernelGenesisPaths {
                chain_state: "../test-data/genesis/integration-tests/chain_state.json".into(),
            },
            RollupProverConfig::Execute,
            NodeMode::Prover(seq_port),
            Some("demo_data_test_reopen_prover_copy2"),
            4,
            true,
<<<<<<< HEAD
            None,
            None,
=======
            Some(true),
>>>>>>> be491b98
        )
        .await;
    });

    let prover_node_port = prover_node_port_rx.await.unwrap();
    let prover_node_test_client = make_test_client(prover_node_port).await;

    sleep(Duration::from_secs(3)).await;
    // Still should have 4 blokcs there are no commitments yet
    assert_eq!(prover_node_test_client.eth_block_number().await, 4);
    da_service.publish_test_block().await.unwrap();

    // Commitment is sent right before the 9th block is published
    seq_test_client.send_publish_batch_request().await;

    // Wait for prover to sync
    sleep(Duration::from_secs(5)).await;
    // Should now have 8 blocks = 2 commitments of blocks 1-4 and 5-8
    assert_eq!(prover_node_test_client.eth_block_number().await, 8);

    // TODO: Also test with multiple commitments in single Mock DA Block
    seq_task.abort();
    prover_node_task.abort();

    let _ = fs::remove_dir_all(Path::new("demo_data_test_reopen_prover_copy2"));
    let _ = fs::remove_dir_all(Path::new("demo_data_test_reopen_prover_copy"));
    let _ = fs::remove_dir_all(Path::new("demo_data_test_reopen_prover"));
    Ok(())
}

#[tokio::test]
async fn test_system_transactons() -> Result<(), anyhow::Error> {
    // citrea::initialize_logging();
    let l1_blockhash_contract = L1BlockHashList::default();

    let system_contract_address =
        Address::from_str("0x3100000000000000000000000000000000000001").unwrap();
    let system_signer_address =
        Address::from_str("0xdeaddeaddeaddeaddeaddeaddeaddeaddeaddead").unwrap();

    let da_service = MockDaService::new(MockAddress::default());

    // start rollup on da block 3
    for _ in 0..3 {
        da_service.publish_test_block().await.unwrap();
    }

    let (seq_test_client, full_node_test_client, seq_task, full_node_task, _) =
        initialize_test(Default::default()).await;

    // publish some blocks with system transactions
    for _ in 0..10 {
        for _ in 0..5 {
            seq_test_client.spam_publish_batch_request().await.unwrap();
        }

        da_service.publish_test_block().await.unwrap();
    }

    seq_test_client.send_publish_batch_request().await;

    sleep(Duration::from_secs(5)).await;

    // check block 1-6-11-16-21-26-31-36-41-46-51 has system transactions
    for i in 0..=10 {
        let block_num = 1 + i * 5;

        let block = full_node_test_client
            .eth_get_block_by_number_with_detail(Some(BlockNumberOrTag::Number(block_num)))
            .await;

        if block_num == 1 {
            assert_eq!(block.transactions.len(), 2);

            let init_tx = &block.transactions[0];
            let set_tx = &block.transactions[1];

            assert_eq!(init_tx.from, system_signer_address);
            assert_eq!(init_tx.to.unwrap(), system_contract_address);
            assert_eq!(
                init_tx.input[..],
                *hex::decode(
                    "1f5783330000000000000000000000000000000000000000000000000000000000000003"
                )
                .unwrap()
                .as_slice()
            );

            assert_eq!(set_tx.from, system_signer_address);
            assert_eq!(set_tx.to.unwrap(), system_contract_address);
            assert_eq!(
                set_tx.input[0..4],
                *hex::decode("0e27bc11").unwrap().as_slice()
            );
        } else {
            assert_eq!(block.transactions.len(), 1);

            let tx = &block.transactions[0];

            assert_eq!(tx.from, system_signer_address);
            assert_eq!(tx.to.unwrap(), system_contract_address);
            assert_eq!(tx.input[0..4], *hex::decode("0e27bc11").unwrap().as_slice());
        }
    }

    // and other blocks don't have
    for i in 0..=51 {
        if i % 5 == 1 {
            continue;
        }

        let block = full_node_test_client
            .eth_get_block_by_number_with_detail(Some(BlockNumberOrTag::Number(i)))
            .await;

        assert_eq!(block.transactions.len(), 0);
    }

    // now check hashes
    for i in 3..=13 {
        let da_block = da_service.get_block_at(i).await.unwrap();

        let hash_on_chain: String = full_node_test_client
            .contract_call(
                system_contract_address,
                l1_blockhash_contract.get_block_hash(i),
                None,
            )
            .await
            .unwrap();

        assert_eq!(
            &da_block.header.hash.0,
            hex::decode(hash_on_chain.clone().split_off(2))
                .unwrap()
                .as_slice()
        );

        // check block response as well
        let block = full_node_test_client
            .eth_get_block_by_number_with_detail(Some(BlockNumberOrTag::Number((i - 3) * 5 + 1)))
            .await;

        assert_eq!(block.other.get("l1Hash"), Some(&hash_on_chain.into()));
    }

    let seq_last_block = seq_test_client
        .eth_get_block_by_number(Some(BlockNumberOrTag::Latest))
        .await;
    let node_last_block = full_node_test_client
        .eth_get_block_by_number(Some(BlockNumberOrTag::Latest))
        .await;

    assert_eq!(seq_last_block, node_last_block);

    seq_task.abort();
    full_node_task.abort();

    Ok(())
}

#[tokio::test]
async fn test_system_tx_effect_on_block_gas_limit() -> Result<(), anyhow::Error> {
    // citrea::initialize_logging();
    let da_service = MockDaService::new(MockAddress::default());

    // start rollup on da block 3
    for _ in 0..3 {
        da_service.publish_test_block().await.unwrap();
    }

    let (seq_port_tx, seq_port_rx) = tokio::sync::oneshot::channel();

    let seq_task =
        tokio::spawn(async move {
            start_rollup(
            seq_port_tx,
            GenesisPaths::from_dir("../test-data/genesis/integration-tests-low-block-gas-limit"),
            BasicKernelGenesisPaths {
                chain_state:
                    "../test-data/genesis/integration-tests-low-block-gas-limit/chain_state.json"
                        .into(),
            },
            RollupProverConfig::Execute,
            NodeMode::SequencerNode,
            None,
            4,
            true,
            None,
            // Increase max account slots to not stuck as spammer
            Some(SequencerConfig {
                min_soft_confirmations_per_commitment: 1000,
                mempool_conf: SequencerMempoolConfig {max_account_slots: 100, ..Default::default() }
            })
        )
        .await;
        });

    let seq_port = seq_port_rx.await.unwrap();
    let seq_test_client = make_test_client(seq_port).await;
    // sys tx use 45756 + 75710 = 121466gas
    // the block gas limit is 1_000_000 because the system txs gas limit is 1_000_000

    // 1000000 - 121466 = 878534 gas is left in block
    // 878534 / 21000 = 41,8 so 41 ether transfer transactions can be included in the block

    // send 41 ether transfer transactions
    let addr = Address::from_str("0xf39Fd6e51aad88F6F4ce6aB8827279cffFb92266").unwrap();

    for _ in 0..40 {
        seq_test_client
            .send_eth(addr, None, None, None, 0u128)
            .await
            .unwrap();
    }

    // 41st tx should be the last tx in the soft batch
    let last_in_tx = seq_test_client
        .send_eth(addr, None, None, None, 0u128)
        .await;

    // this tx should not be in soft batch
    let not_in_tx = seq_test_client
        .send_eth(addr, None, None, None, 0u128)
        .await;

    seq_test_client.send_publish_batch_request().await;

    da_service.publish_test_block().await.unwrap();

    let last_in_receipt = last_in_tx.unwrap().await.unwrap().unwrap();

    sleep(Duration::from_secs(2)).await;

    let initial_soft_batch = seq_test_client
        .ledger_get_soft_batch_by_number::<MockDaSpec>(1)
        .await
        .unwrap();

    let las_tx_hash = last_in_receipt.transaction_hash;
    let last_tx_raw = seq_test_client
        .eth_get_transaction_by_hash(las_tx_hash, Some(false))
        .await
        .unwrap()
        .rlp();

    assert!(last_in_receipt.block_number.is_some());

    // last in tx byte array should be a sub array of txs[0]
    assert!(find_subarray(
        initial_soft_batch.clone().txs.unwrap()[0].tx.as_slice(),
        &last_tx_raw
    )
    .is_some());

    seq_test_client.send_publish_batch_request().await;

    da_service.publish_test_block().await.unwrap();

    let not_in_receipt = not_in_tx.unwrap().await.unwrap().unwrap();

    let not_in_hash = not_in_receipt.transaction_hash;

    let not_in_raw = seq_test_client
        .eth_get_transaction_by_hash(not_in_hash, Some(false))
        .await
        .unwrap()
        .rlp();

    // not in tx byte array should not be a sub array of txs[0]
    assert!(find_subarray(
        initial_soft_batch.txs.unwrap()[0].tx.as_slice(),
        &not_in_raw
    )
    .is_none());

    // assert!(not_in_receipt.block_number.is_none());

    // now on another block with system txs call ether transfers 42 times and see that the softbatch txs are the same

    seq_test_client.send_publish_batch_request().await;

    seq_task.abort();
    Ok(())
}

fn find_subarray(haystack: &[u8], needle: &[u8]) -> Option<usize> {
    haystack
        .windows(needle.len())
        .position(|window| window == needle)
}<|MERGE_RESOLUTION|>--- conflicted
+++ resolved
@@ -59,12 +59,9 @@
             None,
             config.seq_min_soft_confirmations,
             true,
-<<<<<<< HEAD
-            None,
-            None,
-=======
-            Some(true),
->>>>>>> be491b98
+            None,
+            None,
+            Some(true),
         )
         .await;
     });
@@ -86,12 +83,9 @@
             None,
             DEFAULT_MIN_SOFT_CONFIRMATIONS_PER_COMMITMENT,
             true,
-<<<<<<< HEAD
-            None,
-            None,
-=======
-            Some(true),
->>>>>>> be491b98
+            None,
+            None,
+            Some(true),
         )
         .await;
     });
@@ -126,12 +120,9 @@
             None,
             config.seq_min_soft_confirmations,
             true,
-<<<<<<< HEAD
-            None,
-            None,
-=======
-            Some(true),
->>>>>>> be491b98
+            None,
+            None,
+            Some(true),
         )
         .await;
     });
@@ -153,12 +144,9 @@
             None,
             DEFAULT_MIN_SOFT_CONFIRMATIONS_PER_COMMITMENT,
             true,
-<<<<<<< HEAD
-            None,
-            None,
-=======
-            Some(true),
->>>>>>> be491b98
+            None,
+            None,
+            Some(true),
         )
         .await;
     });
@@ -180,12 +168,9 @@
             None,
             DEFAULT_MIN_SOFT_CONFIRMATIONS_PER_COMMITMENT,
             false,
-<<<<<<< HEAD
-            None,
-            None,
-=======
-            Some(true),
->>>>>>> be491b98
+            None,
+            None,
+            Some(true),
         )
         .await;
     });
@@ -271,12 +256,9 @@
             None,
             DEFAULT_MIN_SOFT_CONFIRMATIONS_PER_COMMITMENT,
             true,
-<<<<<<< HEAD
-            None,
-            None,
-=======
-            Some(true),
->>>>>>> be491b98
+            None,
+            None,
+            Some(true),
         )
         .await;
     });
@@ -308,12 +290,9 @@
             None,
             DEFAULT_MIN_SOFT_CONFIRMATIONS_PER_COMMITMENT,
             true,
-<<<<<<< HEAD
-            None,
-            None,
-=======
-            Some(true),
->>>>>>> be491b98
+            None,
+            None,
+            Some(true),
         )
         .await;
     });
@@ -376,12 +355,9 @@
             None,
             DEFAULT_MIN_SOFT_CONFIRMATIONS_PER_COMMITMENT,
             true,
-<<<<<<< HEAD
-            None,
-            None,
-=======
-            Some(true),
->>>>>>> be491b98
+            None,
+            None,
+            Some(true),
         )
         .await;
     });
@@ -403,12 +379,9 @@
             Some("demo_data_test_close_and_reopen_full_node"),
             DEFAULT_MIN_SOFT_CONFIRMATIONS_PER_COMMITMENT,
             true,
-<<<<<<< HEAD
-            None,
-            None,
-=======
-            Some(true),
->>>>>>> be491b98
+            None,
+            None,
+            Some(true),
         )
         .await;
     });
@@ -489,12 +462,9 @@
             Some("demo_data_test_close_and_reopen_full_node_copy"),
             DEFAULT_MIN_SOFT_CONFIRMATIONS_PER_COMMITMENT,
             true,
-<<<<<<< HEAD
-            None,
-            None,
-=======
-            Some(true),
->>>>>>> be491b98
+            None,
+            None,
+            Some(true),
         )
         .await;
     });
@@ -548,12 +518,9 @@
             None,
             DEFAULT_MIN_SOFT_CONFIRMATIONS_PER_COMMITMENT,
             true,
-<<<<<<< HEAD
-            None,
-            None,
-=======
-            Some(true),
->>>>>>> be491b98
+            None,
+            None,
+            Some(true),
         )
         .await;
     });
@@ -574,12 +541,9 @@
             None,
             DEFAULT_MIN_SOFT_CONFIRMATIONS_PER_COMMITMENT,
             true,
-<<<<<<< HEAD
-            None,
-            None,
-=======
-            Some(true),
->>>>>>> be491b98
+            None,
+            None,
+            Some(true),
         )
         .await;
     });
@@ -814,12 +778,9 @@
             Some("demo_data_test_reopen_sequencer"),
             DEFAULT_MIN_SOFT_CONFIRMATIONS_PER_COMMITMENT,
             true,
-<<<<<<< HEAD
-            None,
-            None,
-=======
-            Some(true),
->>>>>>> be491b98
+            None,
+            None,
+            Some(true),
         )
         .await;
     });
@@ -864,12 +825,9 @@
             Some("demo_data_test_reopen_sequencer_copy"),
             DEFAULT_MIN_SOFT_CONFIRMATIONS_PER_COMMITMENT,
             true,
-<<<<<<< HEAD
-            None,
-            None,
-=======
-            Some(true),
->>>>>>> be491b98
+            None,
+            None,
+            Some(true),
         )
         .await;
     });
@@ -1154,12 +1112,9 @@
             None,
             4,
             true,
-<<<<<<< HEAD
-            None,
-            None,
-=======
-            Some(true),
->>>>>>> be491b98
+            None,
+            None,
+            Some(true),
         )
         .await;
     });
@@ -1181,12 +1136,9 @@
             None,
             4,
             true,
-<<<<<<< HEAD
-            None,
-            None,
-=======
-            Some(true),
->>>>>>> be491b98
+            None,
+            None,
+            Some(true),
         )
         .await;
     });
@@ -1269,12 +1221,9 @@
             None,
             4,
             true,
-<<<<<<< HEAD
-            None,
-            None,
-=======
-            Some(true),
->>>>>>> be491b98
+            None,
+            None,
+            Some(true),
         )
         .await;
     });
@@ -1296,12 +1245,9 @@
             Some("demo_data_test_reopen_prover"),
             4,
             true,
-<<<<<<< HEAD
-            None,
-            None,
-=======
-            Some(true),
->>>>>>> be491b98
+            None,
+            None,
+            Some(true),
         )
         .await;
     });
@@ -1355,12 +1301,9 @@
             Some("demo_data_test_reopen_prover_copy"),
             4,
             true,
-<<<<<<< HEAD
-            None,
-            None,
-=======
-            Some(true),
->>>>>>> be491b98
+            None,
+            None,
+            Some(true),
         )
         .await;
     });
@@ -1404,12 +1347,9 @@
             Some("demo_data_test_reopen_prover_copy2"),
             4,
             true,
-<<<<<<< HEAD
-            None,
-            None,
-=======
-            Some(true),
->>>>>>> be491b98
+            None,
+            None,
+            Some(true),
         )
         .await;
     });
@@ -1602,8 +1542,10 @@
             // Increase max account slots to not stuck as spammer
             Some(SequencerConfig {
                 min_soft_confirmations_per_commitment: 1000,
+                test_mode: true,
                 mempool_conf: SequencerMempoolConfig {max_account_slots: 100, ..Default::default() }
-            })
+            }),
+            Some(true),
         )
         .await;
         });
