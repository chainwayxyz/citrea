--- conflicted
+++ resolved
@@ -15,12 +15,7 @@
 use secp256k1::rand::thread_rng;
 use shared_backup_db::{PostgresConnector, SharedBackupDbConfig};
 use sov_mock_da::{MockAddress, MockDaService, MockDaSpec, MockHash};
-<<<<<<< HEAD
-use sov_rollup_interface::da::DaSpec;
-=======
-use sov_modules_stf_blueprint::kernels::basic::BasicKernelGenesisPaths;
 use sov_rollup_interface::da::{DaData, DaSpec};
->>>>>>> df7990d3
 use sov_rollup_interface::rpc::SoftConfirmationStatus;
 use sov_rollup_interface::services::da::DaService;
 use sov_stf_runner::ProverConfig;
@@ -61,14 +56,7 @@
         start_rollup(
             seq_port_tx,
             GenesisPaths::from_dir("../test-data/genesis/integration-tests"),
-<<<<<<< HEAD
-            RollupProverConfig::Execute,
-=======
-            BasicKernelGenesisPaths {
-                chain_state: "../test-data/genesis/integration-tests/chain_state.json".into(),
-            },
-            None,
->>>>>>> df7990d3
+            None,
             NodeMode::SequencerNode,
             None,
             config.seq_min_soft_confirmations,
@@ -90,14 +78,7 @@
         start_rollup(
             full_node_port_tx,
             GenesisPaths::from_dir("../test-data/genesis/integration-tests"),
-<<<<<<< HEAD
-            RollupProverConfig::Execute,
-=======
-            BasicKernelGenesisPaths {
-                chain_state: "../test-data/genesis/integration-tests/chain_state.json".into(),
-            },
-            None,
->>>>>>> df7990d3
+            None,
             NodeMode::FullNode(seq_port),
             None,
             DEFAULT_MIN_SOFT_CONFIRMATIONS_PER_COMMITMENT,
@@ -132,14 +113,7 @@
         start_rollup(
             seq_port_tx,
             GenesisPaths::from_dir("../test-data/genesis/integration-tests"),
-<<<<<<< HEAD
-            RollupProverConfig::Execute,
-=======
-            BasicKernelGenesisPaths {
-                chain_state: "../test-data/genesis/integration-tests/chain_state.json".into(),
-            },
-            None,
->>>>>>> df7990d3
+            None,
             NodeMode::SequencerNode,
             None,
             config.seq_min_soft_confirmations,
@@ -161,14 +135,7 @@
         start_rollup(
             full_node_port_tx,
             GenesisPaths::from_dir("../test-data/genesis/integration-tests"),
-<<<<<<< HEAD
-            RollupProverConfig::Execute,
-=======
-            BasicKernelGenesisPaths {
-                chain_state: "../test-data/genesis/integration-tests/chain_state.json".into(),
-            },
-            None,
->>>>>>> df7990d3
+            None,
             NodeMode::FullNode(seq_port),
             None,
             DEFAULT_MIN_SOFT_CONFIRMATIONS_PER_COMMITMENT,
@@ -190,14 +157,7 @@
         start_rollup(
             full_node_port_tx_2,
             GenesisPaths::from_dir("../test-data/genesis/integration-tests"),
-<<<<<<< HEAD
-            RollupProverConfig::Execute,
-=======
-            BasicKernelGenesisPaths {
-                chain_state: "../test-data/genesis/integration-tests/chain_state.json".into(),
-            },
-            None,
->>>>>>> df7990d3
+            None,
             NodeMode::FullNode(full_node_port),
             None,
             DEFAULT_MIN_SOFT_CONFIRMATIONS_PER_COMMITMENT,
@@ -283,14 +243,7 @@
         start_rollup(
             seq_port_tx,
             GenesisPaths::from_dir("../test-data/genesis/integration-tests"),
-<<<<<<< HEAD
-            RollupProverConfig::Execute,
-=======
-            BasicKernelGenesisPaths {
-                chain_state: "../test-data/genesis/integration-tests/chain_state.json".into(),
-            },
-            None,
->>>>>>> df7990d3
+            None,
             NodeMode::SequencerNode,
             None,
             DEFAULT_MIN_SOFT_CONFIRMATIONS_PER_COMMITMENT,
@@ -322,14 +275,7 @@
         start_rollup(
             full_node_port_tx,
             GenesisPaths::from_dir("../test-data/genesis/integration-tests"),
-<<<<<<< HEAD
-            RollupProverConfig::Execute,
-=======
-            BasicKernelGenesisPaths {
-                chain_state: "../test-data/genesis/integration-tests/chain_state.json".into(),
-            },
-            None,
->>>>>>> df7990d3
+            None,
             NodeMode::FullNode(seq_port),
             None,
             DEFAULT_MIN_SOFT_CONFIRMATIONS_PER_COMMITMENT,
@@ -392,14 +338,7 @@
         start_rollup(
             seq_port_tx,
             GenesisPaths::from_dir("../test-data/genesis/integration-tests"),
-<<<<<<< HEAD
-            RollupProverConfig::Execute,
-=======
-            BasicKernelGenesisPaths {
-                chain_state: "../test-data/genesis/integration-tests/chain_state.json".into(),
-            },
-            None,
->>>>>>> df7990d3
+            None,
             NodeMode::SequencerNode,
             None,
             DEFAULT_MIN_SOFT_CONFIRMATIONS_PER_COMMITMENT,
@@ -421,14 +360,7 @@
         start_rollup(
             full_node_port_tx,
             GenesisPaths::from_dir("../test-data/genesis/integration-tests"),
-<<<<<<< HEAD
-            RollupProverConfig::Execute,
-=======
-            BasicKernelGenesisPaths {
-                chain_state: "../test-data/genesis/integration-tests/chain_state.json".into(),
-            },
-            None,
->>>>>>> df7990d3
+            None,
             NodeMode::FullNode(seq_port),
             Some("demo_data_test_close_and_reopen_full_node"),
             DEFAULT_MIN_SOFT_CONFIRMATIONS_PER_COMMITMENT,
@@ -509,14 +441,7 @@
         start_rollup(
             full_node_port_tx,
             GenesisPaths::from_dir("../test-data/genesis/integration-tests"),
-<<<<<<< HEAD
-            RollupProverConfig::Execute,
-=======
-            BasicKernelGenesisPaths {
-                chain_state: "../test-data/genesis/integration-tests/chain_state.json".into(),
-            },
-            None,
->>>>>>> df7990d3
+            None,
             NodeMode::FullNode(seq_port),
             Some("demo_data_test_close_and_reopen_full_node_copy"),
             DEFAULT_MIN_SOFT_CONFIRMATIONS_PER_COMMITMENT,
@@ -570,14 +495,7 @@
         start_rollup(
             seq_port_tx,
             GenesisPaths::from_dir("../test-data/genesis/integration-tests"),
-<<<<<<< HEAD
-            RollupProverConfig::Execute,
-=======
-            BasicKernelGenesisPaths {
-                chain_state: "../test-data/genesis/integration-tests/chain_state.json".into(),
-            },
-            None,
->>>>>>> df7990d3
+            None,
             NodeMode::SequencerNode,
             None,
             DEFAULT_MIN_SOFT_CONFIRMATIONS_PER_COMMITMENT,
@@ -598,14 +516,7 @@
         start_rollup(
             full_node_port_tx,
             GenesisPaths::from_dir("../test-data/genesis/integration-tests"),
-<<<<<<< HEAD
-            RollupProverConfig::Execute,
-=======
-            BasicKernelGenesisPaths {
-                chain_state: "../test-data/genesis/integration-tests/chain_state.json".into(),
-            },
-            None,
->>>>>>> df7990d3
+            None,
             NodeMode::FullNode(seq_port),
             None,
             DEFAULT_MIN_SOFT_CONFIRMATIONS_PER_COMMITMENT,
@@ -840,14 +751,7 @@
         start_rollup(
             seq_port_tx,
             GenesisPaths::from_dir("../test-data/genesis/integration-tests"),
-<<<<<<< HEAD
-            RollupProverConfig::Execute,
-=======
-            BasicKernelGenesisPaths {
-                chain_state: "../test-data/genesis/integration-tests/chain_state.json".into(),
-            },
-            None,
->>>>>>> df7990d3
+            None,
             NodeMode::SequencerNode,
             Some("demo_data_test_reopen_sequencer"),
             DEFAULT_MIN_SOFT_CONFIRMATIONS_PER_COMMITMENT,
@@ -892,14 +796,7 @@
         start_rollup(
             seq_port_tx,
             GenesisPaths::from_dir("../test-data/genesis/integration-tests"),
-<<<<<<< HEAD
-            RollupProverConfig::Execute,
-=======
-            BasicKernelGenesisPaths {
-                chain_state: "../test-data/genesis/integration-tests/chain_state.json".into(),
-            },
-            None,
->>>>>>> df7990d3
+            None,
             NodeMode::SequencerNode,
             Some("demo_data_test_reopen_sequencer_copy"),
             DEFAULT_MIN_SOFT_CONFIRMATIONS_PER_COMMITMENT,
@@ -1187,14 +1084,7 @@
         start_rollup(
             seq_port_tx,
             GenesisPaths::from_dir("../test-data/genesis/integration-tests"),
-<<<<<<< HEAD
-            RollupProverConfig::Execute,
-=======
-            BasicKernelGenesisPaths {
-                chain_state: "../test-data/genesis/integration-tests/chain_state.json".into(),
-            },
-            None,
->>>>>>> df7990d3
+            None,
             NodeMode::SequencerNode,
             None,
             4,
@@ -1216,14 +1106,7 @@
         start_rollup(
             prover_node_port_tx,
             GenesisPaths::from_dir("../test-data/genesis/integration-tests"),
-<<<<<<< HEAD
-            RollupProverConfig::Execute,
-=======
-            BasicKernelGenesisPaths {
-                chain_state: "../test-data/genesis/integration-tests/chain_state.json".into(),
-            },
             Some(ProverConfig::default()),
->>>>>>> df7990d3
             NodeMode::Prover(seq_port),
             None,
             4,
@@ -1340,14 +1223,7 @@
         start_rollup(
             seq_port_tx,
             GenesisPaths::from_dir("../test-data/genesis/integration-tests"),
-<<<<<<< HEAD
-            RollupProverConfig::Execute,
-=======
-            BasicKernelGenesisPaths {
-                chain_state: "../test-data/genesis/integration-tests/chain_state.json".into(),
-            },
             Some(ProverConfig::default()),
->>>>>>> df7990d3
             NodeMode::SequencerNode,
             None,
             4,
@@ -1369,14 +1245,7 @@
         start_rollup(
             prover_node_port_tx,
             GenesisPaths::from_dir("../test-data/genesis/integration-tests"),
-<<<<<<< HEAD
-            RollupProverConfig::Execute,
-=======
-            BasicKernelGenesisPaths {
-                chain_state: "../test-data/genesis/integration-tests/chain_state.json".into(),
-            },
             Some(ProverConfig::default()),
->>>>>>> df7990d3
             NodeMode::Prover(seq_port),
             Some("demo_data_test_reopen_prover"),
             4,
@@ -1437,14 +1306,7 @@
         start_rollup(
             prover_node_port_tx,
             GenesisPaths::from_dir("../test-data/genesis/integration-tests"),
-<<<<<<< HEAD
-            RollupProverConfig::Execute,
-=======
-            BasicKernelGenesisPaths {
-                chain_state: "../test-data/genesis/integration-tests/chain_state.json".into(),
-            },
             Some(ProverConfig::default()),
->>>>>>> df7990d3
             NodeMode::Prover(seq_port),
             Some("demo_data_test_reopen_prover_copy"),
             4,
@@ -1488,14 +1350,7 @@
         start_rollup(
             prover_node_port_tx,
             GenesisPaths::from_dir("../test-data/genesis/integration-tests"),
-<<<<<<< HEAD
-            RollupProverConfig::Execute,
-=======
-            BasicKernelGenesisPaths {
-                chain_state: "../test-data/genesis/integration-tests/chain_state.json".into(),
-            },
             Some(ProverConfig::default()),
->>>>>>> df7990d3
             NodeMode::Prover(seq_port),
             Some("demo_data_test_reopen_prover_copy2"),
             4,
@@ -1690,16 +1545,7 @@
         start_rollup(
             seq_port_tx,
             GenesisPaths::from_dir("../test-data/genesis/integration-tests-low-block-gas-limit"),
-<<<<<<< HEAD
-            RollupProverConfig::Execute,
-=======
-            BasicKernelGenesisPaths {
-                chain_state:
-                    "../test-data/genesis/integration-tests-low-block-gas-limit/chain_state.json"
-                        .into(),
-            },
-            None,
->>>>>>> df7990d3
+            None,
             NodeMode::SequencerNode,
             None,
             4,
@@ -1863,14 +1709,7 @@
         start_rollup(
             seq_port_tx,
             GenesisPaths::from_dir("../test-data/genesis/integration-tests"),
-<<<<<<< HEAD
-            RollupProverConfig::Execute,
-=======
-            BasicKernelGenesisPaths {
-                chain_state: "../test-data/genesis/integration-tests/chain_state.json".into(),
-            },
-            None,
->>>>>>> df7990d3
+            None,
             NodeMode::SequencerNode,
             None,
             4,
@@ -1893,14 +1732,7 @@
         start_rollup(
             full_node_port_tx,
             GenesisPaths::from_dir("../test-data/genesis/integration-tests"),
-<<<<<<< HEAD
-            RollupProverConfig::Execute,
-=======
-            BasicKernelGenesisPaths {
-                chain_state: "../test-data/genesis/integration-tests/chain_state.json".into(),
-            },
-            None,
->>>>>>> df7990d3
+            None,
             NodeMode::FullNode(seq_port),
             Some("demo_data_sequencer_full_node"),
             4,
@@ -1963,14 +1795,7 @@
         start_rollup(
             seq_port_tx,
             GenesisPaths::from_dir("../test-data/genesis/integration-tests"),
-<<<<<<< HEAD
-            RollupProverConfig::Execute,
-=======
-            BasicKernelGenesisPaths {
-                chain_state: "../test-data/genesis/integration-tests/chain_state.json".into(),
-            },
-            None,
->>>>>>> df7990d3
+            None,
             NodeMode::SequencerNode,
             Some("demo_data_sequencer_full_node_copy"),
             4,
@@ -2130,14 +1955,7 @@
         start_rollup(
             seq_port_tx,
             GenesisPaths::from_dir("../test-data/genesis/integration-tests"),
-<<<<<<< HEAD
-            RollupProverConfig::Execute,
-=======
-            BasicKernelGenesisPaths {
-                chain_state: "../test-data/genesis/integration-tests/chain_state.json".into(),
-            },
-            None,
->>>>>>> df7990d3
+            None,
             NodeMode::SequencerNode,
             Some("demo_data_sequencer_restore_mempool"),
             4,
@@ -2200,14 +2018,7 @@
         start_rollup(
             seq_port_tx,
             GenesisPaths::from_dir("../test-data/genesis/integration-tests"),
-<<<<<<< HEAD
-            RollupProverConfig::Execute,
-=======
-            BasicKernelGenesisPaths {
-                chain_state: "../test-data/genesis/integration-tests/chain_state.json".into(),
-            },
-            None,
->>>>>>> df7990d3
+            None,
             NodeMode::SequencerNode,
             Some("demo_data_sequencer_restore_mempool_copy"),
             4,
