use std::fs;
use std::path::{Path, PathBuf};
use std::str::FromStr;
use std::time::Duration;

use citrea_evm::smart_contracts::SimpleStorageContract;
use citrea_evm::system_contracts::BitcoinLightClient;
use citrea_sequencer::{SequencerConfig, SequencerMempoolConfig};
use citrea_stf::genesis_config::GenesisPaths;
use ethereum_rpc::CitreaStatus;
use ethereum_types::{H256, U256};
use ethers::abi::Address;
use ethers_signers::{LocalWallet, Signer};
use reth_primitives::{BlockNumberOrTag, TxHash};
use rollup_constants::TEST_PRIVATE_KEY;
use secp256k1::rand::thread_rng;
use shared_backup_db::{PostgresConnector, ProofType, SharedBackupDbConfig};
use sov_mock_da::{MockAddress, MockDaService, MockDaSpec, MockHash};
use sov_rollup_interface::da::{DaData, DaSpec};
use sov_rollup_interface::rpc::{ProofRpcResponse, SoftConfirmationStatus};
use sov_rollup_interface::services::da::DaService;
use sov_stf_runner::ProverConfig;
use tokio::task::JoinHandle;
use tokio::time::sleep;

use crate::evm::{init_test_rollup, make_test_client};
use crate::test_client::TestClient;
use crate::test_helpers::{
    create_default_sequencer_config, start_rollup, tempdir_with_children, wait_for_l1_block,
    wait_for_l2_block, wait_for_postgres_commitment, wait_for_prover_l1_height, NodeMode,
};
use crate::{
    DEFAULT_DEPOSIT_MEMPOOL_FETCH_LIMIT, DEFAULT_MIN_SOFT_CONFIRMATIONS_PER_COMMITMENT,
    DEFAULT_PROOF_WAIT_DURATION,
};

struct TestConfig {
    seq_min_soft_confirmations: u64,
    deposit_mempool_fetch_limit: usize,
    sequencer_path: PathBuf,
    fullnode_path: PathBuf,
    da_path: PathBuf,
}

impl Default for TestConfig {
    fn default() -> Self {
        Self {
            seq_min_soft_confirmations: DEFAULT_MIN_SOFT_CONFIRMATIONS_PER_COMMITMENT,
            deposit_mempool_fetch_limit: 10,
            sequencer_path: PathBuf::new(),
            fullnode_path: PathBuf::new(),
            da_path: PathBuf::new(),
        }
    }
}

async fn initialize_test(
    config: TestConfig,
) -> (
    Box<TestClient>, /* seq_test_client */
    Box<TestClient>, /* full_node_test_client */
    JoinHandle<()>,  /* seq_task */
    JoinHandle<()>,  /* full_node_task */
    Address,
) {
    let (seq_port_tx, seq_port_rx) = tokio::sync::oneshot::channel();

    let db_path = config.da_path.clone();
    let sequencer_path = config.sequencer_path.clone();
    let fullnode_path = config.fullnode_path.clone();

    let db_path1 = db_path.clone();
    let seq_task = tokio::spawn(async move {
        start_rollup(
            seq_port_tx,
            GenesisPaths::from_dir("../test-data/genesis/integration-tests"),
            None,
            NodeMode::SequencerNode,
            sequencer_path,
            db_path1,
            config.seq_min_soft_confirmations,
            true,
            None,
            None,
            Some(true),
            config.deposit_mempool_fetch_limit,
        )
        .await;
    });

    let seq_port = seq_port_rx.await.unwrap();
    let seq_test_client = make_test_client(seq_port).await;

    let (full_node_port_tx, full_node_port_rx) = tokio::sync::oneshot::channel();

    let db_path2 = db_path.clone();
    let full_node_task = tokio::spawn(async move {
        start_rollup(
            full_node_port_tx,
            GenesisPaths::from_dir("../test-data/genesis/integration-tests"),
            None,
            NodeMode::FullNode(seq_port),
            fullnode_path,
            db_path2,
            config.seq_min_soft_confirmations,
            true,
            None,
            None,
            Some(true),
            config.deposit_mempool_fetch_limit,
        )
        .await;
    });

    let full_node_port = full_node_port_rx.await.unwrap();
    let full_node_test_client = make_test_client(full_node_port).await;

    (
        seq_test_client,
        full_node_test_client,
        seq_task,
        full_node_task,
        Address::from_str("0xf39Fd6e51aad88F6F4ce6aB8827279cffFb92266").unwrap(),
    )
}

#[tokio::test]
async fn test_soft_batch_save() -> Result<(), anyhow::Error> {
    let storage_dir = tempdir_with_children(&["DA", "sequencer", "full-node"]);
    let da_db_dir = storage_dir.path().join("DA").to_path_buf();
    let sequencer_db_dir = storage_dir.path().join("sequencer").to_path_buf();
    let fullnode_db_dir = storage_dir.path().join("full-node").to_path_buf();
    let fullnode2_db_dir = storage_dir.path().join("full-node2").to_path_buf();

    let config = TestConfig {
        da_path: da_db_dir.clone(),
        sequencer_path: sequencer_db_dir.clone(),
        fullnode_path: fullnode_db_dir.clone(),
        ..Default::default()
    };

    let (seq_port_tx, seq_port_rx) = tokio::sync::oneshot::channel();

    let da_db_dir_cloned = da_db_dir.clone();
    let seq_task = tokio::spawn(async move {
        start_rollup(
            seq_port_tx,
            GenesisPaths::from_dir("../test-data/genesis/integration-tests"),
            None,
            NodeMode::SequencerNode,
            sequencer_db_dir,
            da_db_dir_cloned,
            config.seq_min_soft_confirmations,
            true,
            None,
            None,
            Some(true),
            config.deposit_mempool_fetch_limit,
        )
        .await;
    });

    let seq_port = seq_port_rx.await.unwrap();
    let seq_test_client = init_test_rollup(seq_port).await;

    let (full_node_port_tx, full_node_port_rx) = tokio::sync::oneshot::channel();

    let da_db_dir_cloned = da_db_dir.clone();
    let full_node_task = tokio::spawn(async move {
        start_rollup(
            full_node_port_tx,
            GenesisPaths::from_dir("../test-data/genesis/integration-tests"),
            None,
            NodeMode::FullNode(seq_port),
            fullnode_db_dir,
            da_db_dir_cloned,
            DEFAULT_MIN_SOFT_CONFIRMATIONS_PER_COMMITMENT,
            true,
            None,
            None,
            Some(true),
            config.deposit_mempool_fetch_limit,
        )
        .await;
    });

    let full_node_port = full_node_port_rx.await.unwrap();
    let full_node_test_client = make_test_client(full_node_port).await;

    let (full_node_port_tx_2, full_node_port_rx_2) = tokio::sync::oneshot::channel();

    let da_db_dir_cloned = da_db_dir.clone();
    let full_node_task_2 = tokio::spawn(async move {
        start_rollup(
            full_node_port_tx_2,
            GenesisPaths::from_dir("../test-data/genesis/integration-tests"),
            None,
            NodeMode::FullNode(full_node_port),
            fullnode2_db_dir,
            da_db_dir_cloned,
            DEFAULT_MIN_SOFT_CONFIRMATIONS_PER_COMMITMENT,
            false,
            None,
            None,
            Some(true),
            config.deposit_mempool_fetch_limit,
        )
        .await;
    });

    let full_node_port_2 = full_node_port_rx_2.await.unwrap();
    let full_node_test_client_2 = make_test_client(full_node_port_2).await;

    let _ = execute_blocks(&seq_test_client, &full_node_test_client, &da_db_dir.clone()).await;

    wait_for_l2_block(&full_node_test_client_2, 504, None).await;

    let seq_block = seq_test_client
        .eth_get_block_by_number(Some(BlockNumberOrTag::Latest))
        .await;
    let full_node_block = full_node_test_client
        .eth_get_block_by_number(Some(BlockNumberOrTag::Latest))
        .await;
    let full_node_block_2 = full_node_test_client_2
        .eth_get_block_by_number(Some(BlockNumberOrTag::Latest))
        .await;

    assert_eq!(seq_block.state_root, full_node_block.state_root);
    assert_eq!(full_node_block.state_root, full_node_block_2.state_root);
    assert_eq!(seq_block.hash, full_node_block.hash);
    assert_eq!(full_node_block.hash, full_node_block_2.hash);

    seq_task.abort();
    full_node_task.abort();
    full_node_task_2.abort();

    Ok(())
}

#[tokio::test]
async fn test_full_node_send_tx() -> Result<(), anyhow::Error> {
    // citrea::initialize_logging();

    let storage_dir = tempdir_with_children(&["DA", "sequencer", "full-node"]);
    let da_db_dir = storage_dir.path().join("DA").to_path_buf();
    let sequencer_db_dir = storage_dir.path().join("sequencer").to_path_buf();
    let fullnode_db_dir = storage_dir.path().join("full-node").to_path_buf();

    let (seq_test_client, full_node_test_client, seq_task, full_node_task, addr) =
        initialize_test(TestConfig {
            da_path: da_db_dir,
            sequencer_path: sequencer_db_dir,
            fullnode_path: fullnode_db_dir,
            ..Default::default()
        })
        .await;

    let tx_hash = full_node_test_client
        .send_eth(addr, None, None, None, 0u128)
        .await
        .unwrap();

    seq_test_client.send_publish_batch_request().await;

    wait_for_l2_block(&seq_test_client, 1, None).await;
    wait_for_l2_block(&full_node_test_client, 1, None).await;

    let sq_block = seq_test_client
        .eth_get_block_by_number(Some(BlockNumberOrTag::Latest))
        .await;

    let full_node_block = full_node_test_client
        .eth_get_block_by_number(Some(BlockNumberOrTag::Latest))
        .await;

    assert!(sq_block.transactions.contains(&tx_hash.tx_hash()));
    assert!(full_node_block.transactions.contains(&tx_hash.tx_hash()));
    assert_eq!(sq_block.state_root, full_node_block.state_root);

    seq_task.abort();
    full_node_task.abort();

    Ok(())
}

#[tokio::test]
async fn test_delayed_sync_ten_blocks() -> Result<(), anyhow::Error> {
    // citrea::initialize_logging();

    let storage_dir = tempdir_with_children(&["DA", "sequencer", "full-node"]);
    let da_db_dir = storage_dir.path().join("DA").to_path_buf();
    let sequencer_db_dir = storage_dir.path().join("sequencer").to_path_buf();
    let fullnode_db_dir = storage_dir.path().join("full-node").to_path_buf();

    let (seq_port_tx, seq_port_rx) = tokio::sync::oneshot::channel();

    let da_db_dir_cloned = da_db_dir.clone();
    let seq_task = tokio::spawn(async {
        start_rollup(
            seq_port_tx,
            GenesisPaths::from_dir("../test-data/genesis/integration-tests"),
            None,
            NodeMode::SequencerNode,
            sequencer_db_dir,
            da_db_dir_cloned,
            DEFAULT_MIN_SOFT_CONFIRMATIONS_PER_COMMITMENT,
            true,
            None,
            None,
            Some(true),
            DEFAULT_DEPOSIT_MEMPOOL_FETCH_LIMIT,
        )
        .await;
    });

    let seq_port = seq_port_rx.await.unwrap();

    let seq_test_client = init_test_rollup(seq_port).await;
    let addr = Address::from_str("0xf39Fd6e51aad88F6F4ce6aB8827279cffFb92266").unwrap();

    for _ in 0..10 {
        seq_test_client
            .send_eth(addr, None, None, None, 0u128)
            .await
            .unwrap();
        seq_test_client.send_publish_batch_request().await;
    }

    wait_for_l2_block(&seq_test_client, 10, None).await;

    let (full_node_port_tx, full_node_port_rx) = tokio::sync::oneshot::channel();

    let da_db_dir_cloned = da_db_dir.clone();
    let full_node_task = tokio::spawn(async move {
        start_rollup(
            full_node_port_tx,
            GenesisPaths::from_dir("../test-data/genesis/integration-tests"),
            None,
            NodeMode::FullNode(seq_port),
            fullnode_db_dir,
            da_db_dir_cloned,
            DEFAULT_MIN_SOFT_CONFIRMATIONS_PER_COMMITMENT,
            true,
            None,
            None,
            Some(true),
            DEFAULT_DEPOSIT_MEMPOOL_FETCH_LIMIT,
        )
        .await;
    });

    let full_node_port = full_node_port_rx.await.unwrap();
    let full_node_test_client = make_test_client(full_node_port).await;

    wait_for_l2_block(&full_node_test_client, 10, None).await;

    let seq_block = seq_test_client
        .eth_get_block_by_number(Some(BlockNumberOrTag::Number(10)))
        .await;
    let full_node_block = full_node_test_client
        .eth_get_block_by_number(Some(BlockNumberOrTag::Number(10)))
        .await;

    assert_eq!(seq_block.state_root, full_node_block.state_root);
    assert_eq!(seq_block.hash, full_node_block.hash);

    seq_task.abort();
    full_node_task.abort();

    Ok(())
}

#[tokio::test]
async fn test_e2e_same_block_sync() -> Result<(), anyhow::Error> {
    // citrea::initialize_logging();

    let storage_dir = tempdir_with_children(&["DA", "sequencer", "full-node"]);
    let da_db_dir = storage_dir.path().join("DA").to_path_buf();
    let sequencer_db_dir = storage_dir.path().join("sequencer").to_path_buf();
    let fullnode_db_dir = storage_dir.path().join("full-node").to_path_buf();

    let (seq_test_client, full_node_test_client, seq_task, full_node_task, _) =
        initialize_test(TestConfig {
            sequencer_path: sequencer_db_dir,
            da_path: da_db_dir.clone(),
            fullnode_path: fullnode_db_dir,
            ..Default::default()
        })
        .await;

    let _ = execute_blocks(&seq_test_client, &full_node_test_client, &da_db_dir).await;

    seq_task.abort();
    full_node_task.abort();

    Ok(())
}

#[tokio::test]
async fn test_close_and_reopen_full_node() -> Result<(), anyhow::Error> {
    // citrea::initialize_logging();
    let storage_dir = tempdir_with_children(&["DA", "sequencer", "full-node"]);
    let da_db_dir = storage_dir.path().join("DA").to_path_buf();
    let sequencer_db_dir = storage_dir.path().join("sequencer").to_path_buf();
    let fullnode_db_dir = storage_dir.path().join("full-node").to_path_buf();

    let (seq_port_tx, seq_port_rx) = tokio::sync::oneshot::channel();

    let da_db_dir_cloned = da_db_dir.clone();
    let seq_task = tokio::spawn(async {
        start_rollup(
            seq_port_tx,
            GenesisPaths::from_dir("../test-data/genesis/integration-tests"),
            None,
            NodeMode::SequencerNode,
            sequencer_db_dir,
            da_db_dir_cloned,
            DEFAULT_MIN_SOFT_CONFIRMATIONS_PER_COMMITMENT,
            true,
            None,
            None,
            Some(true),
            DEFAULT_DEPOSIT_MEMPOOL_FETCH_LIMIT,
        )
        .await;
    });

    let seq_port = seq_port_rx.await.unwrap();

    let (full_node_port_tx, full_node_port_rx) = tokio::sync::oneshot::channel();

    let da_db_dir_cloned = da_db_dir.clone();
    let fullnode_db_dir_cloned = fullnode_db_dir.clone();
    // starting full node with db path
    let rollup_task = tokio::spawn(async move {
        start_rollup(
            full_node_port_tx,
            GenesisPaths::from_dir("../test-data/genesis/integration-tests"),
            None,
            NodeMode::FullNode(seq_port),
            fullnode_db_dir_cloned,
            da_db_dir_cloned,
            DEFAULT_MIN_SOFT_CONFIRMATIONS_PER_COMMITMENT,
            true,
            None,
            None,
            Some(true),
            DEFAULT_DEPOSIT_MEMPOOL_FETCH_LIMIT,
        )
        .await;
    });

    let full_node_port = full_node_port_rx.await.unwrap();

    let seq_test_client = init_test_rollup(seq_port).await;
    let full_node_test_client = init_test_rollup(full_node_port).await;

    let addr = Address::from_str("0xf39Fd6e51aad88F6F4ce6aB8827279cffFb92266").unwrap();

    // create 10 blocks
    for _ in 0..10 {
        seq_test_client
            .send_eth(addr, None, None, None, 0u128)
            .await
            .unwrap();
        seq_test_client.send_publish_batch_request().await;
    }

    // wait for full node to sync
    wait_for_l2_block(&full_node_test_client, 10, None).await;

    // check if latest blocks are the same
    let seq_last_block = seq_test_client
        .eth_get_block_by_number_with_detail(Some(BlockNumberOrTag::Latest))
        .await;

    let full_node_last_block = full_node_test_client
        .eth_get_block_by_number_with_detail(Some(BlockNumberOrTag::Latest))
        .await;

    assert_eq!(seq_last_block.number.unwrap().as_u64(), 10);
    assert_eq!(full_node_last_block.number.unwrap().as_u64(), 10);

    assert_eq!(seq_last_block.state_root, full_node_last_block.state_root);
    assert_eq!(seq_last_block.hash, full_node_last_block.hash);

    // close full node
    rollup_task.abort();

    // create 100 more blocks
    for _ in 0..100 {
        seq_test_client
            .send_eth(addr, None, None, None, 0u128)
            .await
            .unwrap();
        seq_test_client.send_publish_batch_request().await;
    }

    let da_service = MockDaService::new(MockAddress::from([0; 32]), &da_db_dir);
    da_service.publish_test_block().await.unwrap();

    // start full node again
    let (full_node_port_tx, full_node_port_rx) = tokio::sync::oneshot::channel();

    // Copy the db to a new path with the same contents because
    // the lock is not released on the db directory even though the task is aborted
    let _ = copy_dir_recursive(&fullnode_db_dir, &storage_dir.path().join("fullnode_copy"));

    let da_db_dir_cloned = da_db_dir.clone();
    let fullnode_db_dir = storage_dir.path().join("fullnode_copy");
    // spin up the full node again with the same data where it left of only with different path to not stuck on lock
    let rollup_task = tokio::spawn(async move {
        start_rollup(
            full_node_port_tx,
            GenesisPaths::from_dir("../test-data/genesis/integration-tests"),
            None,
            NodeMode::FullNode(seq_port),
            fullnode_db_dir,
            da_db_dir_cloned,
            DEFAULT_MIN_SOFT_CONFIRMATIONS_PER_COMMITMENT,
            true,
            None,
            None,
            Some(true),
            DEFAULT_DEPOSIT_MEMPOOL_FETCH_LIMIT,
        )
        .await;
    });

    let full_node_port = full_node_port_rx.await.unwrap();

    let full_node_test_client = make_test_client(full_node_port).await;

    wait_for_l2_block(&seq_test_client, 110, None).await;
    wait_for_l2_block(&full_node_test_client, 110, None).await;

    // check if the latest block state roots are same
    let seq_last_block = seq_test_client
        .eth_get_block_by_number_with_detail(Some(BlockNumberOrTag::Latest))
        .await;

    let full_node_last_block = full_node_test_client
        .eth_get_block_by_number_with_detail(Some(BlockNumberOrTag::Latest))
        .await;

    assert_eq!(seq_last_block.number.unwrap().as_u64(), 110);
    assert_eq!(full_node_last_block.number.unwrap().as_u64(), 110);

    assert_eq!(seq_last_block.state_root, full_node_last_block.state_root);
    assert_eq!(seq_last_block.hash, full_node_last_block.hash);

    seq_task.abort();
    rollup_task.abort();

    Ok(())
}

#[tokio::test]
async fn test_get_transaction_by_hash() -> Result<(), anyhow::Error> {
    // citrea::initialize_logging();
    let storage_dir = tempdir_with_children(&["DA", "sequencer", "full-node"]);
    let da_db_dir = storage_dir.path().join("DA").to_path_buf();
    let sequencer_db_dir = storage_dir.path().join("sequencer").to_path_buf();
    let fullnode_db_dir = storage_dir.path().join("full-node").to_path_buf();

    let (seq_port_tx, seq_port_rx) = tokio::sync::oneshot::channel();

    let da_dir_cloned = da_db_dir.clone();
    let seq_task = tokio::spawn(async {
        start_rollup(
            seq_port_tx,
            GenesisPaths::from_dir("../test-data/genesis/integration-tests"),
            None,
            NodeMode::SequencerNode,
            sequencer_db_dir,
            da_dir_cloned,
            DEFAULT_MIN_SOFT_CONFIRMATIONS_PER_COMMITMENT,
            true,
            None,
            None,
            Some(true),
            DEFAULT_DEPOSIT_MEMPOOL_FETCH_LIMIT,
        )
        .await;
    });

    let seq_port = seq_port_rx.await.unwrap();

    let (full_node_port_tx, full_node_port_rx) = tokio::sync::oneshot::channel();

    let da_dir_cloned = da_db_dir.clone();
    let rollup_task = tokio::spawn(async move {
        start_rollup(
            full_node_port_tx,
            GenesisPaths::from_dir("../test-data/genesis/integration-tests"),
            None,
            NodeMode::FullNode(seq_port),
            fullnode_db_dir,
            da_dir_cloned,
            DEFAULT_MIN_SOFT_CONFIRMATIONS_PER_COMMITMENT,
            true,
            None,
            None,
            Some(true),
            DEFAULT_DEPOSIT_MEMPOOL_FETCH_LIMIT,
        )
        .await;
    });

    let full_node_port = full_node_port_rx.await.unwrap();

    let seq_test_client = init_test_rollup(seq_port).await;
    let full_node_test_client = init_test_rollup(full_node_port).await;

    // create some txs to test the use cases
    let addr = Address::from_str("0xf39Fd6e51aad88F6F4ce6aB8827279cffFb92265").unwrap();

    let pending_tx1 = seq_test_client
        .send_eth(addr, None, None, None, 1_000_000_000u128)
        .await
        .unwrap();

    let pending_tx2 = seq_test_client
        .send_eth(addr, None, None, None, 1_000_000_000u128)
        .await
        .unwrap();
    // currently there are two txs in the pool, the full node should be able to get them
    // should get with mempool_only true
    let tx1 = full_node_test_client
        .eth_get_transaction_by_hash(pending_tx1.tx_hash(), Some(true))
        .await
        .unwrap();
    // Should get with mempool_only false/none
    let tx2 = full_node_test_client
        .eth_get_transaction_by_hash(pending_tx2.tx_hash(), None)
        .await
        .unwrap();
    assert!(tx1.block_hash.is_none());
    assert!(tx2.block_hash.is_none());
    assert_eq!(tx1.hash, pending_tx1.tx_hash());
    assert_eq!(tx2.hash, pending_tx2.tx_hash());

    // sequencer should also be able to get them
    // Should get just by checking the pool
    let tx1 = seq_test_client
        .eth_get_transaction_by_hash(pending_tx1.tx_hash(), Some(true))
        .await
        .unwrap();
    let tx2 = seq_test_client
        .eth_get_transaction_by_hash(pending_tx2.tx_hash(), None)
        .await
        .unwrap();
    assert!(tx1.block_hash.is_none());
    assert!(tx2.block_hash.is_none());
    assert_eq!(tx1.hash, pending_tx1.tx_hash());
    assert_eq!(tx2.hash, pending_tx2.tx_hash());

    seq_test_client.send_publish_batch_request().await;

    // wait for the full node to sync
    wait_for_l2_block(&full_node_test_client, 1, None).await;

    // make sure txs are in the block
    let seq_block = seq_test_client
        .eth_get_block_by_number(Some(BlockNumberOrTag::Latest))
        .await;
    assert!(seq_block.transactions.contains(&pending_tx1.tx_hash()));
    assert!(seq_block.transactions.contains(&pending_tx2.tx_hash()));

    // same operations after the block is published, both sequencer and full node should be able to get them.
    // should not get with mempool_only true because it checks the sequencer mempool only
    let non_existent_tx = full_node_test_client
        .eth_get_transaction_by_hash(pending_tx1.tx_hash(), Some(true))
        .await;
    // this should be none because it is not in the mempool anymore
    assert!(non_existent_tx.is_none());

    let tx1 = full_node_test_client
        .eth_get_transaction_by_hash(pending_tx1.tx_hash(), Some(false))
        .await
        .unwrap();
    let tx2 = full_node_test_client
        .eth_get_transaction_by_hash(pending_tx2.tx_hash(), None)
        .await
        .unwrap();
    assert!(tx1.block_hash.is_some());
    assert!(tx2.block_hash.is_some());
    assert_eq!(tx1.hash, pending_tx1.tx_hash());
    assert_eq!(tx2.hash, pending_tx2.tx_hash());

    // should not get with mempool_only true because it checks mempool only
    let none_existent_tx = seq_test_client
        .eth_get_transaction_by_hash(pending_tx1.tx_hash(), Some(true))
        .await;
    // this should be none because it is not in the mempool anymore
    assert!(none_existent_tx.is_none());

    // In other cases should check the block and find the tx
    let tx1 = seq_test_client
        .eth_get_transaction_by_hash(pending_tx1.tx_hash(), Some(false))
        .await
        .unwrap();
    let tx2 = seq_test_client
        .eth_get_transaction_by_hash(pending_tx2.tx_hash(), None)
        .await
        .unwrap();
    assert!(tx1.block_hash.is_some());
    assert!(tx2.block_hash.is_some());
    assert_eq!(tx1.hash, pending_tx1.tx_hash());
    assert_eq!(tx2.hash, pending_tx2.tx_hash());

    // create random tx hash and make sure it returns None
    let random_tx_hash: TxHash = TxHash::random();
    assert!(seq_test_client
        .eth_get_transaction_by_hash(H256::from_slice(random_tx_hash.as_slice()), None)
        .await
        .is_none());
    assert!(full_node_test_client
        .eth_get_transaction_by_hash(H256::from_slice(random_tx_hash.as_slice()), None)
        .await
        .is_none());

    seq_task.abort();
    rollup_task.abort();
    Ok(())
}

#[tokio::test]
async fn test_soft_confirmations_on_different_blocks() -> Result<(), anyhow::Error> {
    // citrea::initialize_logging();
    let storage_dir = tempdir_with_children(&["DA", "sequencer", "full-node"]);
    let da_db_dir = storage_dir.path().join("DA").to_path_buf();
    let sequencer_db_dir = storage_dir.path().join("sequencer").to_path_buf();
    let fullnode_db_dir = storage_dir.path().join("full-node").to_path_buf();

    let da_service = MockDaService::new(MockAddress::default(), &da_db_dir.clone());

    let (seq_test_client, full_node_test_client, seq_task, full_node_task, _) =
        initialize_test(TestConfig {
            da_path: da_db_dir.clone(),
            sequencer_path: sequencer_db_dir.clone(),
            fullnode_path: fullnode_db_dir.clone(),
            ..Default::default()
        })
        .await;

    // first publish a few blocks fast make it land in the same da block
    for _ in 1..=6 {
        seq_test_client.send_publish_batch_request().await;
    }

    wait_for_l2_block(&seq_test_client, 6, None).await;
    wait_for_l2_block(&full_node_test_client, 6, None).await;

    let mut last_da_slot_height = 0;
    let mut last_da_slot_hash = <MockDaSpec as DaSpec>::SlotHash::from([0u8; 32]);

    // now retrieve soft confirmations from the sequencer and full node and check if they are the same
    for i in 1..=6 {
        let seq_soft_conf = seq_test_client
            .ledger_get_soft_batch_by_number::<MockDaSpec>(i)
            .await
            .unwrap();
        let full_node_soft_conf = full_node_test_client
            .ledger_get_soft_batch_by_number::<MockDaSpec>(i)
            .await
            .unwrap();

        if i != 1 {
            assert_eq!(last_da_slot_height, seq_soft_conf.da_slot_height);
            assert_eq!(last_da_slot_hash, MockHash(seq_soft_conf.da_slot_hash));
        }

        assert_eq!(
            seq_soft_conf.da_slot_height,
            full_node_soft_conf.da_slot_height
        );

        assert_eq!(seq_soft_conf.da_slot_hash, full_node_soft_conf.da_slot_hash);

        last_da_slot_height = seq_soft_conf.da_slot_height;
        last_da_slot_hash = MockHash(seq_soft_conf.da_slot_hash);
    }

    // publish new da block
    da_service.publish_test_block().await.unwrap();

    for _ in 1..=6 {
        seq_test_client.spam_publish_batch_request().await.unwrap();
    }

    wait_for_l2_block(&seq_test_client, 12, None).await;
    wait_for_l2_block(&full_node_test_client, 12, None).await;

    for i in 7..=12 {
        let seq_soft_conf = seq_test_client
            .ledger_get_soft_batch_by_number::<MockDaSpec>(i)
            .await
            .unwrap();
        let full_node_soft_conf = full_node_test_client
            .ledger_get_soft_batch_by_number::<MockDaSpec>(i)
            .await
            .unwrap();

        if i != 7 {
            assert_eq!(last_da_slot_height, seq_soft_conf.da_slot_height);
            assert_eq!(last_da_slot_hash, MockHash(seq_soft_conf.da_slot_hash));
        } else {
            assert_ne!(last_da_slot_height, seq_soft_conf.da_slot_height);
            assert_ne!(last_da_slot_hash, MockHash(seq_soft_conf.da_slot_hash));
        }

        assert_eq!(
            seq_soft_conf.da_slot_height,
            full_node_soft_conf.da_slot_height
        );

        assert_eq!(seq_soft_conf.da_slot_hash, full_node_soft_conf.da_slot_hash);

        last_da_slot_height = seq_soft_conf.da_slot_height;
        last_da_slot_hash = MockHash(seq_soft_conf.da_slot_hash);
    }

    seq_task.abort();
    full_node_task.abort();

    Ok(())
}

#[tokio::test]
async fn test_reopen_sequencer() -> Result<(), anyhow::Error> {
    // open, close without publishing blokcs
    let storage_dir = tempdir_with_children(&["DA", "sequencer"]);
    let da_db_dir = storage_dir.path().join("DA").to_path_buf();
    let sequencer_db_dir = storage_dir.path().join("sequencer").to_path_buf();

    let (seq_port_tx, seq_port_rx) = tokio::sync::oneshot::channel();

    let sequencer_db_dir_cloned = sequencer_db_dir.clone();
    let da_db_dir_cloned = da_db_dir.clone();
    let seq_task = tokio::spawn(async {
        start_rollup(
            seq_port_tx,
            GenesisPaths::from_dir("../test-data/genesis/integration-tests"),
            None,
            NodeMode::SequencerNode,
            sequencer_db_dir_cloned,
            da_db_dir_cloned,
            DEFAULT_MIN_SOFT_CONFIRMATIONS_PER_COMMITMENT,
            true,
            None,
            None,
            Some(true),
            DEFAULT_DEPOSIT_MEMPOOL_FETCH_LIMIT,
        )
        .await;
    });

    let seq_port = seq_port_rx.await.unwrap();

    let seq_test_client = init_test_rollup(seq_port).await;

    let block = seq_test_client
        .eth_get_block_by_number(Some(BlockNumberOrTag::Latest))
        .await;
    assert_eq!(block.number.unwrap().as_u64(), 0);

    // close sequencer
    seq_task.abort();

    let (seq_port_tx, seq_port_rx) = tokio::sync::oneshot::channel();

    // Copy the db to a new path with the same contents because
    // the lock is not released on the db directory even though the task is aborted
    let _ = copy_dir_recursive(
        &sequencer_db_dir,
        &storage_dir.path().join("sequencer_copy"),
    );

    let da_service = MockDaService::new(MockAddress::from([0; 32]), &da_db_dir);
    da_service.publish_test_block().await.unwrap();

    wait_for_l1_block(&da_service, 1, None).await;

    let sequencer_db_dir = storage_dir.path().join("sequencer_copy");
    let da_db_dir_cloned = da_db_dir.clone();
    let seq_task = tokio::spawn(async {
        start_rollup(
            seq_port_tx,
            GenesisPaths::from_dir("../test-data/genesis/integration-tests"),
            None,
            NodeMode::SequencerNode,
            sequencer_db_dir,
            da_db_dir_cloned,
            DEFAULT_MIN_SOFT_CONFIRMATIONS_PER_COMMITMENT,
            true,
            None,
            None,
            Some(true),
            DEFAULT_DEPOSIT_MEMPOOL_FETCH_LIMIT,
        )
        .await;
    });

    let seq_port = seq_port_rx.await.unwrap();

    let seq_test_client = make_test_client(seq_port).await;

    let seq_last_block = seq_test_client
        .eth_get_block_by_number(Some(BlockNumberOrTag::Latest))
        .await;

    // make sure the state roots are the same
    assert_eq!(seq_last_block.state_root, block.state_root);
    assert_eq!(
        seq_last_block.number.unwrap().as_u64(),
        block.number.unwrap().as_u64()
    );

    seq_test_client.send_publish_batch_request().await;
    seq_test_client.send_publish_batch_request().await;

    wait_for_l2_block(&seq_test_client, 2, None).await;

    assert_eq!(
        seq_test_client
            .eth_get_block_by_number(Some(BlockNumberOrTag::Latest))
            .await
            .number
            .unwrap()
            .as_u64(),
        2
    );

    seq_task.abort();

    Ok(())
}

fn copy_dir_recursive(src: &Path, dst: &Path) -> std::io::Result<()> {
    if !dst.exists() {
        fs::create_dir(dst)?;
    }

    for entry in fs::read_dir(src)? {
        let entry = entry?;
        let entry_path = entry.path();
        let target_path = dst.join(entry.file_name());

        if entry_path.is_dir() {
            copy_dir_recursive(&entry_path, &target_path)?;
        } else {
            fs::copy(&entry_path, &target_path)?;
        }
    }
    Ok(())
}

async fn execute_blocks(
    sequencer_client: &TestClient,
    full_node_client: &TestClient,
    da_db_dir: &Path,
) -> Result<(), Box<dyn std::error::Error>> {
    let (contract_address, contract) = {
        let contract = SimpleStorageContract::default();
        let deploy_contract_req = sequencer_client
            .deploy_contract(contract.byte_code(), None)
            .await?;
        sequencer_client.send_publish_batch_request().await;

        let contract_address = deploy_contract_req
            .await?
            .unwrap()
            .contract_address
            .unwrap();

        (contract_address, contract)
    };

    {
        let set_value_req = sequencer_client
            .contract_transaction(contract_address, contract.set_call_data(42), None)
            .await;
        sequencer_client.send_publish_batch_request().await;
        set_value_req.await.unwrap().unwrap();
    }

    sequencer_client.send_publish_batch_request().await;

    {
        for temp in 0..10 {
            let _set_value_req = sequencer_client
                .contract_transaction(contract_address, contract.set_call_data(78 + temp), None)
                .await;
        }
        sequencer_client.send_publish_batch_request().await;
    }

    {
        for _ in 0..200 {
            sequencer_client.spam_publish_batch_request().await.unwrap();
        }

        wait_for_l2_block(sequencer_client, 204, None).await;
    }

    let da_service = MockDaService::new(MockAddress::from([0; 32]), da_db_dir);
    da_service.publish_test_block().await.unwrap();

    {
        let addr = Address::from_str("0xf39Fd6e51aad88F6F4ce6aB8827279cffFb92266").unwrap();

        for _ in 0..300 {
            sequencer_client
                .send_eth(addr, None, None, None, 0u128)
                .await
                .unwrap();
            sequencer_client.spam_publish_batch_request().await.unwrap();
        }
    }

    wait_for_l2_block(sequencer_client, 504, None).await;
    wait_for_l2_block(full_node_client, 504, None).await;

    let seq_last_block = sequencer_client
        .eth_get_block_by_number_with_detail(Some(BlockNumberOrTag::Latest))
        .await;

    let full_node_last_block = full_node_client
        .eth_get_block_by_number_with_detail(Some(BlockNumberOrTag::Latest))
        .await;

    assert_eq!(seq_last_block.number.unwrap().as_u64(), 504);
    assert_eq!(full_node_last_block.number.unwrap().as_u64(), 504);

    assert_eq!(seq_last_block.state_root, full_node_last_block.state_root);
    assert_eq!(seq_last_block.hash, full_node_last_block.hash);

    Ok(())
}

#[tokio::test]
async fn test_soft_confirmations_status_one_l1() -> Result<(), anyhow::Error> {
    // citrea::initialize_logging();

    let storage_dir = tempdir_with_children(&["DA", "sequencer", "full-node"]);
    let da_db_dir = storage_dir.path().join("DA").to_path_buf();
    let sequencer_db_dir = storage_dir.path().join("sequencer").to_path_buf();
    let fullnode_db_dir = storage_dir.path().join("full-node").to_path_buf();

    let da_service = MockDaService::new(MockAddress::default(), &da_db_dir);

    let (seq_test_client, full_node_test_client, seq_task, full_node_task, _) =
        initialize_test(TestConfig {
            da_path: da_db_dir.clone(),
            sequencer_path: sequencer_db_dir.clone(),
            fullnode_path: fullnode_db_dir.clone(),
            seq_min_soft_confirmations: 3,
            deposit_mempool_fetch_limit: 10,
        })
        .await;

    // first publish a few blocks fast make it land in the same da block
    for _ in 1..=6 {
        seq_test_client.send_publish_batch_request().await;
    }

    // TODO check status=trusted

    wait_for_l2_block(&full_node_test_client, 6, None).await;

    // publish new da block
    da_service.publish_test_block().await.unwrap();
    seq_test_client.send_publish_batch_request().await; // TODO https://github.com/chainwayxyz/citrea/issues/214
    seq_test_client.send_publish_batch_request().await; // TODO https://github.com/chainwayxyz/citrea/issues/214

    wait_for_l2_block(&full_node_test_client, 8, None).await;

    // now retrieve confirmation status from the sequencer and full node and check if they are the same
    for i in 1..=6 {
        let status_node = full_node_test_client
            .ledger_get_soft_confirmation_status(i)
            .await
            .unwrap();

        assert_eq!(SoftConfirmationStatus::Finalized, status_node.unwrap());
    }

    seq_task.abort();
    full_node_task.abort();

    Ok(())
}

#[tokio::test]
async fn test_soft_confirmations_status_two_l1() -> Result<(), anyhow::Error> {
    // citrea::initialize_logging();

    let storage_dir = tempdir_with_children(&["DA", "sequencer", "full-node"]);
    let da_db_dir = storage_dir.path().join("DA").to_path_buf();
    let sequencer_db_dir = storage_dir.path().join("sequencer").to_path_buf();
    let fullnode_db_dir = storage_dir.path().join("full-node").to_path_buf();

    let da_service = MockDaService::new(MockAddress::default(), &da_db_dir.clone());

    let (seq_test_client, full_node_test_client, seq_task, full_node_task, _) =
        initialize_test(TestConfig {
            da_path: da_db_dir.clone(),
            sequencer_path: sequencer_db_dir.clone(),
            fullnode_path: fullnode_db_dir.clone(),
            seq_min_soft_confirmations: 3,
            deposit_mempool_fetch_limit: 10,
        })
        .await;

    // first publish a few blocks fast make it land in the same da block
    for _ in 1..=2 {
        seq_test_client.send_publish_batch_request().await;
    }

    wait_for_l2_block(&seq_test_client, 2, None).await;

    // publish new da block
    da_service.publish_test_block().await.unwrap();

    for _ in 2..=6 {
        seq_test_client.send_publish_batch_request().await;
    }

    wait_for_l2_block(&full_node_test_client, 7, None).await;

    // now retrieve confirmation status from the sequencer and full node and check if they are the same
    for i in 1..=2 {
        let status_node = full_node_test_client
            .ledger_get_soft_confirmation_status(i)
            .await
            .unwrap();

        assert_eq!(SoftConfirmationStatus::Trusted, status_node.unwrap());
    }

    // publish new da block
    da_service.publish_test_block().await.unwrap();
    seq_test_client.send_publish_batch_request().await;
    seq_test_client.send_publish_batch_request().await;

    wait_for_l2_block(&full_node_test_client, 9, None).await;

    // Check that these L2 blocks are bounded on different L1 block
    let mut batch_infos = vec![];
    for i in 1..=6 {
        let full_node_soft_conf = full_node_test_client
            .ledger_get_soft_batch_by_number::<MockDaSpec>(i)
            .await
            .unwrap();
        batch_infos.push(full_node_soft_conf);
    }
    assert_eq!(batch_infos[0].da_slot_height, batch_infos[1].da_slot_height);
    assert!(batch_infos[2..]
        .iter()
        .all(|x| x.da_slot_height == batch_infos[2].da_slot_height));
    assert_ne!(batch_infos[0].da_slot_height, batch_infos[5].da_slot_height);

    // now retrieve confirmation status from the sequencer and full node and check if they are the same
    for i in 1..=6 {
        let status_node = full_node_test_client
            .ledger_get_soft_confirmation_status(i)
            .await
            .unwrap();

        assert_eq!(SoftConfirmationStatus::Finalized, status_node.unwrap());
    }

    let status_node = full_node_test_client
        .ledger_get_soft_confirmation_status(410)
        .await;

    assert!(format!("{:?}", status_node.err())
        .contains("Soft confirmation at height 410 not processed yet."));

    seq_task.abort();
    full_node_task.abort();

    Ok(())
}

#[tokio::test]
async fn test_prover_sync_with_commitments() -> Result<(), anyhow::Error> {
    // citrea::initialize_logging();

    let storage_dir = tempdir_with_children(&["DA", "sequencer", "prover"]);
    let da_db_dir = storage_dir.path().join("DA").to_path_buf();
    let sequencer_db_dir = storage_dir.path().join("sequencer").to_path_buf();
    let prover_db_dir = storage_dir.path().join("prover").to_path_buf();

    let da_service = MockDaService::new(MockAddress::default(), &da_db_dir);

    let (seq_port_tx, seq_port_rx) = tokio::sync::oneshot::channel();

    let da_db_dir_cloned = da_db_dir.clone();
    let seq_task = tokio::spawn(async move {
        start_rollup(
            seq_port_tx,
            GenesisPaths::from_dir("../test-data/genesis/integration-tests"),
            None,
            NodeMode::SequencerNode,
            sequencer_db_dir,
            da_db_dir_cloned,
            4,
            true,
            None,
            None,
            Some(true),
            DEFAULT_DEPOSIT_MEMPOOL_FETCH_LIMIT,
        )
        .await;
    });

    let seq_port = seq_port_rx.await.unwrap();
    let seq_test_client = make_test_client(seq_port).await;

    let (prover_node_port_tx, prover_node_port_rx) = tokio::sync::oneshot::channel();

    let da_db_dir_cloned = da_db_dir.clone();
    let prover_node_task = tokio::spawn(async move {
        start_rollup(
            prover_node_port_tx,
            GenesisPaths::from_dir("../test-data/genesis/integration-tests"),
            Some(ProverConfig {
                proving_mode: sov_stf_runner::ProverGuestRunConfig::Execute,
                db_config: Some(SharedBackupDbConfig::default()),
                proof_sampling_number: 0,
            }),
            NodeMode::Prover(seq_port),
            prover_db_dir,
            da_db_dir_cloned,
            4,
            true,
            None,
            None,
            Some(true),
            DEFAULT_DEPOSIT_MEMPOOL_FETCH_LIMIT,
        )
        .await;
    });

    let prover_node_port = prover_node_port_rx.await.unwrap();
    let prover_node_test_client = make_test_client(prover_node_port).await;

    // publish 3 soft confirmations, no commitment should be sent
    for _ in 0..3 {
        seq_test_client.send_publish_batch_request().await;
    }

    // prover should not have any blocks saved
    assert_eq!(prover_node_test_client.eth_block_number().await, 0);

    da_service.publish_test_block().await.unwrap();

    seq_test_client.send_publish_batch_request().await;

    // sequencer commitment should be sent
    da_service.publish_test_block().await.unwrap();
    // start l1 height = 1, end = 2
    seq_test_client.send_publish_batch_request().await;

    // wait here until we see from prover's rpc that it finished proving
    wait_for_prover_l1_height(
        &prover_node_test_client,
        3,
        Some(Duration::from_secs(DEFAULT_PROOF_WAIT_DURATION)),
    )
    .await;

    // prover should have synced all 4 l2 blocks
    assert_eq!(prover_node_test_client.eth_block_number().await, 4);

    seq_test_client.send_publish_batch_request().await;

    // Still should have 4 blokcs there are no commitments yet
    wait_for_prover_l1_height(
        &prover_node_test_client,
        4,
        Some(Duration::from_secs(DEFAULT_PROOF_WAIT_DURATION)),
    )
    .await;
    assert_eq!(prover_node_test_client.eth_block_number().await, 4);

    seq_test_client.send_publish_batch_request().await;
    seq_test_client.send_publish_batch_request().await;

    // Still should have 4 blokcs there are no commitments yet
    assert_eq!(prover_node_test_client.eth_block_number().await, 4);
    da_service.publish_test_block().await.unwrap();

    // Commitment is sent right before the 9th block is published
    seq_test_client.send_publish_batch_request().await;

    // wait here until we see from prover's rpc that it finished proving
    wait_for_prover_l1_height(
        &prover_node_test_client,
        8,
        Some(Duration::from_secs(DEFAULT_PROOF_WAIT_DURATION)),
    )
    .await;

    // Should now have 8 blocks = 2 commitments of blocks 1-4 and 5-9
    // there is an extra soft confirmation due to the prover publishing a proof. This causes
    // a new MockDa block, which in turn causes the sequencer to publish an extra soft confirmation
    // becase it must not skip blocks.
    assert_eq!(prover_node_test_client.eth_block_number().await, 8);

    // on the 8th DA block, we should have a proof
    let mut blobs = da_service.get_block_at(8).await.unwrap().blobs;

    assert_eq!(blobs.len(), 1);

    let mut blob = blobs.pop().unwrap();
    blob.data.advance(blob.data.total_len());

    let da_data = blob.data.accumulator();

    let proof: DaData = borsh::BorshDeserialize::try_from_slice(da_data).unwrap();

    assert!(matches!(proof, DaData::ZKProof(_)));

    // TODO: Also test with multiple commitments in single Mock DA Block
    seq_task.abort();
    prover_node_task.abort();
    Ok(())
}

#[tokio::test]
async fn test_reopen_prover() -> Result<(), anyhow::Error> {
    // citrea::initialize_logging();

    let storage_dir = tempdir_with_children(&["DA", "sequencer", "prover"]);
    let da_db_dir = storage_dir.path().join("DA").to_path_buf();
    let sequencer_db_dir = storage_dir.path().join("sequencer").to_path_buf();
    let prover_db_dir = storage_dir.path().join("prover").to_path_buf();

    let da_service = MockDaService::new(MockAddress::default(), &da_db_dir.clone());

    let (seq_port_tx, seq_port_rx) = tokio::sync::oneshot::channel();

    let da_db_dir_cloned = da_db_dir.clone();
    let seq_task = tokio::spawn(async move {
        start_rollup(
            seq_port_tx,
            GenesisPaths::from_dir("../test-data/genesis/integration-tests"),
            Some(ProverConfig::default()),
            NodeMode::SequencerNode,
            sequencer_db_dir,
            da_db_dir_cloned,
            4,
            true,
            None,
            None,
            Some(true),
            DEFAULT_DEPOSIT_MEMPOOL_FETCH_LIMIT,
        )
        .await;
    });

    let seq_port = seq_port_rx.await.unwrap();
    let seq_test_client = make_test_client(seq_port).await;

    let (prover_node_port_tx, prover_node_port_rx) = tokio::sync::oneshot::channel();

    let da_db_dir_cloned = da_db_dir.clone();
    let prover_db_dir_cloned = prover_db_dir.clone();
    let prover_node_task = tokio::spawn(async move {
        start_rollup(
            prover_node_port_tx,
            GenesisPaths::from_dir("../test-data/genesis/integration-tests"),
            Some(ProverConfig::default()),
            NodeMode::Prover(seq_port),
            prover_db_dir_cloned,
            da_db_dir_cloned,
            4,
            true,
            None,
            None,
            Some(true),
            DEFAULT_DEPOSIT_MEMPOOL_FETCH_LIMIT,
        )
        .await;
    });

    let prover_node_port = prover_node_port_rx.await.unwrap();
    let prover_node_test_client = make_test_client(prover_node_port).await;

    // publish 3 soft confirmations, no commitment should be sent
    for _ in 0..3 {
        seq_test_client.send_publish_batch_request().await;
    }

    // prover should not have any blocks saved
    assert_eq!(prover_node_test_client.eth_block_number().await, 0);

    da_service.publish_test_block().await.unwrap();

    seq_test_client.send_publish_batch_request().await;

    // sequencer commitment should be sent
    da_service.publish_test_block().await.unwrap();
    // start l1 height = 1, end = 2
    seq_test_client.send_publish_batch_request().await;

    // wait here until we see from prover's rpc that it finished proving
    wait_for_prover_l1_height(
        &prover_node_test_client,
        5,
        Some(Duration::from_secs(DEFAULT_PROOF_WAIT_DURATION)),
    )
    .await;

    // prover should have synced all 4 l2 blocks
    assert_eq!(prover_node_test_client.eth_block_number().await, 4);

    prover_node_task.abort();

    let _ = copy_dir_recursive(&prover_db_dir, &storage_dir.path().join("prover_copy"));

    // Reopen prover with the new path
    let (prover_node_port_tx, prover_node_port_rx) = tokio::sync::oneshot::channel();

    let prover_copy_db_dir = storage_dir.path().join("prover_copy");
    let da_db_dir_cloned = da_db_dir.clone();
    let prover_node_task = tokio::spawn(async move {
        start_rollup(
            prover_node_port_tx,
            GenesisPaths::from_dir("../test-data/genesis/integration-tests"),
            Some(ProverConfig::default()),
            NodeMode::Prover(seq_port),
            prover_copy_db_dir,
            da_db_dir_cloned,
            4,
            true,
            None,
            None,
            Some(true),
            DEFAULT_DEPOSIT_MEMPOOL_FETCH_LIMIT,
        )
        .await;
    });

    let prover_node_port = prover_node_port_rx.await.unwrap();
    let prover_node_test_client = make_test_client(prover_node_port).await;

    seq_test_client.send_publish_batch_request().await;

    // Still should have 4 blocks there are no commitments yet
    assert_eq!(prover_node_test_client.eth_block_number().await, 4);

    prover_node_task.abort();

    seq_test_client.send_publish_batch_request().await;
    seq_test_client.send_publish_batch_request().await;

    let _ = copy_dir_recursive(&prover_db_dir, &storage_dir.path().join("prover_copy2"));

    // Reopen prover with the new path
    let (prover_node_port_tx, prover_node_port_rx) = tokio::sync::oneshot::channel();

    let prover_copy2_dir_cloned = storage_dir.path().join("prover_copy2");
    let da_db_dir_cloned = da_db_dir.clone();
    let prover_node_task = tokio::spawn(async move {
        start_rollup(
            prover_node_port_tx,
            GenesisPaths::from_dir("../test-data/genesis/integration-tests"),
            Some(ProverConfig::default()),
            NodeMode::Prover(seq_port),
            prover_copy2_dir_cloned,
            da_db_dir_cloned,
            4,
            true,
            None,
            None,
            Some(true),
            DEFAULT_DEPOSIT_MEMPOOL_FETCH_LIMIT,
        )
        .await;
    });

    let prover_node_port = prover_node_port_rx.await.unwrap();
    let prover_node_test_client = make_test_client(prover_node_port).await;

    // Still should have 4 blokcs there are no commitments yet
    assert_eq!(prover_node_test_client.eth_block_number().await, 4);
    da_service.publish_test_block().await.unwrap();

    // Commitment is sent right before the 9th block is published
    seq_test_client.send_publish_batch_request().await;

    // wait here until we see from prover's rpc that it finished proving
    wait_for_prover_l1_height(
        &prover_node_test_client,
        8,
        Some(Duration::from_secs(DEFAULT_PROOF_WAIT_DURATION)),
    )
    .await;

    // Should now have 8 blocks = 2 commitments of blocks 1-4 and 5-9
    // there is an extra soft confirmation due to the prover publishing a proof. This causes
    // a new MockDa block, which in turn causes the sequencer to publish an extra soft confirmation
    assert_eq!(prover_node_test_client.eth_block_number().await, 9);

    // TODO: Also test with multiple commitments in single Mock DA Block
    seq_task.abort();
    prover_node_task.abort();
    Ok(())
}

#[tokio::test]
async fn test_system_transactons() -> Result<(), anyhow::Error> {
    // citrea::initialize_logging();

    let system_contract_address =
        Address::from_str("0x3100000000000000000000000000000000000001").unwrap();
    let system_signer_address =
        Address::from_str("0xdeaddeaddeaddeaddeaddeaddeaddeaddeaddead").unwrap();

    let storage_dir = tempdir_with_children(&["DA", "sequencer", "full-node"]);
    let da_db_dir = storage_dir.path().join("DA").to_path_buf();
    let sequencer_db_dir = storage_dir.path().join("sequencer").to_path_buf();
    let fullnode_db_dir = storage_dir.path().join("full-node").to_path_buf();

    let da_service = MockDaService::new(MockAddress::default(), &da_db_dir.clone());

    // start rollup on da block 3
    for _ in 0..3 {
        da_service.publish_test_block().await.unwrap();
    }

    let (seq_test_client, full_node_test_client, seq_task, full_node_task, _) =
        initialize_test(TestConfig {
            da_path: da_db_dir,
            sequencer_path: sequencer_db_dir,
            fullnode_path: fullnode_db_dir,
            ..Default::default()
        })
        .await;

    // publish some blocks with system transactions
    for i in 0..10 {
        for _ in 0..5 {
            seq_test_client.spam_publish_batch_request().await.unwrap();
        }
        wait_for_l2_block(&seq_test_client, 5 * (i + 1), None).await;

        da_service.publish_test_block().await.unwrap();
    }

    seq_test_client.send_publish_batch_request().await;
    wait_for_l2_block(&full_node_test_client, 51, None).await;

    // check block 1-6-11-16-21-26-31-36-41-46-51 has system transactions
    for i in 0..=10 {
        let block_num = 1 + i * 5;

        let block = full_node_test_client
            .eth_get_block_by_number_with_detail(Some(BlockNumberOrTag::Number(block_num)))
            .await;

        if block_num == 1 {
            assert_eq!(block.transactions.len(), 3);

            let init_tx = &block.transactions[0];
            let set_tx = &block.transactions[1];

            assert_eq!(init_tx.from, system_signer_address);
            assert_eq!(init_tx.to.unwrap(), system_contract_address);
            assert_eq!(
                init_tx.input[..],
                *hex::decode(
                    "1f5783330000000000000000000000000000000000000000000000000000000000000003"
                )
                .unwrap()
                .as_slice()
            );

            assert_eq!(set_tx.from, system_signer_address);
            assert_eq!(set_tx.to.unwrap(), system_contract_address);
            assert_eq!(
                set_tx.input[0..4],
                *hex::decode("0e27bc11").unwrap().as_slice()
            );
        } else {
            assert_eq!(block.transactions.len(), 1);

            let tx = &block.transactions[0];

            assert_eq!(tx.from, system_signer_address);
            assert_eq!(tx.to.unwrap(), system_contract_address);
            assert_eq!(tx.input[0..4], *hex::decode("0e27bc11").unwrap().as_slice());
        }
    }

    // and other blocks don't have
    for i in 0..=51 {
        if i % 5 == 1 {
            continue;
        }

        let block = full_node_test_client
            .eth_get_block_by_number_with_detail(Some(BlockNumberOrTag::Number(i)))
            .await;

        assert_eq!(block.transactions.len(), 0);
    }

    // now check hashes
    for i in 3..=13 {
        let da_block = da_service.get_block_at(i).await.unwrap();

        let hash_on_chain: String = full_node_test_client
            .contract_call(
                system_contract_address,
                ethers::types::Bytes::from(BitcoinLightClient::get_block_hash(i).to_vec()),
                None,
            )
            .await
            .unwrap();

        assert_eq!(
            &da_block.header.hash.0,
            hex::decode(hash_on_chain.clone().split_off(2))
                .unwrap()
                .as_slice()
        );

        // check block response as well
        let block = full_node_test_client
            .eth_get_block_by_number_with_detail(Some(BlockNumberOrTag::Number((i - 3) * 5 + 1)))
            .await;

        assert_eq!(block.other.get("l1Hash"), Some(&hash_on_chain.into()));
    }

    let seq_last_block = seq_test_client
        .eth_get_block_by_number(Some(BlockNumberOrTag::Latest))
        .await;
    let node_last_block = full_node_test_client
        .eth_get_block_by_number(Some(BlockNumberOrTag::Latest))
        .await;

    assert_eq!(seq_last_block, node_last_block);

    seq_task.abort();
    full_node_task.abort();

    Ok(())
}

#[tokio::test]
async fn test_system_tx_effect_on_block_gas_limit() -> Result<(), anyhow::Error> {
    // citrea::initialize_logging();

    let storage_dir = tempdir_with_children(&["DA", "sequencer", "full-node"]);
    let da_db_dir = storage_dir.path().join("DA").to_path_buf();
    let sequencer_db_dir = storage_dir.path().join("sequencer").to_path_buf();

    let da_service = MockDaService::new(MockAddress::default(), &da_db_dir.clone());

    // start rollup on da block 3
    for _ in 0..3 {
        da_service.publish_test_block().await.unwrap();
    }

    let (seq_port_tx, seq_port_rx) = tokio::sync::oneshot::channel();

    let da_db_dir_cloned = da_db_dir.clone();
    let seq_task = tokio::spawn(async move {
        start_rollup(
            seq_port_tx,
            GenesisPaths::from_dir("../test-data/genesis/integration-tests-low-block-gas-limit"),
            None,
            NodeMode::SequencerNode,
            sequencer_db_dir,
            da_db_dir_cloned,
            4,
            true,
            None,
            // Increase max account slots to not stuck as spammer
            Some(SequencerConfig {
                private_key: TEST_PRIVATE_KEY.to_string(),
                min_soft_confirmations_per_commitment: 1000,
                test_mode: true,
                deposit_mempool_fetch_limit: 10,
                mempool_conf: SequencerMempoolConfig {
                    max_account_slots: 100,
                    ..Default::default()
                },
                db_config: Default::default(),
            }),
            Some(true),
            DEFAULT_DEPOSIT_MEMPOOL_FETCH_LIMIT,
        )
        .await;
    });

    let seq_port = seq_port_rx.await.unwrap();
    let seq_test_client = make_test_client(seq_port).await;
    // sys tx use L1BlockHash(43615 + 73581) + Bridge(298471) = 415667 gas
    // the block gas limit is 1_500_000 because the system txs gas limit is 1_500_000 (decided with @eyusufatik and @okkothejawa as bridge init takes 1M gas)

    // 1500000 - 415667 = 1084333 gas left in block
    // 1084333 / 21000 = 51,6... so 51 ether transfer transactions can be included in the block

    // send 51 ether transfer transactions
    let addr = Address::from_str("0xf39Fd6e51aad88F6F4ce6aB8827279cffFb92266").unwrap();

    for _ in 0..50 {
        seq_test_client
            .send_eth(addr, None, None, None, 0u128)
            .await
            .unwrap();
    }

    // 51th tx should be the last tx in the soft batch
    let last_in_tx = seq_test_client
        .send_eth(addr, None, None, None, 0u128)
        .await;

    // 52th tx should not be in soft batch
    let not_in_tx = seq_test_client
        .send_eth(addr, None, None, None, 0u128)
        .await;

    seq_test_client.send_publish_batch_request().await;

    da_service.publish_test_block().await.unwrap();

    let last_in_receipt = last_in_tx.unwrap().await.unwrap().unwrap();

    wait_for_l2_block(&seq_test_client, 1, None).await;

    let initial_soft_batch = seq_test_client
        .ledger_get_soft_batch_by_number::<MockDaSpec>(1)
        .await
        .unwrap();

    let last_tx_hash = last_in_receipt.transaction_hash;
    let last_tx_raw = seq_test_client
        .eth_get_transaction_by_hash(last_tx_hash, Some(false))
        .await
        .unwrap()
        .rlp();

    assert!(last_in_receipt.block_number.is_some());

    // last in tx byte array should be a subarray of txs[0]
    assert!(find_subarray(
        initial_soft_batch.clone().txs.unwrap()[0].tx.as_slice(),
        &last_tx_raw
    )
    .is_some());

    seq_test_client.send_publish_batch_request().await;

    da_service.publish_test_block().await.unwrap();

    let not_in_receipt = not_in_tx.unwrap().await.unwrap().unwrap();

    let not_in_hash = not_in_receipt.transaction_hash;

    let not_in_raw = seq_test_client
        .eth_get_transaction_by_hash(not_in_hash, Some(false))
        .await
        .unwrap()
        .rlp();

    // not in tx byte array should not be a subarray of txs[0]
    assert!(find_subarray(
        initial_soft_batch.txs.unwrap()[0].tx.as_slice(),
        &not_in_raw
    )
    .is_none());

    seq_test_client.send_publish_batch_request().await;

    let second_soft_batch = seq_test_client
        .ledger_get_soft_batch_by_number::<MockDaSpec>(2)
        .await
        .unwrap();

    // should be in tx byte array of the soft batch after
    assert!(find_subarray(second_soft_batch.txs.unwrap()[0].tx.as_slice(), &not_in_raw).is_some());

    let block1 = seq_test_client
        .eth_get_block_by_number(Some(BlockNumberOrTag::Number(1)))
        .await;

    // the last in tx should be in the block
    assert!(block1.transactions.iter().any(|tx| tx == &last_tx_hash));
    // and the other tx should not be in
    assert!(!block1.transactions.iter().any(|tx| tx == &not_in_hash));

    let block2 = seq_test_client
        .eth_get_block_by_number(Some(BlockNumberOrTag::Number(2)))
        .await;
    // the other tx should be in second block
    assert!(block2.transactions.iter().any(|tx| tx == &not_in_hash));

    seq_task.abort();

    Ok(())
}

fn find_subarray(haystack: &[u8], needle: &[u8]) -> Option<usize> {
    haystack
        .windows(needle.len())
        .position(|window| window == needle)
}

#[tokio::test]
async fn sequencer_crash_and_replace_full_node() -> Result<(), anyhow::Error> {
    // citrea::initialize_logging();

    let storage_dir = tempdir_with_children(&["DA", "sequencer", "full-node"]);
    let da_db_dir = storage_dir.path().join("DA").to_path_buf();
    let sequencer_db_dir = storage_dir.path().join("sequencer").to_path_buf();
    let fullnode_db_dir = storage_dir.path().join("full-node").to_path_buf();

    let psql_db_name = "sequencer_crash_and_replace_full_node".to_owned();

    let db_test_client = PostgresConnector::new_test_client(psql_db_name.clone())
        .await
        .unwrap();

    let mut sequencer_config = create_default_sequencer_config(4, Some(true), 10);

    sequencer_config.db_config = Some(SharedBackupDbConfig::default().set_db_name(psql_db_name));

    let da_service = MockDaService::with_finality(MockAddress::from([0; 32]), 2, &da_db_dir);
    da_service.publish_test_block().await.unwrap();

    let (seq_port_tx, seq_port_rx) = tokio::sync::oneshot::channel();

    let config1 = sequencer_config.clone();

    let da_db_dir_cloned = da_db_dir.clone();
    let sequencer_db_dir_cloned = sequencer_db_dir.clone();
    let seq_task = tokio::spawn(async move {
        start_rollup(
            seq_port_tx,
            GenesisPaths::from_dir("../test-data/genesis/integration-tests"),
            None,
            NodeMode::SequencerNode,
            sequencer_db_dir_cloned,
            da_db_dir_cloned,
            4,
            true,
            None,
            Some(config1),
            Some(true),
            10,
        )
        .await;
    });

    let seq_port = seq_port_rx.await.unwrap();

    let seq_test_client = init_test_rollup(seq_port).await;

    let (full_node_port_tx, full_node_port_rx) = tokio::sync::oneshot::channel();
    let config1 = sequencer_config.clone();

    let da_db_dir_cloned = da_db_dir.clone();
    let fullnode_db_dir_cloned = fullnode_db_dir.clone();
    let full_node_task = tokio::spawn(async move {
        start_rollup(
            full_node_port_tx,
            GenesisPaths::from_dir("../test-data/genesis/integration-tests"),
            None,
            NodeMode::FullNode(seq_port),
            fullnode_db_dir_cloned,
            da_db_dir_cloned,
            4,
            true,
            None,
            Some(config1),
            Some(true),
            10,
        )
        .await;
    });

    let full_node_port = full_node_port_rx.await.unwrap();

    let full_node_test_client = init_test_rollup(full_node_port).await;

    seq_test_client.send_publish_batch_request().await;
    seq_test_client.send_publish_batch_request().await;
    seq_test_client.send_publish_batch_request().await;
    seq_test_client.send_publish_batch_request().await;

    // second da block
    da_service.publish_test_block().await.unwrap();

    // before this the commitment will be sent
    // the commitment will be only in the first block so it is still not finalized
    // so the full node won't see the commitment
    seq_test_client.send_publish_batch_request().await;

    // wait for sync
    wait_for_l2_block(&full_node_test_client, 5, None).await;

    // should be synced
    assert_eq!(full_node_test_client.eth_block_number().await, 5);

    // assume sequencer craashed
    seq_task.abort();

    let commitments = db_test_client.get_all_commitments().await.unwrap();
    assert_eq!(commitments.len(), 1);

    full_node_task.abort();

    let (seq_port_tx, seq_port_rx) = tokio::sync::oneshot::channel();

    // Copy the db to a new path with the same contents because
    // the lock is not released on the db directory even though the task is aborted
    let _ = copy_dir_recursive(&fullnode_db_dir, &storage_dir.path().join("full_node_copy"));
    let sequencer_db_dir = storage_dir.path().join("full_node_copy");

    let config1 = sequencer_config.clone();

    // Start the full node as sequencer
    let seq_task = tokio::spawn(async move {
        start_rollup(
            seq_port_tx,
            GenesisPaths::from_dir("../test-data/genesis/integration-tests"),
            None,
            NodeMode::SequencerNode,
            sequencer_db_dir,
            da_db_dir,
            4,
            true,
            None,
            Some(config1),
            Some(true),
            10,
        )
        .await;
    });

    let seq_port = seq_port_rx.await.unwrap();

    let seq_test_client = make_test_client(seq_port).await;

    wait_for_l2_block(&seq_test_client, 5, None).await;

    assert_eq!(seq_test_client.eth_block_number().await as u64, 5);

    seq_test_client.send_publish_batch_request().await;
    seq_test_client.send_publish_batch_request().await;
    seq_test_client.send_publish_batch_request().await;

    da_service.publish_test_block().await.unwrap();
    // new commitment will be sent here, it should send between 2 and 3 should not include 1
    seq_test_client.send_publish_batch_request().await;

    wait_for_postgres_commitment(
        &db_test_client,
        2,
        Some(Duration::from_secs(DEFAULT_PROOF_WAIT_DURATION)),
    )
    .await;

    let commitments = db_test_client.get_all_commitments().await.unwrap();
    assert_eq!(commitments.len(), 2);
    assert_eq!(commitments[0].l1_start_height, 1);
    assert_eq!(commitments[0].l1_end_height, 1);
    assert_eq!(commitments[1].l1_start_height, 2);
    assert_eq!(commitments[1].l1_end_height, 3);

    seq_task.abort();

    Ok(())
}

#[tokio::test]
async fn transaction_failing_on_l1_is_removed_from_mempool() -> Result<(), anyhow::Error> {
    // citrea::initialize_logging();

    let storage_dir = tempdir_with_children(&["DA", "sequencer", "full-node"]);
    let da_db_dir = storage_dir.path().join("DA").to_path_buf();
    let sequencer_db_dir = storage_dir.path().join("sequencer").to_path_buf();
    let fullnode_db_dir = storage_dir.path().join("full-node").to_path_buf();

    let (seq_test_client, full_node_test_client, seq_task, full_node_task, _) =
        initialize_test(TestConfig {
            da_path: da_db_dir.clone(),
            sequencer_path: sequencer_db_dir.clone(),
            fullnode_path: fullnode_db_dir.clone(),
            ..Default::default()
        })
        .await;

    let random_wallet = LocalWallet::new(&mut thread_rng()).with_chain_id(seq_test_client.chain_id);

    let random_wallet_address = random_wallet.address();

    let second_block_base_fee: u64 = 768810081;

    seq_test_client
        .send_eth(
            random_wallet_address,
            None,
            None,
            None,
            // gas needed for transaction + 500 (to send) but this won't be enough for L1 fees
            (21000 * second_block_base_fee + 500) as u128,
        )
        .await
        .unwrap();

    seq_test_client.send_publish_batch_request().await;

    let random_test_client = TestClient::new(
        seq_test_client.chain_id,
        random_wallet,
        random_wallet_address,
        seq_test_client.rpc_addr,
    )
    .await;

    let tx = random_test_client
        .send_eth_with_gas(
            Address::from_str("0x0000000000000000000000000000000000000000").unwrap(),
            Some(0),
            Some(second_block_base_fee),
            21000,
            500,
        )
        .await
        .unwrap();

    let tx_from_mempool = seq_test_client
        .eth_get_transaction_by_hash(tx.tx_hash(), Some(true))
        .await;

    assert!(tx_from_mempool.is_some());

    seq_test_client.send_publish_batch_request().await;

    let block = seq_test_client
        .eth_get_block_by_number_with_detail(Some(BlockNumberOrTag::Latest))
        .await;

    assert_eq!(
        block.base_fee_per_gas.unwrap(),
        U256::from(second_block_base_fee)
    );

    let tx_from_mempool = seq_test_client
        .eth_get_transaction_by_hash(tx.tx_hash(), Some(true))
        .await;

    let soft_confirmation = seq_test_client
        .ledger_get_soft_batch_by_number::<MockDaSpec>(block.number.unwrap().as_u64())
        .await
        .unwrap();

    assert_eq!(block.transactions.len(), 0);
    assert!(tx_from_mempool.is_none());
    assert_eq!(soft_confirmation.txs.unwrap().len(), 1); // TODO: if we can also remove the tx from soft confirmation, that'd be very efficient

    wait_for_l2_block(&full_node_test_client, block.number.unwrap().as_u64(), None).await;

    let block_from_full_node = full_node_test_client
        .eth_get_block_by_number_with_detail(Some(BlockNumberOrTag::Latest))
        .await;

    assert_eq!(block_from_full_node, block);

    seq_task.abort();
    full_node_task.abort();

    Ok(())
}

#[tokio::test]
async fn sequencer_crash_restore_mempool() -> Result<(), anyhow::Error> {
    // citrea::initialize_logging();
    let addr = Address::from_str("0xf39Fd6e51aad88F6F4ce6aB8827279cffFb92266").unwrap();

    let storage_dir = tempdir_with_children(&["DA", "sequencer", "full-node"]);
    let sequencer_db_dir = storage_dir.path().join("sequencer").to_path_buf();
    let da_db_dir = storage_dir.path().join("DA").to_path_buf();

    let db_test_client =
        PostgresConnector::new_test_client("sequencer_crash_restore_mempool".to_owned())
            .await
            .unwrap();

    let mut sequencer_config = create_default_sequencer_config(4, Some(true), 10);
    sequencer_config.mempool_conf = SequencerMempoolConfig {
        max_account_slots: 100,
        ..Default::default()
    };
    sequencer_config.db_config = Some(
        SharedBackupDbConfig::default().set_db_name("sequencer_crash_restore_mempool".to_owned()),
    );

    let da_service =
        MockDaService::with_finality(MockAddress::from([0; 32]), 2, &da_db_dir.clone());
    da_service.publish_test_block().await.unwrap();

    let (seq_port_tx, seq_port_rx) = tokio::sync::oneshot::channel();

    let config1 = sequencer_config.clone();
    let da_db_dir_cloned = da_db_dir.clone();
    let sequencer_db_dir_cloned = sequencer_db_dir.clone();
    let seq_task = tokio::spawn(async move {
        start_rollup(
            seq_port_tx,
            GenesisPaths::from_dir("../test-data/genesis/integration-tests"),
            None,
            NodeMode::SequencerNode,
            sequencer_db_dir_cloned,
            da_db_dir_cloned,
            4,
            true,
            None,
            Some(config1),
            Some(true),
            10,
        )
        .await;
    });

    let seq_port = seq_port_rx.await.unwrap();

    let seq_test_client = init_test_rollup(seq_port).await;

    let tx_hash = seq_test_client
        .send_eth(addr, None, None, None, 0u128)
        .await
        .unwrap()
        .tx_hash();

    let tx_hash2 = seq_test_client
        .send_eth(addr, None, None, None, 0u128)
        .await
        .unwrap()
        .tx_hash();

    let tx_1 = seq_test_client
        .eth_get_transaction_by_hash(tx_hash, Some(true))
        .await
        .unwrap();
    let tx_2 = seq_test_client
        .eth_get_transaction_by_hash(tx_hash2, Some(true))
        .await
        .unwrap();

    assert_eq!(tx_1.hash, tx_hash);
    assert_eq!(tx_2.hash, tx_hash2);

    let txs = db_test_client.get_all_txs().await.unwrap();
    assert_eq!(txs.len(), 2);
    assert_eq!(txs[0].tx_hash, tx_hash.as_bytes().to_vec());
    assert_eq!(txs[1].tx_hash, tx_hash2.as_bytes().to_vec());

    assert_eq!(txs[0].tx, tx_1.rlp().to_vec());

    // crash and reopen and check if the txs are in the mempool
    seq_task.abort();

    let _ = copy_dir_recursive(
        &sequencer_db_dir,
        &storage_dir.path().join("sequencer_copy"),
    );

    let (seq_port_tx, seq_port_rx) = tokio::sync::oneshot::channel();

    let config1 = sequencer_config.clone();
    let da_db_dir_cloned = da_db_dir.clone();
    let sequencer_db_dir = storage_dir.path().join("sequencer_copy").to_path_buf();
    let seq_task = tokio::spawn(async move {
        start_rollup(
            seq_port_tx,
            GenesisPaths::from_dir("../test-data/genesis/integration-tests"),
            None,
            NodeMode::SequencerNode,
            sequencer_db_dir,
            da_db_dir_cloned,
            4,
            true,
            None,
            Some(config1),
            Some(true),
            10,
        )
        .await;
    });

    let seq_port = seq_port_rx.await.unwrap();

    let seq_test_client = init_test_rollup(seq_port).await;

    // wait for mempool to sync
    sleep(Duration::from_secs(2)).await;

    let tx_1_mempool = seq_test_client
        .eth_get_transaction_by_hash(tx_hash, Some(true))
        .await
        .unwrap();
    let tx_2_mempool = seq_test_client
        .eth_get_transaction_by_hash(tx_hash2, Some(true))
        .await
        .unwrap();

    assert_eq!(tx_1_mempool, tx_1);
    assert_eq!(tx_2_mempool, tx_2);

    // publish block and check if the txs are deleted from pg
    seq_test_client.send_publish_batch_request().await;
    // should be removed from mempool
    assert!(seq_test_client
        .eth_get_transaction_by_hash(tx_hash, Some(true))
        .await
        .is_none());
    assert!(seq_test_client
        .eth_get_transaction_by_hash(tx_hash2, Some(true))
        .await
        .is_none());

    let txs = db_test_client.get_all_txs().await.unwrap();
    // should be removed from db
    assert_eq!(txs.len(), 0);

    seq_task.abort();
    Ok(())
}

#[tokio::test]
async fn test_db_get_proof() {
    // citrea::initialize_logging();

    let storage_dir = tempdir_with_children(&["DA", "sequencer", "prover"]);
    let sequencer_db_dir = storage_dir.path().join("sequencer").to_path_buf();
    let prover_db_dir = storage_dir.path().join("prover").to_path_buf();
    let da_db_dir = storage_dir.path().join("DA").to_path_buf();

    let psql_db_name = "test_db_get_proof".to_string();
    let db_test_client = PostgresConnector::new_test_client(psql_db_name.clone())
        .await
        .unwrap();

    let (seq_port_tx, seq_port_rx) = tokio::sync::oneshot::channel();

    let da_db_dir_cloned = da_db_dir.clone();
    let seq_task = tokio::spawn(async {
        start_rollup(
            seq_port_tx,
            GenesisPaths::from_dir("../test-data/genesis/integration-tests"),
            None,
            NodeMode::SequencerNode,
            sequencer_db_dir,
            da_db_dir_cloned,
            4,
            true,
            None,
            None,
            Some(true),
            DEFAULT_DEPOSIT_MEMPOOL_FETCH_LIMIT,
        )
        .await;
    });

    let seq_port = seq_port_rx.await.unwrap();
    let test_client = make_test_client(seq_port).await;
    let da_service = MockDaService::new(MockAddress::from([0; 32]), &da_db_dir);

    let (prover_node_port_tx, prover_node_port_rx) = tokio::sync::oneshot::channel();

    let da_db_dir_cloned = da_db_dir.clone();
    let prover_node_task = tokio::spawn(async move {
        start_rollup(
            prover_node_port_tx,
            GenesisPaths::from_dir("../test-data/genesis/integration-tests"),
            Some(ProverConfig {
                proving_mode: sov_stf_runner::ProverGuestRunConfig::Execute,
                proof_sampling_number: 0,
                db_config: Some(SharedBackupDbConfig::default().set_db_name(psql_db_name)),
            }),
            NodeMode::Prover(seq_port),
            prover_db_dir,
            da_db_dir_cloned,
            4,
            true,
            None,
            None,
            Some(true),
            DEFAULT_DEPOSIT_MEMPOOL_FETCH_LIMIT,
        )
        .await;
    });

    let prover_node_port = prover_node_port_rx.await.unwrap();

    let prover_node_test_client = make_test_client(prover_node_port).await;
    da_service.publish_test_block().await.unwrap();

    test_client.send_publish_batch_request().await;
    test_client.send_publish_batch_request().await;
    test_client.send_publish_batch_request().await;
    test_client.send_publish_batch_request().await;
    da_service.publish_test_block().await.unwrap();
    // submits with new da block
    test_client.send_publish_batch_request().await;
    // prover node gets the commitment
    test_client.send_publish_batch_request().await;
    // da_service.publish_test_block().await.unwrap();

    // wait here until we see from prover's rpc that it finished proving
    wait_for_prover_l1_height(
        &prover_node_test_client,
        5,
        Some(Duration::from_secs(DEFAULT_PROOF_WAIT_DURATION)),
    )
    .await;

    let ledger_proof = prover_node_test_client
        .ledger_get_proof_by_slot_height(4)
        .await;

    let db_proofs = db_test_client.get_all_proof_data().await.unwrap();

    assert_eq!(db_proofs.len(), 1);

    let db_state_transition = &db_proofs[0].state_transition.0;

    assert_eq!(
        db_state_transition.sequencer_da_public_key,
        ledger_proof.state_transition.sequencer_da_public_key
    );
    assert_eq!(
        db_state_transition.sequencer_public_key,
        ledger_proof.state_transition.sequencer_public_key
    );
    assert_eq!(db_proofs[0].l1_tx_id, ledger_proof.l1_tx_id);

    match ledger_proof.proof {
        ProofRpcResponse::Full(p) => {
            assert_eq!(db_proofs[0].proof_type, ProofType::Full);
            assert_eq!(db_proofs[0].proof_data, p)
        }
        ProofRpcResponse::PublicInput(p) => {
            assert_eq!(db_proofs[0].proof_type, ProofType::PublicInput);
            assert_eq!(db_proofs[0].proof_data, p)
        }
    };

    seq_task.abort();
    prover_node_task.abort();
}

#[tokio::test]
async fn full_node_verify_proof_and_store() {
    // citrea::initialize_logging();

    let storage_dir = tempdir_with_children(&["DA", "sequencer", "prover", "full-node"]);
    let sequencer_db_dir = storage_dir.path().join("sequencer").to_path_buf();
    let prover_db_dir = storage_dir.path().join("prover").to_path_buf();
    let fullnode_db_dir = storage_dir.path().join("full-node").to_path_buf();
    let da_db_dir = storage_dir.path().join("DA").to_path_buf();

    let (seq_port_tx, seq_port_rx) = tokio::sync::oneshot::channel();

    let da_db_dir_cloned = da_db_dir.clone();
    let seq_task = tokio::spawn(async {
        start_rollup(
            seq_port_tx,
            GenesisPaths::from_dir("../test-data/genesis/integration-tests"),
            None,
            NodeMode::SequencerNode,
            sequencer_db_dir,
            da_db_dir_cloned,
            4,
            true,
            None,
            None,
            Some(true),
            DEFAULT_DEPOSIT_MEMPOOL_FETCH_LIMIT,
        )
        .await;
    });

    let seq_port = seq_port_rx.await.unwrap();
    let test_client = make_test_client(seq_port).await;

    let da_service = MockDaService::new(MockAddress::from([0; 32]), &da_db_dir);

    let (prover_node_port_tx, prover_node_port_rx) = tokio::sync::oneshot::channel();

    let da_db_dir_cloned = da_db_dir.clone();
    let prover_node_task = tokio::spawn(async move {
        start_rollup(
            prover_node_port_tx,
            GenesisPaths::from_dir("../test-data/genesis/integration-tests"),
            Some(ProverConfig {
                proving_mode: sov_stf_runner::ProverGuestRunConfig::Execute,
                proof_sampling_number: 0,
                db_config: None,
            }),
            NodeMode::Prover(seq_port),
            prover_db_dir,
            da_db_dir_cloned,
            4,
            true,
            None,
            None,
            Some(true),
            DEFAULT_DEPOSIT_MEMPOOL_FETCH_LIMIT,
        )
        .await;
    });

    let prover_node_port = prover_node_port_rx.await.unwrap();

    let prover_node_test_client = make_test_client(prover_node_port).await;

    let (full_node_port_tx, full_node_port_rx) = tokio::sync::oneshot::channel();

    let da_db_dir_cloned = da_db_dir.clone();
    let full_node_task = tokio::spawn(async move {
        start_rollup(
            full_node_port_tx,
            GenesisPaths::from_dir("../test-data/genesis/integration-tests"),
            None,
            NodeMode::FullNode(seq_port),
            fullnode_db_dir,
            da_db_dir_cloned,
            4,
            true,
            None,
            None,
            Some(true),
            DEFAULT_DEPOSIT_MEMPOOL_FETCH_LIMIT,
        )
        .await;
    });

    let full_node_port = full_node_port_rx.await.unwrap();
    let full_node_test_client = make_test_client(full_node_port).await;

    da_service.publish_test_block().await.unwrap();
    wait_for_l1_block(&da_service, 1, None).await;

    test_client.send_publish_batch_request().await;
    test_client.send_publish_batch_request().await;
    test_client.send_publish_batch_request().await;
    test_client.send_publish_batch_request().await;
    da_service.publish_test_block().await.unwrap();
    // submits with new da block
    test_client.send_publish_batch_request().await;
    // prover node gets the commitment
    test_client.send_publish_batch_request().await;
    // da_service.publish_test_block().await.unwrap();

    // wait here until we see from prover's rpc that it finished proving
    wait_for_prover_l1_height(
        &prover_node_test_client,
        5,
        Some(Duration::from_secs(DEFAULT_PROOF_WAIT_DURATION)),
    )
    .await;

    let commitments = prover_node_test_client
        .ledger_get_sequencer_commitments_on_slot_by_number(4)
        .await
        .unwrap()
        .unwrap();
    assert_eq!(commitments.len(), 1);

    let second_hash = da_service.get_block_at(2).await.unwrap().header.hash;
    assert_eq!(
        commitments[0].l1_start_block_hash.to_vec(),
        second_hash.0.to_vec()
    );
    assert_eq!(
        commitments[0].l1_end_block_hash.to_vec(),
        second_hash.0.to_vec()
    );

    assert_eq!(commitments[0].found_in_l1, 4);

    let fourth_block_hash = da_service.get_block_at(4).await.unwrap().header.hash;

    let commitments_hash = prover_node_test_client
        .ledger_get_sequencer_commitments_on_slot_by_hash(fourth_block_hash.0)
        .await
        .unwrap()
        .unwrap();
    assert_eq!(commitments_hash, commitments);

    let prover_proof = prover_node_test_client
        .ledger_get_proof_by_slot_height(4)
        .await;

    // The proof will be in l1 block #5 because prover publishes it after the commitment and
    // in mock da submitting proof and commitments creates a new block.
    // For full node to see the proof, we publish another l2 block and now it will check #5 l1 block
    test_client.send_publish_batch_request().await;

    wait_for_l2_block(&full_node_test_client, 7, None).await;
    wait_for_l1_block(&da_service, 5, None).await;

    // So the full node should see the proof in block 5
    let full_node_proof = full_node_test_client
        .ledger_get_verified_proofs_by_slot_height(5)
        .await;

    assert_eq!(prover_proof.proof, full_node_proof[0].proof);

    assert_eq!(
        prover_proof.state_transition,
        full_node_proof[0].state_transition
    );

    full_node_test_client
        .ledger_get_soft_confirmation_status(5)
        .await
        .unwrap()
        .unwrap();

    for i in 1..=4 {
        let status = full_node_test_client
            .ledger_get_soft_confirmation_status(i)
            .await
            .unwrap()
            .unwrap();

        assert_eq!(status, SoftConfirmationStatus::Proven);
    }

    seq_task.abort();
    prover_node_task.abort();
    full_node_task.abort();
}

#[tokio::test]
async fn test_all_flow() {
    // citrea::initialize_logging();

    let storage_dir = tempdir_with_children(&["DA", "sequencer", "prover", "full-node"]);
    let da_db_dir = storage_dir.path().join("DA").to_path_buf();
    let sequencer_db_dir = storage_dir.path().join("sequencer").to_path_buf();
    let prover_db_dir = storage_dir.path().join("prover").to_path_buf();
    let fullnode_db_dir = storage_dir.path().join("full-node").to_path_buf();

    let psql_db_name = "test_all_flow".to_owned();
    let db_test_client = PostgresConnector::new_test_client(psql_db_name.clone())
        .await
        .unwrap();

    let (seq_port_tx, seq_port_rx) = tokio::sync::oneshot::channel();

    let da_db_dir_cloned = da_db_dir.clone();
    let seq_task = tokio::spawn(async {
        start_rollup(
            seq_port_tx,
            GenesisPaths::from_dir("../test-data/genesis/integration-tests"),
            None,
            NodeMode::SequencerNode,
            sequencer_db_dir,
            da_db_dir_cloned,
            4,
            true,
            None,
            None,
            Some(true),
            DEFAULT_DEPOSIT_MEMPOOL_FETCH_LIMIT,
        )
        .await;
    });

    let seq_port = seq_port_rx.await.unwrap();
    let test_client = make_test_client(seq_port).await;
    let da_service = MockDaService::new(MockAddress::from([0; 32]), &da_db_dir);

    let (prover_node_port_tx, prover_node_port_rx) = tokio::sync::oneshot::channel();

    let da_db_dir_cloned = da_db_dir.clone();
    let prover_node_task = tokio::spawn(async move {
        start_rollup(
            prover_node_port_tx,
            GenesisPaths::from_dir("../test-data/genesis/integration-tests"),
            Some(ProverConfig {
                proving_mode: sov_stf_runner::ProverGuestRunConfig::Execute,
                proof_sampling_number: 0,
                db_config: Some(SharedBackupDbConfig::default().set_db_name(psql_db_name)),
            }),
            NodeMode::Prover(seq_port),
            prover_db_dir,
            da_db_dir_cloned,
            4,
            true,
            None,
            None,
            Some(true),
            DEFAULT_DEPOSIT_MEMPOOL_FETCH_LIMIT,
        )
        .await;
    });

    let prover_node_port = prover_node_port_rx.await.unwrap();

    let prover_node_test_client = make_test_client(prover_node_port).await;

    let (full_node_port_tx, full_node_port_rx) = tokio::sync::oneshot::channel();

    let da_db_dir_cloned = da_db_dir.clone();
    let full_node_task = tokio::spawn(async move {
        start_rollup(
            full_node_port_tx,
            GenesisPaths::from_dir("../test-data/genesis/integration-tests"),
            None,
            NodeMode::FullNode(seq_port),
            fullnode_db_dir,
            da_db_dir_cloned,
            4,
            true,
            None,
            None,
            Some(true),
            DEFAULT_DEPOSIT_MEMPOOL_FETCH_LIMIT,
        )
        .await;
    });

    let addr = Address::from_str("0xf39Fd6e51aad88F6F4ce6aB8827279cffFb92265").unwrap();

    let full_node_port = full_node_port_rx.await.unwrap();
    let full_node_test_client = make_test_client(full_node_port).await;

    da_service.publish_test_block().await.unwrap();
    wait_for_l1_block(&da_service, 1, None).await;

    test_client.send_publish_batch_request().await;

    // send one ether to some address
    test_client
        .send_eth(addr, None, None, None, 1e18 as u128)
        .await
        .unwrap();
    // send one ether to some address
    test_client
        .send_eth(addr, None, None, None, 1e18 as u128)
        .await
        .unwrap();
    test_client.send_publish_batch_request().await;
    test_client.send_publish_batch_request().await;
    // send one ether to some address
    test_client
        .send_eth(addr, None, None, None, 1e18 as u128)
        .await
        .unwrap();
    test_client.send_publish_batch_request().await;

    da_service.publish_test_block().await.unwrap();
    // submits with new da block
    test_client.send_publish_batch_request().await;
    // prover node gets the commitment
    test_client.send_publish_batch_request().await;
    // da_service.publish_test_block().await.unwrap();

    // wait here until we see from prover's rpc that it finished proving
    wait_for_prover_l1_height(
        &prover_node_test_client,
        5,
        Some(Duration::from_secs(DEFAULT_PROOF_WAIT_DURATION)),
    )
    .await;

    let commitments = prover_node_test_client
        .ledger_get_sequencer_commitments_on_slot_by_number(4)
        .await
        .unwrap()
        .unwrap();
    assert_eq!(commitments.len(), 1);

    let second_hash = da_service.get_block_at(2).await.unwrap().header.hash;
    assert_eq!(
        commitments[0].l1_start_block_hash.to_vec(),
        second_hash.0.to_vec()
    );
    assert_eq!(
        commitments[0].l1_end_block_hash.to_vec(),
        second_hash.0.to_vec()
    );

    assert_eq!(commitments[0].found_in_l1, 4);

    let fourth_block_hash = da_service.get_block_at(4).await.unwrap().header.hash;

    let commitments_hash = prover_node_test_client
        .ledger_get_sequencer_commitments_on_slot_by_hash(fourth_block_hash.0)
        .await
        .unwrap()
        .unwrap();
    assert_eq!(commitments_hash, commitments);

    let prover_proof = prover_node_test_client
        .ledger_get_proof_by_slot_height(4)
        .await;

    let db_proofs = db_test_client.get_all_proof_data().await.unwrap();

    assert_eq!(db_proofs.len(), 1);
    assert_eq!(
        db_proofs[0].state_transition.0.sequencer_da_public_key,
        prover_proof.state_transition.sequencer_da_public_key
    );
    assert_eq!(
        db_proofs[0].state_transition.0.sequencer_public_key,
        prover_proof.state_transition.sequencer_public_key
    );
    assert_eq!(db_proofs[0].l1_tx_id, prover_proof.l1_tx_id);

    // the proof will be in l1 block #5 because prover publishes it after the commitment and in mock da submitting proof and commitments creates a new block
    // For full node to see the proof, we publish another l2 block and now it will check #5 l1 block
    // 7th soft batch
    test_client.send_publish_batch_request().await;

    sleep(Duration::from_secs(2)).await;

    // So the full node should see the proof in block 5
    let full_node_proof = full_node_test_client
        .ledger_get_verified_proofs_by_slot_height(5)
        .await;

    assert_eq!(prover_proof.proof, full_node_proof[0].proof);

    assert_eq!(
        prover_proof.state_transition,
        full_node_proof[0].state_transition
    );

    wait_for_l2_block(&full_node_test_client, 5, None).await;

    full_node_test_client
        .ledger_get_soft_confirmation_status(5)
        .await
        .unwrap()
        .unwrap();

    for i in 1..=4 {
        let status = full_node_test_client
            .ledger_get_soft_confirmation_status(i)
            .await
            .unwrap()
            .unwrap();

        assert_eq!(status, SoftConfirmationStatus::Proven);
    }

    let balance = full_node_test_client
        .eth_get_balance(addr, None)
        .await
        .unwrap();
    assert_eq!(balance, U256::from(3e18 as u128));

    let balance = prover_node_test_client
        .eth_get_balance(addr, None)
        .await
        .unwrap();
    assert_eq!(balance, U256::from(3e18 as u128));

    // send one ether to some address
    test_client
        .send_eth(addr, None, None, None, 1e18 as u128)
        .await
        .unwrap();
    // send one ether to some address
    test_client
        .send_eth(addr, None, None, None, 1e18 as u128)
        .await
        .unwrap();
    // 8th soft batch
    test_client.send_publish_batch_request().await;
    da_service.publish_test_block().await.unwrap();

    // submits with new da block
    test_client.send_publish_batch_request().await;
    // prover node gets the commitment
    test_client.send_publish_batch_request().await;

    // wait here until we see from prover's rpc that it finished proving
    wait_for_prover_l1_height(
        &prover_node_test_client,
        8,
        Some(Duration::from_secs(DEFAULT_PROOF_WAIT_DURATION)),
    )
    .await;

    let commitments = prover_node_test_client
        .ledger_get_sequencer_commitments_on_slot_by_number(7)
        .await
        .unwrap()
        .unwrap();
    assert_eq!(commitments.len(), 1);

    let prover_proof_data = prover_node_test_client
        .ledger_get_proof_by_slot_height(7)
        .await;

    let db_proofs = db_test_client.get_all_proof_data().await.unwrap();

    assert_eq!(db_proofs.len(), 2);
    assert_eq!(
        db_proofs[1].state_transition.0.sequencer_da_public_key,
        prover_proof_data.state_transition.sequencer_da_public_key
    );
    assert_eq!(
        db_proofs[1].state_transition.0.sequencer_public_key,
        prover_proof_data.state_transition.sequencer_public_key
    );

    // let full node see the proof
    test_client.send_publish_batch_request().await;

    wait_for_l2_block(&full_node_test_client, 8, None).await;

    sleep(Duration::from_secs(2)).await;

    let full_node_proof_data = full_node_test_client
        .ledger_get_verified_proofs_by_slot_height(8)
        .await;

    assert_eq!(prover_proof_data.proof, full_node_proof_data[0].proof);
    assert_eq!(
        prover_proof_data.state_transition,
        full_node_proof_data[0].state_transition
    );

    let balance = full_node_test_client
        .eth_get_balance(addr, None)
        .await
        .unwrap();
    assert_eq!(balance, U256::from(5e18 as u128));

    let balance = prover_node_test_client
        .eth_get_balance(addr, None)
        .await
        .unwrap();
    assert_eq!(balance, U256::from(5e18 as u128));

    for i in 1..=8 {
        // print statuses

        let status = full_node_test_client
            .ledger_get_soft_confirmation_status(i)
            .await
            .unwrap()
            .unwrap();

        assert_eq!(status, SoftConfirmationStatus::Proven);
    }

    assert_eq!(test_client.eth_block_number().await, 11);

    // Synced up to the latest block
    assert_eq!(full_node_test_client.eth_block_number().await, 11);

    // Synced up to the latest commitment
    assert_eq!(prover_node_test_client.eth_block_number().await, 8);

    seq_task.abort();
    prover_node_task.abort();
    full_node_task.abort();
}

/// Transactions with a high gas limit should be accounted for by using
/// their actual cumulative gas consumption to prevent them from reserving
/// whole blocks on their own.
#[tokio::test]
async fn test_gas_limit_too_high() {
    // citrea::initialize_logging();

    let db_dir: tempfile::TempDir = tempdir_with_children(&["DA", "sequencer", "full-node"]);
    let da_db_dir = db_dir.path().join("DA").to_path_buf();
    let sequencer_db_dir = db_dir.path().join("sequencer").to_path_buf();
    let full_node_db_dir = db_dir.path().join("full-node").to_path_buf();

    let (seq_port_tx, seq_port_rx) = tokio::sync::oneshot::channel();

    let target_gas_limit: u64 = 30_000_000;
    let transfer_gas_limit = 21_000;
    let system_txs_gas_used = 415_811;
    let tx_count = (target_gas_limit - system_txs_gas_used).div_ceil(transfer_gas_limit);
    let addr = Address::from_str("0xf39Fd6e51aad88F6F4ce6aB8827279cffFb92266").unwrap();

    let seq_da_dir = da_db_dir.clone();
    let seq_task = tokio::spawn(async move {
        start_rollup(
            seq_port_tx,
            GenesisPaths::from_dir("../test-data/genesis/integration-tests"),
            None,
            NodeMode::SequencerNode,
            sequencer_db_dir,
            seq_da_dir,
            DEFAULT_MIN_SOFT_CONFIRMATIONS_PER_COMMITMENT,
            true,
            None,
            // Increase max account slots to not stuck as spammer
            Some(SequencerConfig {
                private_key: TEST_PRIVATE_KEY.to_string(),
                min_soft_confirmations_per_commitment: 1000,
                test_mode: true,
                deposit_mempool_fetch_limit: 100,
                mempool_conf: SequencerMempoolConfig {
                    // Set the max number of txs per user account
                    // to be higher than the number of transactions
                    // we want to send.
                    max_account_slots: tx_count * 2,
                    ..Default::default()
                },
                db_config: Default::default(),
            }),
            Some(true),
            100,
        )
        .await;
    });

    let seq_port = seq_port_rx.await.unwrap();
    let seq_test_client = make_test_client(seq_port).await;

    let (full_node_port_tx, full_node_port_rx) = tokio::sync::oneshot::channel();

    let da_db_dir_cloned = da_db_dir.clone();
    let full_node_task = tokio::spawn(async move {
        start_rollup(
            full_node_port_tx,
            GenesisPaths::from_dir("../test-data/genesis/integration-tests"),
            None,
            NodeMode::FullNode(seq_port),
            full_node_db_dir,
            da_db_dir_cloned,
            1000,
            true,
            None,
            None,
            Some(true),
            100,
        )
        .await;
    });

    let full_node_port = full_node_port_rx.await.unwrap();
    let full_node_test_client = make_test_client(full_node_port).await;

    let mut tx_hashes = vec![];
    // Loop until tx_count.
    // This means that we are going to have 5 transactions which have not been included.
    for _ in 0..tx_count + 4 {
        let tx_hash = seq_test_client
            .send_eth_with_gas(addr, None, None, 10_000_000, 0u128)
            .await
            .unwrap();
        tx_hashes.push(tx_hash);
    }

    seq_test_client.send_publish_batch_request().await;

    wait_for_l2_block(&full_node_test_client, 1, None).await;

    let block = full_node_test_client
        .eth_get_block_by_number(Some(BlockNumberOrTag::Latest))
        .await;

    // assert the block contains all txs apart from the last 5
    for tx_hash in tx_hashes[0..tx_hashes.len() - 5].iter() {
        assert!(block.transactions.contains(&tx_hash.tx_hash()));
    }
    for tx_hash in tx_hashes[tx_hashes.len() - 5..].iter() {
        assert!(!block.transactions.contains(&tx_hash.tx_hash()));
    }

    let block_from_sequencer = seq_test_client
        .eth_get_block_by_number(Some(BlockNumberOrTag::Latest))
        .await;

    assert_eq!(block_from_sequencer.state_root, block.state_root);
    assert_eq!(block_from_sequencer.hash, block.hash);

    seq_test_client.send_publish_batch_request().await;
    wait_for_l2_block(&full_node_test_client, 2, None).await;

    let block = full_node_test_client
        .eth_get_block_by_number(Some(BlockNumberOrTag::Latest))
        .await;

    let block_from_sequencer = seq_test_client
        .eth_get_block_by_number(Some(BlockNumberOrTag::Latest))
        .await;

    assert!(!block.transactions.is_empty());
    assert_eq!(block_from_sequencer.state_root, block.state_root);
    assert_eq!(block_from_sequencer.hash, block.hash);

    seq_task.abort();
    full_node_task.abort();
}

#[tokio::test]
<<<<<<< HEAD
async fn test_full_node_sync_status() {
=======
async fn test_ledger_get_head_soft_batch() {
>>>>>>> 438bd318
    let storage_dir = tempdir_with_children(&["DA", "sequencer", "full-node"]);
    let da_db_dir = storage_dir.path().join("DA").to_path_buf();
    let sequencer_db_dir = storage_dir.path().join("sequencer").to_path_buf();
    let fullnode_db_dir = storage_dir.path().join("full-node").to_path_buf();

<<<<<<< HEAD
    let (seq_port_tx, seq_port_rx) = tokio::sync::oneshot::channel();

    let da_db_dir_cloned = da_db_dir.clone();
    let seq_task = tokio::spawn(async {
=======
    let config = TestConfig {
        da_path: da_db_dir.clone(),
        sequencer_path: sequencer_db_dir.clone(),
        fullnode_path: fullnode_db_dir.clone(),
        ..Default::default()
    };

    let (seq_port_tx, seq_port_rx) = tokio::sync::oneshot::channel();

    let da_db_dir_cloned = da_db_dir.clone();
    let seq_task = tokio::spawn(async move {
>>>>>>> 438bd318
        start_rollup(
            seq_port_tx,
            GenesisPaths::from_dir("../test-data/genesis/integration-tests"),
            None,
            NodeMode::SequencerNode,
            sequencer_db_dir,
            da_db_dir_cloned,
<<<<<<< HEAD
            DEFAULT_MIN_SOFT_CONFIRMATIONS_PER_COMMITMENT,
=======
            config.seq_min_soft_confirmations,
>>>>>>> 438bd318
            true,
            None,
            None,
            Some(true),
<<<<<<< HEAD
            DEFAULT_DEPOSIT_MEMPOOL_FETCH_LIMIT,
=======
            config.deposit_mempool_fetch_limit,
>>>>>>> 438bd318
        )
        .await;
    });

    let seq_port = seq_port_rx.await.unwrap();
<<<<<<< HEAD

    let seq_test_client = init_test_rollup(seq_port).await;
    let addr = Address::from_str("0xf39Fd6e51aad88F6F4ce6aB8827279cffFb92266").unwrap();

    for _ in 0..100 {
        seq_test_client
            .send_eth(addr, None, None, None, 0u128)
            .await
            .unwrap();
        seq_test_client.send_publish_batch_request().await;
    }

    wait_for_l2_block(&seq_test_client, 100, None).await;

    let (full_node_port_tx, full_node_port_rx) = tokio::sync::oneshot::channel();

    let da_db_dir_cloned = da_db_dir.clone();
    let full_node_task = tokio::spawn(async move {
        start_rollup(
            full_node_port_tx,
            GenesisPaths::from_dir("../test-data/genesis/integration-tests"),
            None,
            NodeMode::FullNode(seq_port),
            fullnode_db_dir,
            da_db_dir_cloned,
            DEFAULT_MIN_SOFT_CONFIRMATIONS_PER_COMMITMENT,
            true,
            None,
            None,
            Some(true),
            DEFAULT_DEPOSIT_MEMPOOL_FETCH_LIMIT,
        )
        .await;
    });

    let full_node_port = full_node_port_rx.await.unwrap();
    let full_node_test_client = make_test_client(full_node_port).await;

    let status = full_node_test_client.citrea_sync_status().await;

    match status {
        CitreaStatus::Syncing(syncing) => {
            assert!(syncing.synced_block_number > 0 && syncing.synced_block_number < 100);
            assert_eq!(syncing.head_block_number, 100);
        }
        _ => panic!("Expected syncing status"),
    }

    wait_for_l2_block(&full_node_test_client, 100, None).await;

    let status = full_node_test_client.citrea_sync_status().await;

    match status {
        CitreaStatus::Synced(synced_up_to) => assert_eq!(synced_up_to, 100),
        _ => panic!("Expected synced status"),
    }

    seq_task.abort();
    full_node_task.abort();
=======
    let seq_test_client = init_test_rollup(seq_port).await;

    seq_test_client.send_publish_batch_request().await;
    seq_test_client.send_publish_batch_request().await;

    let latest_block = seq_test_client
        .eth_get_block_by_number(Some(BlockNumberOrTag::Latest))
        .await;

    let head_soft_batch = seq_test_client
        .ledger_get_head_soft_batch()
        .await
        .unwrap()
        .unwrap();
    assert_eq!(latest_block.number.unwrap().as_u64(), 2);
    assert_eq!(
        head_soft_batch.post_state_root.as_slice(),
        latest_block.state_root.as_ref()
    );

    let head_soft_batch_height = seq_test_client
        .ledger_get_head_soft_batch_height()
        .await
        .unwrap()
        .unwrap();
    assert_eq!(head_soft_batch_height, 2);

    seq_task.abort();
>>>>>>> 438bd318
}<|MERGE_RESOLUTION|>--- conflicted
+++ resolved
@@ -3010,22 +3010,12 @@
 }
 
 #[tokio::test]
-<<<<<<< HEAD
-async fn test_full_node_sync_status() {
-=======
 async fn test_ledger_get_head_soft_batch() {
->>>>>>> 438bd318
     let storage_dir = tempdir_with_children(&["DA", "sequencer", "full-node"]);
     let da_db_dir = storage_dir.path().join("DA").to_path_buf();
     let sequencer_db_dir = storage_dir.path().join("sequencer").to_path_buf();
     let fullnode_db_dir = storage_dir.path().join("full-node").to_path_buf();
 
-<<<<<<< HEAD
-    let (seq_port_tx, seq_port_rx) = tokio::sync::oneshot::channel();
-
-    let da_db_dir_cloned = da_db_dir.clone();
-    let seq_task = tokio::spawn(async {
-=======
     let config = TestConfig {
         da_path: da_db_dir.clone(),
         sequencer_path: sequencer_db_dir.clone(),
@@ -3037,7 +3027,6 @@
 
     let da_db_dir_cloned = da_db_dir.clone();
     let seq_task = tokio::spawn(async move {
->>>>>>> 438bd318
         start_rollup(
             seq_port_tx,
             GenesisPaths::from_dir("../test-data/genesis/integration-tests"),
@@ -3045,26 +3034,76 @@
             NodeMode::SequencerNode,
             sequencer_db_dir,
             da_db_dir_cloned,
-<<<<<<< HEAD
+            config.seq_min_soft_confirmations,
+            true,
+            None,
+            None,
+            Some(true),
+            config.deposit_mempool_fetch_limit,
+        )
+        .await;
+    });
+
+    let seq_port = seq_port_rx.await.unwrap();
+    let seq_test_client = init_test_rollup(seq_port).await;
+
+    seq_test_client.send_publish_batch_request().await;
+    seq_test_client.send_publish_batch_request().await;
+
+    let latest_block = seq_test_client
+        .eth_get_block_by_number(Some(BlockNumberOrTag::Latest))
+        .await;
+
+    let head_soft_batch = seq_test_client
+        .ledger_get_head_soft_batch()
+        .await
+        .unwrap()
+        .unwrap();
+    assert_eq!(latest_block.number.unwrap().as_u64(), 2);
+    assert_eq!(
+        head_soft_batch.post_state_root.as_slice(),
+        latest_block.state_root.as_ref()
+    );
+
+    let head_soft_batch_height = seq_test_client
+        .ledger_get_head_soft_batch_height()
+        .await
+        .unwrap()
+        .unwrap();
+    assert_eq!(head_soft_batch_height, 2);
+
+    seq_task.abort();
+}
+
+#[tokio::test]
+async fn test_full_node_sync_status() {
+    let storage_dir = tempdir_with_children(&["DA", "sequencer", "full-node"]);
+    let da_db_dir = storage_dir.path().join("DA").to_path_buf();
+    let sequencer_db_dir = storage_dir.path().join("sequencer").to_path_buf();
+    let fullnode_db_dir = storage_dir.path().join("full-node").to_path_buf();
+
+    let (seq_port_tx, seq_port_rx) = tokio::sync::oneshot::channel();
+
+    let da_db_dir_cloned = da_db_dir.clone();
+    let seq_task = tokio::spawn(async {
+        start_rollup(
+            seq_port_tx,
+            GenesisPaths::from_dir("../test-data/genesis/integration-tests"),
+            None,
+            NodeMode::SequencerNode,
+            sequencer_db_dir,
+            da_db_dir_cloned,
             DEFAULT_MIN_SOFT_CONFIRMATIONS_PER_COMMITMENT,
-=======
-            config.seq_min_soft_confirmations,
->>>>>>> 438bd318
-            true,
-            None,
-            None,
-            Some(true),
-<<<<<<< HEAD
+            true,
+            None,
+            None,
+            Some(true),
             DEFAULT_DEPOSIT_MEMPOOL_FETCH_LIMIT,
-=======
-            config.deposit_mempool_fetch_limit,
->>>>>>> 438bd318
         )
         .await;
     });
 
     let seq_port = seq_port_rx.await.unwrap();
-<<<<<<< HEAD
 
     let seq_test_client = init_test_rollup(seq_port).await;
     let addr = Address::from_str("0xf39Fd6e51aad88F6F4ce6aB8827279cffFb92266").unwrap();
@@ -3124,34 +3163,4 @@
 
     seq_task.abort();
     full_node_task.abort();
-=======
-    let seq_test_client = init_test_rollup(seq_port).await;
-
-    seq_test_client.send_publish_batch_request().await;
-    seq_test_client.send_publish_batch_request().await;
-
-    let latest_block = seq_test_client
-        .eth_get_block_by_number(Some(BlockNumberOrTag::Latest))
-        .await;
-
-    let head_soft_batch = seq_test_client
-        .ledger_get_head_soft_batch()
-        .await
-        .unwrap()
-        .unwrap();
-    assert_eq!(latest_block.number.unwrap().as_u64(), 2);
-    assert_eq!(
-        head_soft_batch.post_state_root.as_slice(),
-        latest_block.state_root.as_ref()
-    );
-
-    let head_soft_batch_height = seq_test_client
-        .ledger_get_head_soft_batch_height()
-        .await
-        .unwrap()
-        .unwrap();
-    assert_eq!(head_soft_batch_height, 2);
-
-    seq_task.abort();
->>>>>>> 438bd318
 }