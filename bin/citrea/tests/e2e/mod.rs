use std::fs;
use std::path::{Path, PathBuf};
use std::str::FromStr;
use std::time::Duration;

use citrea_evm::smart_contracts::SimpleStorageContract;
use citrea_evm::system_contracts::BitcoinLightClient;
use citrea_sequencer::{SequencerConfig, SequencerMempoolConfig};
use citrea_stf::genesis_config::GenesisPaths;
use ethereum_types::{H256, U256};
use ethers::abi::Address;
use ethers_signers::{LocalWallet, Signer};
use reth_primitives::{BlockNumberOrTag, TxHash};
use rollup_constants::TEST_PRIVATE_KEY;
use secp256k1::rand::thread_rng;
use shared_backup_db::{PostgresConnector, ProofType, SharedBackupDbConfig};
use sov_mock_da::{MockAddress, MockDaService, MockDaSpec, MockHash};
use sov_rollup_interface::da::{DaData, DaSpec};
use sov_rollup_interface::rpc::{ProofRpcResponse, SoftConfirmationStatus};
use sov_rollup_interface::services::da::DaService;
use sov_stf_runner::ProverConfig;
use tokio::task::JoinHandle;
use tokio::time::sleep;

use crate::evm::{init_test_rollup, make_test_client};
use crate::test_client::TestClient;
use crate::test_helpers::{
    create_default_sequencer_config, start_rollup, tempdir_with_children, wait_for_l1_block,
<<<<<<< HEAD
    wait_for_l2_batch, wait_for_prover_l1_height, NodeMode,
};
use crate::{DEFAULT_DEPOSIT_MEMPOOL_FETCH_LIMIT, DEFAULT_MIN_SOFT_CONFIRMATIONS_PER_COMMITMENT};
=======
    wait_for_l2_block, wait_for_postgres_commitment, wait_for_prover_l1_height, NodeMode,
};
use crate::{
    DEFAULT_DEPOSIT_MEMPOOL_FETCH_LIMIT, DEFAULT_MIN_SOFT_CONFIRMATIONS_PER_COMMITMENT,
    DEFAULT_PROOF_WAIT_DURATION,
};
>>>>>>> 4ee257e9

struct TestConfig {
    seq_min_soft_confirmations: u64,
    deposit_mempool_fetch_limit: usize,
    sequencer_path: PathBuf,
    fullnode_path: PathBuf,
    da_path: PathBuf,
}

impl Default for TestConfig {
    fn default() -> Self {
        Self {
            seq_min_soft_confirmations: DEFAULT_MIN_SOFT_CONFIRMATIONS_PER_COMMITMENT,
            deposit_mempool_fetch_limit: 10,
            sequencer_path: PathBuf::new(),
            fullnode_path: PathBuf::new(),
            da_path: PathBuf::new(),
        }
    }
}

async fn initialize_test(
    config: TestConfig,
) -> (
    Box<TestClient>, /* seq_test_client */
    Box<TestClient>, /* full_node_test_client */
    JoinHandle<()>,  /* seq_task */
    JoinHandle<()>,  /* full_node_task */
    Address,
) {
    let (seq_port_tx, seq_port_rx) = tokio::sync::oneshot::channel();

    let db_path = config.da_path.clone();
    let sequencer_path = config.sequencer_path.clone();
    let fullnode_path = config.fullnode_path.clone();

    let db_path1 = db_path.clone();
    let seq_task = tokio::spawn(async move {
        start_rollup(
            seq_port_tx,
            GenesisPaths::from_dir("../test-data/genesis/integration-tests"),
            None,
            NodeMode::SequencerNode,
            sequencer_path,
            db_path1,
            config.seq_min_soft_confirmations,
            true,
            None,
            // Increase max account slots to not stuck as spammer
            Some(SequencerConfig {
                private_key: TEST_PRIVATE_KEY.to_string(),
                min_soft_confirmations_per_commitment: config.seq_min_soft_confirmations,
                test_mode: true,
                deposit_mempool_fetch_limit: config.deposit_mempool_fetch_limit,
                mempool_conf: SequencerMempoolConfig {
                    max_account_slots: 100,
                    ..Default::default()
                },
                db_config: Default::default(),
            }),
            Some(true),
            config.deposit_mempool_fetch_limit,
        )
        .await;
    });

    let seq_port = seq_port_rx.await.unwrap();
    let seq_test_client = make_test_client(seq_port).await;

    let (full_node_port_tx, full_node_port_rx) = tokio::sync::oneshot::channel();

    let db_path2 = db_path.clone();
    let full_node_task = tokio::spawn(async move {
        start_rollup(
            full_node_port_tx,
            GenesisPaths::from_dir("../test-data/genesis/integration-tests"),
            None,
            NodeMode::FullNode(seq_port),
            fullnode_path,
            db_path2,
<<<<<<< HEAD
            DEFAULT_MIN_SOFT_CONFIRMATIONS_PER_COMMITMENT,
=======
            config.seq_min_soft_confirmations,
>>>>>>> 4ee257e9
            true,
            None,
            None,
            Some(true),
            config.deposit_mempool_fetch_limit,
        )
        .await;
    });

    let full_node_port = full_node_port_rx.await.unwrap();
    let full_node_test_client = make_test_client(full_node_port).await;

    (
        seq_test_client,
        full_node_test_client,
        seq_task,
        full_node_task,
        Address::from_str("0xf39Fd6e51aad88F6F4ce6aB8827279cffFb92266").unwrap(),
    )
}

#[tokio::test(flavor = "multi_thread")]
async fn test_soft_batch_save() -> Result<(), anyhow::Error> {
<<<<<<< HEAD
    let storage_dir = tempdir_with_children(&["DA", "sequencer", "full-node", "full-node2"]);
=======
    let storage_dir = tempdir_with_children(&["DA", "sequencer", "full-node"]);
>>>>>>> 4ee257e9
    let da_db_dir = storage_dir.path().join("DA").to_path_buf();
    let sequencer_db_dir = storage_dir.path().join("sequencer").to_path_buf();
    let fullnode_db_dir = storage_dir.path().join("full-node").to_path_buf();
    let fullnode2_db_dir = storage_dir.path().join("full-node2").to_path_buf();

    let config = TestConfig {
        da_path: da_db_dir.clone(),
        sequencer_path: sequencer_db_dir.clone(),
        fullnode_path: fullnode_db_dir.clone(),
        ..Default::default()
    };

    let (seq_port_tx, seq_port_rx) = tokio::sync::oneshot::channel();

    let da_db_dir_cloned = da_db_dir.clone();
    let seq_task = tokio::spawn(async move {
        start_rollup(
            seq_port_tx,
            GenesisPaths::from_dir("../test-data/genesis/integration-tests"),
            None,
            NodeMode::SequencerNode,
            sequencer_db_dir,
            da_db_dir_cloned,
            config.seq_min_soft_confirmations,
            true,
            None,
            // Increase max account slots to not stuck as spammer
            Some(SequencerConfig {
                private_key: TEST_PRIVATE_KEY.to_string(),
                min_soft_confirmations_per_commitment: 1000,
                test_mode: true,
                deposit_mempool_fetch_limit: 10,
                mempool_conf: SequencerMempoolConfig {
                    max_account_slots: 100,
                    ..Default::default()
                },
                db_config: Default::default(),
            }),
            Some(true),
            config.deposit_mempool_fetch_limit,
        )
        .await;
    });

    let seq_port = seq_port_rx.await.unwrap();
    let seq_test_client = init_test_rollup(seq_port).await;

    let (full_node_port_tx, full_node_port_rx) = tokio::sync::oneshot::channel();

    let da_db_dir_cloned = da_db_dir.clone();
    let full_node_task = tokio::spawn(async move {
        start_rollup(
            full_node_port_tx,
            GenesisPaths::from_dir("../test-data/genesis/integration-tests"),
            None,
            NodeMode::FullNode(seq_port),
            fullnode_db_dir,
            da_db_dir_cloned,
            DEFAULT_MIN_SOFT_CONFIRMATIONS_PER_COMMITMENT,
            true,
            None,
            None,
            Some(true),
            config.deposit_mempool_fetch_limit,
        )
        .await;
    });

    let full_node_port = full_node_port_rx.await.unwrap();
    let full_node_test_client = make_test_client(full_node_port).await;

    let (full_node_port_tx_2, full_node_port_rx_2) = tokio::sync::oneshot::channel();

    let da_db_dir_cloned = da_db_dir.clone();
    let full_node_task_2 = tokio::spawn(async move {
        start_rollup(
            full_node_port_tx_2,
            GenesisPaths::from_dir("../test-data/genesis/integration-tests"),
            None,
            NodeMode::FullNode(full_node_port),
            fullnode2_db_dir,
            da_db_dir_cloned,
            DEFAULT_MIN_SOFT_CONFIRMATIONS_PER_COMMITMENT,
            false,
            None,
            None,
            Some(true),
            config.deposit_mempool_fetch_limit,
        )
        .await;
    });

    let full_node_port_2 = full_node_port_rx_2.await.unwrap();
    let full_node_test_client_2 = make_test_client(full_node_port_2).await;

<<<<<<< HEAD
    let _ = execute_blocks(&seq_test_client, &full_node_test_client, &da_db_dir).await;

    wait_for_l2_batch(&full_node_test_client_2, 504, None).await;
=======
    let _ = execute_blocks(&seq_test_client, &full_node_test_client, &da_db_dir.clone()).await;

    wait_for_l2_block(&full_node_test_client_2, 504, None).await;
>>>>>>> 4ee257e9

    let seq_block = seq_test_client
        .eth_get_block_by_number(Some(BlockNumberOrTag::Latest))
        .await;
    let full_node_block = full_node_test_client
        .eth_get_block_by_number(Some(BlockNumberOrTag::Latest))
        .await;
    let full_node_block_2 = full_node_test_client_2
        .eth_get_block_by_number(Some(BlockNumberOrTag::Latest))
        .await;

    assert_eq!(seq_block.state_root, full_node_block.state_root);
    assert_eq!(full_node_block.state_root, full_node_block_2.state_root);
    assert_eq!(seq_block.hash, full_node_block.hash);
    assert_eq!(full_node_block.hash, full_node_block_2.hash);

    seq_task.abort();
    full_node_task.abort();
    full_node_task_2.abort();

    Ok(())
}

#[tokio::test(flavor = "multi_thread")]
async fn test_full_node_send_tx() -> Result<(), anyhow::Error> {
    // citrea::initialize_logging();

    let storage_dir = tempdir_with_children(&["DA", "sequencer", "full-node"]);
    let da_db_dir = storage_dir.path().join("DA").to_path_buf();
    let sequencer_db_dir = storage_dir.path().join("sequencer").to_path_buf();
    let fullnode_db_dir = storage_dir.path().join("full-node").to_path_buf();

    let (seq_test_client, full_node_test_client, seq_task, full_node_task, addr) =
        initialize_test(TestConfig {
            da_path: da_db_dir,
            sequencer_path: sequencer_db_dir,
            fullnode_path: fullnode_db_dir,
            ..Default::default()
        })
        .await;

    let tx_hash = full_node_test_client
        .send_eth(addr, None, None, None, 0u128)
        .await
        .unwrap();

    seq_test_client.send_publish_batch_request().await;

<<<<<<< HEAD
    wait_for_l2_batch(&seq_test_client, 1, None).await;
    wait_for_l2_batch(&full_node_test_client, 1, None).await;
=======
    wait_for_l2_block(&seq_test_client, 1, None).await;
    wait_for_l2_block(&full_node_test_client, 1, None).await;
>>>>>>> 4ee257e9

    let sq_block = seq_test_client
        .eth_get_block_by_number(Some(BlockNumberOrTag::Latest))
        .await;

    let full_node_block = full_node_test_client
        .eth_get_block_by_number(Some(BlockNumberOrTag::Latest))
        .await;

    assert!(sq_block.transactions.contains(&tx_hash.tx_hash()));
    assert!(full_node_block.transactions.contains(&tx_hash.tx_hash()));
    assert_eq!(sq_block.state_root, full_node_block.state_root);

    seq_task.abort();
    full_node_task.abort();

    Ok(())
}

#[tokio::test(flavor = "multi_thread")]
async fn test_delayed_sync_ten_blocks() -> Result<(), anyhow::Error> {
    // citrea::initialize_logging();

    let storage_dir = tempdir_with_children(&["DA", "sequencer", "full-node"]);
    let da_db_dir = storage_dir.path().join("DA").to_path_buf();
    let sequencer_db_dir = storage_dir.path().join("sequencer").to_path_buf();
    let fullnode_db_dir = storage_dir.path().join("full-node").to_path_buf();

    let (seq_port_tx, seq_port_rx) = tokio::sync::oneshot::channel();

    let da_db_dir_cloned = da_db_dir.clone();
    let seq_task = tokio::spawn(async {
        start_rollup(
            seq_port_tx,
            GenesisPaths::from_dir("../test-data/genesis/integration-tests"),
            None,
            NodeMode::SequencerNode,
            sequencer_db_dir,
            da_db_dir_cloned,
            DEFAULT_MIN_SOFT_CONFIRMATIONS_PER_COMMITMENT,
            true,
            None,
            None,
            Some(true),
            DEFAULT_DEPOSIT_MEMPOOL_FETCH_LIMIT,
        )
        .await;
    });

    let seq_port = seq_port_rx.await.unwrap();

    let seq_test_client = init_test_rollup(seq_port).await;
    let addr = Address::from_str("0xf39Fd6e51aad88F6F4ce6aB8827279cffFb92266").unwrap();

    for _ in 0..10 {
        seq_test_client
            .send_eth(addr, None, None, None, 0u128)
            .await
            .unwrap();
        seq_test_client.send_publish_batch_request().await;
    }

<<<<<<< HEAD
    wait_for_l2_batch(&seq_test_client, 10, None).await;
=======
    wait_for_l2_block(&seq_test_client, 10, None).await;
>>>>>>> 4ee257e9

    let (full_node_port_tx, full_node_port_rx) = tokio::sync::oneshot::channel();

    let da_db_dir_cloned = da_db_dir.clone();
    let full_node_task = tokio::spawn(async move {
        start_rollup(
            full_node_port_tx,
            GenesisPaths::from_dir("../test-data/genesis/integration-tests"),
            None,
            NodeMode::FullNode(seq_port),
            fullnode_db_dir,
            da_db_dir_cloned,
            DEFAULT_MIN_SOFT_CONFIRMATIONS_PER_COMMITMENT,
            true,
            None,
            None,
            Some(true),
            DEFAULT_DEPOSIT_MEMPOOL_FETCH_LIMIT,
        )
        .await;
    });

    let full_node_port = full_node_port_rx.await.unwrap();
    let full_node_test_client = make_test_client(full_node_port).await;

<<<<<<< HEAD
    wait_for_l2_batch(&full_node_test_client, 10, None).await;
=======
    wait_for_l2_block(&full_node_test_client, 10, None).await;
>>>>>>> 4ee257e9

    let seq_block = seq_test_client
        .eth_get_block_by_number(Some(BlockNumberOrTag::Number(10)))
        .await;
    let full_node_block = full_node_test_client
        .eth_get_block_by_number(Some(BlockNumberOrTag::Number(10)))
        .await;

    assert_eq!(seq_block.state_root, full_node_block.state_root);
    assert_eq!(seq_block.hash, full_node_block.hash);

    seq_task.abort();
    full_node_task.abort();

    Ok(())
}

#[tokio::test(flavor = "multi_thread")]
async fn test_e2e_same_block_sync() -> Result<(), anyhow::Error> {
    // citrea::initialize_logging();

    let storage_dir = tempdir_with_children(&["DA", "sequencer", "full-node"]);
    let da_db_dir = storage_dir.path().join("DA").to_path_buf();
    let sequencer_db_dir = storage_dir.path().join("sequencer").to_path_buf();
    let fullnode_db_dir = storage_dir.path().join("full-node").to_path_buf();

    let (seq_test_client, full_node_test_client, seq_task, full_node_task, _) =
        initialize_test(TestConfig {
            sequencer_path: sequencer_db_dir,
            da_path: da_db_dir.clone(),
            fullnode_path: fullnode_db_dir,
            ..Default::default()
        })
        .await;

    let _ = execute_blocks(&seq_test_client, &full_node_test_client, &da_db_dir).await;

    seq_task.abort();
    full_node_task.abort();

    Ok(())
}

#[tokio::test(flavor = "multi_thread")]
async fn test_close_and_reopen_full_node() -> Result<(), anyhow::Error> {
    // citrea::initialize_logging();
    let storage_dir = tempdir_with_children(&["DA", "sequencer", "full-node"]);
    let da_db_dir = storage_dir.path().join("DA").to_path_buf();
    let sequencer_db_dir = storage_dir.path().join("sequencer").to_path_buf();
    let fullnode_db_dir = storage_dir.path().join("full-node").to_path_buf();

    let (seq_port_tx, seq_port_rx) = tokio::sync::oneshot::channel();

    let da_db_dir_cloned = da_db_dir.clone();
    let seq_task = tokio::spawn(async {
        start_rollup(
            seq_port_tx,
            GenesisPaths::from_dir("../test-data/genesis/integration-tests"),
            None,
            NodeMode::SequencerNode,
            sequencer_db_dir,
            da_db_dir_cloned,
            DEFAULT_MIN_SOFT_CONFIRMATIONS_PER_COMMITMENT,
            true,
            None,
            None,
            Some(true),
            DEFAULT_DEPOSIT_MEMPOOL_FETCH_LIMIT,
        )
        .await;
    });

    let seq_port = seq_port_rx.await.unwrap();

    let (full_node_port_tx, full_node_port_rx) = tokio::sync::oneshot::channel();

    let da_db_dir_cloned = da_db_dir.clone();
    let fullnode_db_dir_cloned = fullnode_db_dir.clone();
    // starting full node with db path
    let rollup_task = tokio::spawn(async move {
        start_rollup(
            full_node_port_tx,
            GenesisPaths::from_dir("../test-data/genesis/integration-tests"),
            None,
            NodeMode::FullNode(seq_port),
            fullnode_db_dir_cloned,
            da_db_dir_cloned,
            DEFAULT_MIN_SOFT_CONFIRMATIONS_PER_COMMITMENT,
            true,
            None,
            None,
            Some(true),
            DEFAULT_DEPOSIT_MEMPOOL_FETCH_LIMIT,
        )
        .await;
    });

    let full_node_port = full_node_port_rx.await.unwrap();

    let seq_test_client = init_test_rollup(seq_port).await;
    let full_node_test_client = init_test_rollup(full_node_port).await;

    let addr = Address::from_str("0xf39Fd6e51aad88F6F4ce6aB8827279cffFb92266").unwrap();

    // create 10 blocks
    for _ in 0..10 {
        seq_test_client
            .send_eth(addr, None, None, None, 0u128)
            .await
            .unwrap();
        seq_test_client.send_publish_batch_request().await;
    }

    // wait for full node to sync
<<<<<<< HEAD
    wait_for_l2_batch(&full_node_test_client, 10, None).await;
=======
    wait_for_l2_block(&full_node_test_client, 10, None).await;
>>>>>>> 4ee257e9

    // check if latest blocks are the same
    let seq_last_block = seq_test_client
        .eth_get_block_by_number_with_detail(Some(BlockNumberOrTag::Latest))
        .await;

    let full_node_last_block = full_node_test_client
        .eth_get_block_by_number_with_detail(Some(BlockNumberOrTag::Latest))
        .await;

    assert_eq!(seq_last_block.number.unwrap().as_u64(), 10);
    assert_eq!(full_node_last_block.number.unwrap().as_u64(), 10);

    assert_eq!(seq_last_block.state_root, full_node_last_block.state_root);
    assert_eq!(seq_last_block.hash, full_node_last_block.hash);

    // close full node
    rollup_task.abort();

    // create 100 more blocks
    for _ in 0..100 {
        seq_test_client
            .send_eth(addr, None, None, None, 0u128)
            .await
            .unwrap();
        seq_test_client.send_publish_batch_request().await;
    }

    let da_service = MockDaService::new(MockAddress::from([0; 32]), &da_db_dir);
    da_service.publish_test_block().await.unwrap();

    // start full node again
    let (full_node_port_tx, full_node_port_rx) = tokio::sync::oneshot::channel();

    // Copy the db to a new path with the same contents because
    // the lock is not released on the db directory even though the task is aborted
    let _ = copy_dir_recursive(&fullnode_db_dir, &storage_dir.path().join("fullnode_copy"));

    let da_db_dir_cloned = da_db_dir.clone();
    let fullnode_db_dir = storage_dir.path().join("fullnode_copy");
    // spin up the full node again with the same data where it left of only with different path to not stuck on lock
    let rollup_task = tokio::spawn(async move {
        start_rollup(
            full_node_port_tx,
            GenesisPaths::from_dir("../test-data/genesis/integration-tests"),
            None,
            NodeMode::FullNode(seq_port),
            fullnode_db_dir,
            da_db_dir_cloned,
            DEFAULT_MIN_SOFT_CONFIRMATIONS_PER_COMMITMENT,
            true,
            None,
            None,
            Some(true),
            DEFAULT_DEPOSIT_MEMPOOL_FETCH_LIMIT,
        )
        .await;
    });

    let full_node_port = full_node_port_rx.await.unwrap();

    let full_node_test_client = make_test_client(full_node_port).await;

<<<<<<< HEAD
    wait_for_l2_batch(&seq_test_client, 110, None).await;
    wait_for_l2_batch(&full_node_test_client, 110, None).await;
=======
    wait_for_l2_block(&seq_test_client, 110, None).await;
    wait_for_l2_block(&full_node_test_client, 110, None).await;
>>>>>>> 4ee257e9

    // check if the latest block state roots are same
    let seq_last_block = seq_test_client
        .eth_get_block_by_number_with_detail(Some(BlockNumberOrTag::Latest))
        .await;

    let full_node_last_block = full_node_test_client
        .eth_get_block_by_number_with_detail(Some(BlockNumberOrTag::Latest))
        .await;

    assert_eq!(seq_last_block.number.unwrap().as_u64(), 110);
    assert_eq!(full_node_last_block.number.unwrap().as_u64(), 110);

    assert_eq!(seq_last_block.state_root, full_node_last_block.state_root);
    assert_eq!(seq_last_block.hash, full_node_last_block.hash);

    seq_task.abort();
    rollup_task.abort();

    Ok(())
}

#[tokio::test(flavor = "multi_thread")]
async fn test_get_transaction_by_hash() -> Result<(), anyhow::Error> {
    // citrea::initialize_logging();
    let storage_dir = tempdir_with_children(&["DA", "sequencer", "full-node"]);
    let da_db_dir = storage_dir.path().join("DA").to_path_buf();
    let sequencer_db_dir = storage_dir.path().join("sequencer").to_path_buf();
    let fullnode_db_dir = storage_dir.path().join("full-node").to_path_buf();

    let (seq_port_tx, seq_port_rx) = tokio::sync::oneshot::channel();

    let da_dir_cloned = da_db_dir.clone();
    let seq_task = tokio::spawn(async {
        start_rollup(
            seq_port_tx,
            GenesisPaths::from_dir("../test-data/genesis/integration-tests"),
            None,
            NodeMode::SequencerNode,
            sequencer_db_dir,
            da_dir_cloned,
            DEFAULT_MIN_SOFT_CONFIRMATIONS_PER_COMMITMENT,
            true,
            None,
            None,
            Some(true),
            DEFAULT_DEPOSIT_MEMPOOL_FETCH_LIMIT,
        )
        .await;
    });

    let seq_port = seq_port_rx.await.unwrap();

    let (full_node_port_tx, full_node_port_rx) = tokio::sync::oneshot::channel();

    let da_dir_cloned = da_db_dir.clone();
    let rollup_task = tokio::spawn(async move {
        start_rollup(
            full_node_port_tx,
            GenesisPaths::from_dir("../test-data/genesis/integration-tests"),
            None,
            NodeMode::FullNode(seq_port),
            fullnode_db_dir,
            da_dir_cloned,
            DEFAULT_MIN_SOFT_CONFIRMATIONS_PER_COMMITMENT,
            true,
            None,
            None,
            Some(true),
            DEFAULT_DEPOSIT_MEMPOOL_FETCH_LIMIT,
        )
        .await;
    });

    let full_node_port = full_node_port_rx.await.unwrap();

    let seq_test_client = init_test_rollup(seq_port).await;
    let full_node_test_client = init_test_rollup(full_node_port).await;

    // create some txs to test the use cases
    let addr = Address::from_str("0xf39Fd6e51aad88F6F4ce6aB8827279cffFb92265").unwrap();

    let pending_tx1 = seq_test_client
        .send_eth(addr, None, None, None, 1_000_000_000u128)
        .await
        .unwrap();

    let pending_tx2 = seq_test_client
        .send_eth(addr, None, None, None, 1_000_000_000u128)
        .await
        .unwrap();
    // currently there are two txs in the pool, the full node should be able to get them
    // should get with mempool_only true
    let tx1 = full_node_test_client
        .eth_get_transaction_by_hash(pending_tx1.tx_hash(), Some(true))
        .await
        .unwrap();
    // Should get with mempool_only false/none
    let tx2 = full_node_test_client
        .eth_get_transaction_by_hash(pending_tx2.tx_hash(), None)
        .await
        .unwrap();
    assert!(tx1.block_hash.is_none());
    assert!(tx2.block_hash.is_none());
    assert_eq!(tx1.hash, pending_tx1.tx_hash());
    assert_eq!(tx2.hash, pending_tx2.tx_hash());

    // sequencer should also be able to get them
    // Should get just by checking the pool
    let tx1 = seq_test_client
        .eth_get_transaction_by_hash(pending_tx1.tx_hash(), Some(true))
        .await
        .unwrap();
    let tx2 = seq_test_client
        .eth_get_transaction_by_hash(pending_tx2.tx_hash(), None)
        .await
        .unwrap();
    assert!(tx1.block_hash.is_none());
    assert!(tx2.block_hash.is_none());
    assert_eq!(tx1.hash, pending_tx1.tx_hash());
    assert_eq!(tx2.hash, pending_tx2.tx_hash());

    seq_test_client.send_publish_batch_request().await;

    // wait for the full node to sync
<<<<<<< HEAD
    wait_for_l2_batch(&full_node_test_client, 1, None).await;
=======
    wait_for_l2_block(&full_node_test_client, 1, None).await;
>>>>>>> 4ee257e9

    // make sure txs are in the block
    let seq_block = seq_test_client
        .eth_get_block_by_number(Some(BlockNumberOrTag::Latest))
        .await;
    assert!(seq_block.transactions.contains(&pending_tx1.tx_hash()));
    assert!(seq_block.transactions.contains(&pending_tx2.tx_hash()));

    // same operations after the block is published, both sequencer and full node should be able to get them.
    // should not get with mempool_only true because it checks the sequencer mempool only
    let non_existent_tx = full_node_test_client
        .eth_get_transaction_by_hash(pending_tx1.tx_hash(), Some(true))
        .await;
    // this should be none because it is not in the mempool anymore
    assert!(non_existent_tx.is_none());

    let tx1 = full_node_test_client
        .eth_get_transaction_by_hash(pending_tx1.tx_hash(), Some(false))
        .await
        .unwrap();
    let tx2 = full_node_test_client
        .eth_get_transaction_by_hash(pending_tx2.tx_hash(), None)
        .await
        .unwrap();
    assert!(tx1.block_hash.is_some());
    assert!(tx2.block_hash.is_some());
    assert_eq!(tx1.hash, pending_tx1.tx_hash());
    assert_eq!(tx2.hash, pending_tx2.tx_hash());

    // should not get with mempool_only true because it checks mempool only
    let none_existent_tx = seq_test_client
        .eth_get_transaction_by_hash(pending_tx1.tx_hash(), Some(true))
        .await;
    // this should be none because it is not in the mempool anymore
    assert!(none_existent_tx.is_none());

    // In other cases should check the block and find the tx
    let tx1 = seq_test_client
        .eth_get_transaction_by_hash(pending_tx1.tx_hash(), Some(false))
        .await
        .unwrap();
    let tx2 = seq_test_client
        .eth_get_transaction_by_hash(pending_tx2.tx_hash(), None)
        .await
        .unwrap();
    assert!(tx1.block_hash.is_some());
    assert!(tx2.block_hash.is_some());
    assert_eq!(tx1.hash, pending_tx1.tx_hash());
    assert_eq!(tx2.hash, pending_tx2.tx_hash());

    // create random tx hash and make sure it returns None
    let random_tx_hash: TxHash = TxHash::random();
    assert!(seq_test_client
        .eth_get_transaction_by_hash(H256::from_slice(random_tx_hash.as_slice()), None)
        .await
        .is_none());
    assert!(full_node_test_client
        .eth_get_transaction_by_hash(H256::from_slice(random_tx_hash.as_slice()), None)
        .await
        .is_none());

    seq_task.abort();
    rollup_task.abort();
    Ok(())
}

#[tokio::test(flavor = "multi_thread")]
async fn test_soft_confirmations_on_different_blocks() -> Result<(), anyhow::Error> {
    // citrea::initialize_logging();
    let storage_dir = tempdir_with_children(&["DA", "sequencer", "full-node"]);
    let da_db_dir = storage_dir.path().join("DA").to_path_buf();
    let sequencer_db_dir = storage_dir.path().join("sequencer").to_path_buf();
    let fullnode_db_dir = storage_dir.path().join("full-node").to_path_buf();

    let da_service = MockDaService::new(MockAddress::default(), &da_db_dir.clone());

    let (seq_test_client, full_node_test_client, seq_task, full_node_task, _) =
        initialize_test(TestConfig {
            da_path: da_db_dir.clone(),
            sequencer_path: sequencer_db_dir.clone(),
            fullnode_path: fullnode_db_dir.clone(),
            ..Default::default()
        })
        .await;

    // first publish a few blocks fast make it land in the same da block
    for _ in 1..=6 {
        seq_test_client.send_publish_batch_request().await;
    }

<<<<<<< HEAD
    wait_for_l2_batch(&seq_test_client, 6, None).await;
    wait_for_l2_batch(&full_node_test_client, 6, None).await;
=======
    wait_for_l2_block(&seq_test_client, 6, None).await;
    wait_for_l2_block(&full_node_test_client, 6, None).await;
>>>>>>> 4ee257e9

    let mut last_da_slot_height = 0;
    let mut last_da_slot_hash = <MockDaSpec as DaSpec>::SlotHash::from([0u8; 32]);

    // now retrieve soft confirmations from the sequencer and full node and check if they are the same
    for i in 1..=6 {
        let seq_soft_conf = seq_test_client
            .ledger_get_soft_batch_by_number::<MockDaSpec>(i)
            .await
            .unwrap();
        let full_node_soft_conf = full_node_test_client
            .ledger_get_soft_batch_by_number::<MockDaSpec>(i)
            .await
            .unwrap();

        if i != 1 {
            assert_eq!(last_da_slot_height, seq_soft_conf.da_slot_height);
            assert_eq!(last_da_slot_hash, MockHash(seq_soft_conf.da_slot_hash));
        }

        assert_eq!(
            seq_soft_conf.da_slot_height,
            full_node_soft_conf.da_slot_height
        );

        assert_eq!(seq_soft_conf.da_slot_hash, full_node_soft_conf.da_slot_hash);

        last_da_slot_height = seq_soft_conf.da_slot_height;
        last_da_slot_hash = MockHash(seq_soft_conf.da_slot_hash);
    }

    // publish new da block
    da_service.publish_test_block().await.unwrap();

    for _ in 1..=6 {
        seq_test_client.spam_publish_batch_request().await.unwrap();
    }

<<<<<<< HEAD
    wait_for_l2_batch(&seq_test_client, 12, None).await;
    wait_for_l2_batch(&full_node_test_client, 12, None).await;
=======
    wait_for_l2_block(&seq_test_client, 12, None).await;
    wait_for_l2_block(&full_node_test_client, 12, None).await;
>>>>>>> 4ee257e9

    for i in 7..=12 {
        let seq_soft_conf = seq_test_client
            .ledger_get_soft_batch_by_number::<MockDaSpec>(i)
            .await
            .unwrap();
        let full_node_soft_conf = full_node_test_client
            .ledger_get_soft_batch_by_number::<MockDaSpec>(i)
            .await
            .unwrap();

        if i != 7 {
            assert_eq!(last_da_slot_height, seq_soft_conf.da_slot_height);
            assert_eq!(last_da_slot_hash, MockHash(seq_soft_conf.da_slot_hash));
        } else {
            assert_ne!(last_da_slot_height, seq_soft_conf.da_slot_height);
            assert_ne!(last_da_slot_hash, MockHash(seq_soft_conf.da_slot_hash));
        }

        assert_eq!(
            seq_soft_conf.da_slot_height,
            full_node_soft_conf.da_slot_height
        );

        assert_eq!(seq_soft_conf.da_slot_hash, full_node_soft_conf.da_slot_hash);

        last_da_slot_height = seq_soft_conf.da_slot_height;
        last_da_slot_hash = MockHash(seq_soft_conf.da_slot_hash);
    }

    seq_task.abort();
    full_node_task.abort();

    Ok(())
}

#[tokio::test(flavor = "multi_thread")]
async fn test_reopen_sequencer() -> Result<(), anyhow::Error> {
    // open, close without publishing blokcs
    let storage_dir = tempdir_with_children(&["DA", "sequencer"]);
    let da_db_dir = storage_dir.path().join("DA").to_path_buf();
    let sequencer_db_dir = storage_dir.path().join("sequencer").to_path_buf();

    let (seq_port_tx, seq_port_rx) = tokio::sync::oneshot::channel();

    let sequencer_db_dir_cloned = sequencer_db_dir.clone();
    let da_db_dir_cloned = da_db_dir.clone();
    let seq_task = tokio::spawn(async {
        start_rollup(
            seq_port_tx,
            GenesisPaths::from_dir("../test-data/genesis/integration-tests"),
            None,
            NodeMode::SequencerNode,
            sequencer_db_dir_cloned,
            da_db_dir_cloned,
            DEFAULT_MIN_SOFT_CONFIRMATIONS_PER_COMMITMENT,
            true,
            None,
            None,
            Some(true),
            DEFAULT_DEPOSIT_MEMPOOL_FETCH_LIMIT,
        )
        .await;
    });

    let seq_port = seq_port_rx.await.unwrap();

    let seq_test_client = init_test_rollup(seq_port).await;

    let block = seq_test_client
        .eth_get_block_by_number(Some(BlockNumberOrTag::Latest))
        .await;
    assert_eq!(block.number.unwrap().as_u64(), 0);

    // close sequencer
    seq_task.abort();

    let (seq_port_tx, seq_port_rx) = tokio::sync::oneshot::channel();

    // Copy the db to a new path with the same contents because
    // the lock is not released on the db directory even though the task is aborted
    let _ = copy_dir_recursive(
        &sequencer_db_dir,
        &storage_dir.path().join("sequencer_copy"),
    );

    let da_service = MockDaService::new(MockAddress::from([0; 32]), &da_db_dir);
    da_service.publish_test_block().await.unwrap();

    wait_for_l1_block(&da_service, 1, None).await;

    let sequencer_db_dir = storage_dir.path().join("sequencer_copy");
    let da_db_dir_cloned = da_db_dir.clone();
    let seq_task = tokio::spawn(async {
        start_rollup(
            seq_port_tx,
            GenesisPaths::from_dir("../test-data/genesis/integration-tests"),
            None,
            NodeMode::SequencerNode,
            sequencer_db_dir,
            da_db_dir_cloned,
            DEFAULT_MIN_SOFT_CONFIRMATIONS_PER_COMMITMENT,
            true,
            None,
            None,
            Some(true),
            DEFAULT_DEPOSIT_MEMPOOL_FETCH_LIMIT,
        )
        .await;
    });

    let seq_port = seq_port_rx.await.unwrap();

    let seq_test_client = make_test_client(seq_port).await;

    let seq_last_block = seq_test_client
        .eth_get_block_by_number(Some(BlockNumberOrTag::Latest))
        .await;

    // make sure the state roots are the same
    assert_eq!(seq_last_block.state_root, block.state_root);
    assert_eq!(
        seq_last_block.number.unwrap().as_u64(),
        block.number.unwrap().as_u64()
    );

    seq_test_client.send_publish_batch_request().await;
    seq_test_client.send_publish_batch_request().await;

<<<<<<< HEAD
    wait_for_l2_batch(&seq_test_client, 2, None).await;
=======
    wait_for_l2_block(&seq_test_client, 2, None).await;
>>>>>>> 4ee257e9

    assert_eq!(
        seq_test_client
            .eth_get_block_by_number(Some(BlockNumberOrTag::Latest))
            .await
            .number
            .unwrap()
            .as_u64(),
        2
    );

    seq_task.abort();

    Ok(())
}

fn copy_dir_recursive(src: &Path, dst: &Path) -> std::io::Result<()> {
    if !dst.exists() {
        fs::create_dir(dst)?;
    }

    for entry in fs::read_dir(src)? {
        let entry = entry?;
        let entry_path = entry.path();
        let target_path = dst.join(entry.file_name());

        if entry_path.is_dir() {
            copy_dir_recursive(&entry_path, &target_path)?;
        } else {
            fs::copy(&entry_path, &target_path)?;
        }
    }
    Ok(())
}

async fn execute_blocks(
    sequencer_client: &TestClient,
    full_node_client: &TestClient,
    da_db_dir: &Path,
) -> Result<(), Box<dyn std::error::Error>> {
    let (contract_address, contract) = {
        let contract = SimpleStorageContract::default();
        let deploy_contract_req = sequencer_client
            .deploy_contract(contract.byte_code(), None)
            .await?;
        sequencer_client.send_publish_batch_request().await;

        let contract_address = deploy_contract_req
            .await?
            .unwrap()
            .contract_address
            .unwrap();

        (contract_address, contract)
    };

    {
        let set_value_req = sequencer_client
            .contract_transaction(contract_address, contract.set_call_data(42), None)
            .await;
        sequencer_client.send_publish_batch_request().await;
        set_value_req.await.unwrap().unwrap();
    }

    sequencer_client.send_publish_batch_request().await;

    {
        for temp in 0..10 {
            let _set_value_req = sequencer_client
                .contract_transaction(contract_address, contract.set_call_data(78 + temp), None)
                .await;
        }
        sequencer_client.send_publish_batch_request().await;
    }

    {
        for _ in 0..200 {
            sequencer_client.spam_publish_batch_request().await.unwrap();
        }

<<<<<<< HEAD
        wait_for_l2_batch(sequencer_client, 204, None).await;
=======
        wait_for_l2_block(sequencer_client, 204, None).await;
>>>>>>> 4ee257e9
    }

    let da_service = MockDaService::new(MockAddress::from([0; 32]), da_db_dir);
    da_service.publish_test_block().await.unwrap();

    {
        let addr = Address::from_str("0xf39Fd6e51aad88F6F4ce6aB8827279cffFb92266").unwrap();

        for _ in 0..300 {
            sequencer_client
                .send_eth(addr, None, None, None, 0u128)
                .await
                .unwrap();
            sequencer_client.spam_publish_batch_request().await.unwrap();
        }
    }

<<<<<<< HEAD
    wait_for_l2_batch(sequencer_client, 504, None).await;
    wait_for_l2_batch(full_node_client, 504, None).await;
=======
    wait_for_l2_block(sequencer_client, 504, None).await;
    wait_for_l2_block(full_node_client, 504, None).await;
>>>>>>> 4ee257e9

    let seq_last_block = sequencer_client
        .eth_get_block_by_number_with_detail(Some(BlockNumberOrTag::Latest))
        .await;

    let full_node_last_block = full_node_client
        .eth_get_block_by_number_with_detail(Some(BlockNumberOrTag::Latest))
        .await;

    assert_eq!(seq_last_block.number.unwrap().as_u64(), 504);
    assert_eq!(full_node_last_block.number.unwrap().as_u64(), 504);

    assert_eq!(seq_last_block.state_root, full_node_last_block.state_root);
    assert_eq!(seq_last_block.hash, full_node_last_block.hash);

    Ok(())
}

#[tokio::test(flavor = "multi_thread")]
async fn test_soft_confirmations_status_one_l1() -> Result<(), anyhow::Error> {
    // citrea::initialize_logging();

    let storage_dir = tempdir_with_children(&["DA", "sequencer", "full-node"]);
    let da_db_dir = storage_dir.path().join("DA").to_path_buf();
    let sequencer_db_dir = storage_dir.path().join("sequencer").to_path_buf();
    let fullnode_db_dir = storage_dir.path().join("full-node").to_path_buf();

    let da_service = MockDaService::new(MockAddress::default(), &da_db_dir);

    let (seq_test_client, full_node_test_client, seq_task, full_node_task, _) =
        initialize_test(TestConfig {
            da_path: da_db_dir.clone(),
            sequencer_path: sequencer_db_dir.clone(),
            fullnode_path: fullnode_db_dir.clone(),
            seq_min_soft_confirmations: 3,
            deposit_mempool_fetch_limit: 10,
        })
        .await;

    // first publish a few blocks fast make it land in the same da block
    for _ in 1..=6 {
        seq_test_client.send_publish_batch_request().await;
    }

    // TODO check status=trusted

<<<<<<< HEAD
    wait_for_l2_batch(&full_node_test_client, 6, None).await;
=======
    wait_for_l2_block(&full_node_test_client, 6, None).await;
>>>>>>> 4ee257e9

    // publish new da block
    da_service.publish_test_block().await.unwrap();
    seq_test_client.send_publish_batch_request().await; // TODO https://github.com/chainwayxyz/citrea/issues/214
    seq_test_client.send_publish_batch_request().await; // TODO https://github.com/chainwayxyz/citrea/issues/214

<<<<<<< HEAD
    wait_for_l2_batch(&full_node_test_client, 8, None).await;
=======
    wait_for_l2_block(&full_node_test_client, 8, None).await;
>>>>>>> 4ee257e9

    // now retrieve confirmation status from the sequencer and full node and check if they are the same
    for i in 1..=6 {
        let status_node = full_node_test_client
            .ledger_get_soft_confirmation_status(i)
            .await
            .unwrap();

        assert_eq!(SoftConfirmationStatus::Finalized, status_node.unwrap());
    }

    seq_task.abort();
    full_node_task.abort();

    Ok(())
}

#[tokio::test(flavor = "multi_thread")]
async fn test_soft_confirmations_status_two_l1() -> Result<(), anyhow::Error> {
    // citrea::initialize_logging();

    let storage_dir = tempdir_with_children(&["DA", "sequencer", "full-node"]);
    let da_db_dir = storage_dir.path().join("DA").to_path_buf();
    let sequencer_db_dir = storage_dir.path().join("sequencer").to_path_buf();
    let fullnode_db_dir = storage_dir.path().join("full-node").to_path_buf();

    let da_service = MockDaService::new(MockAddress::default(), &da_db_dir.clone());

    let (seq_test_client, full_node_test_client, seq_task, full_node_task, _) =
        initialize_test(TestConfig {
            da_path: da_db_dir.clone(),
            sequencer_path: sequencer_db_dir.clone(),
            fullnode_path: fullnode_db_dir.clone(),
            seq_min_soft_confirmations: 3,
            deposit_mempool_fetch_limit: 10,
        })
        .await;

    // first publish a few blocks fast make it land in the same da block
    for _ in 1..=2 {
        seq_test_client.send_publish_batch_request().await;
    }

<<<<<<< HEAD
    wait_for_l2_batch(&seq_test_client, 2, None).await;
=======
    wait_for_l2_block(&seq_test_client, 2, None).await;
>>>>>>> 4ee257e9

    // publish new da block
    da_service.publish_test_block().await.unwrap();

    for _ in 2..=6 {
        seq_test_client.send_publish_batch_request().await;
    }

<<<<<<< HEAD
    wait_for_l2_batch(&full_node_test_client, 7, None).await;
=======
    wait_for_l2_block(&full_node_test_client, 7, None).await;
>>>>>>> 4ee257e9

    // now retrieve confirmation status from the sequencer and full node and check if they are the same
    for i in 1..=2 {
        let status_node = full_node_test_client
            .ledger_get_soft_confirmation_status(i)
            .await
            .unwrap();

        assert_eq!(SoftConfirmationStatus::Trusted, status_node.unwrap());
    }

    // publish new da block
    da_service.publish_test_block().await.unwrap();
    seq_test_client.send_publish_batch_request().await;
    seq_test_client.send_publish_batch_request().await;

<<<<<<< HEAD
    wait_for_l2_batch(&full_node_test_client, 9, None).await;
=======
    wait_for_l2_block(&full_node_test_client, 9, None).await;
>>>>>>> 4ee257e9

    // Check that these L2 blocks are bounded on different L1 block
    let mut batch_infos = vec![];
    for i in 1..=6 {
        let full_node_soft_conf = full_node_test_client
            .ledger_get_soft_batch_by_number::<MockDaSpec>(i)
            .await
            .unwrap();
        batch_infos.push(full_node_soft_conf);
    }
    assert_eq!(batch_infos[0].da_slot_height, batch_infos[1].da_slot_height);
    assert!(batch_infos[2..]
        .iter()
        .all(|x| x.da_slot_height == batch_infos[2].da_slot_height));
    assert_ne!(batch_infos[0].da_slot_height, batch_infos[5].da_slot_height);

    // now retrieve confirmation status from the sequencer and full node and check if they are the same
    for i in 1..=6 {
        let status_node = full_node_test_client
            .ledger_get_soft_confirmation_status(i)
            .await
            .unwrap();

        assert_eq!(SoftConfirmationStatus::Finalized, status_node.unwrap());
    }

    let status_node = full_node_test_client
        .ledger_get_soft_confirmation_status(410)
        .await;

    assert!(format!("{:?}", status_node.err())
        .contains("Soft confirmation at height 410 not processed yet."));

    seq_task.abort();
    full_node_task.abort();

    Ok(())
}

#[tokio::test(flavor = "multi_thread")]
async fn test_prover_sync_with_commitments() -> Result<(), anyhow::Error> {
    // citrea::initialize_logging();

    let storage_dir = tempdir_with_children(&["DA", "sequencer", "prover"]);
    let da_db_dir = storage_dir.path().join("DA").to_path_buf();
    let sequencer_db_dir = storage_dir.path().join("sequencer").to_path_buf();
    let prover_db_dir = storage_dir.path().join("prover").to_path_buf();

    let da_service = MockDaService::new(MockAddress::default(), &da_db_dir);

    let (seq_port_tx, seq_port_rx) = tokio::sync::oneshot::channel();

    let da_db_dir_cloned = da_db_dir.clone();
    let seq_task = tokio::spawn(async move {
        start_rollup(
            seq_port_tx,
            GenesisPaths::from_dir("../test-data/genesis/integration-tests"),
            None,
            NodeMode::SequencerNode,
            sequencer_db_dir,
            da_db_dir_cloned,
            4,
            true,
            None,
            None,
            Some(true),
            DEFAULT_DEPOSIT_MEMPOOL_FETCH_LIMIT,
        )
        .await;
    });

    let seq_port = seq_port_rx.await.unwrap();
    let seq_test_client = make_test_client(seq_port).await;

    let (prover_node_port_tx, prover_node_port_rx) = tokio::sync::oneshot::channel();

    let da_db_dir_cloned = da_db_dir.clone();
    let prover_node_task = tokio::spawn(async move {
        start_rollup(
            prover_node_port_tx,
            GenesisPaths::from_dir("../test-data/genesis/integration-tests"),
            Some(ProverConfig {
                proving_mode: sov_stf_runner::ProverGuestRunConfig::Execute,
                db_config: Some(SharedBackupDbConfig::default()),
                proof_sampling_number: 0,
            }),
            NodeMode::Prover(seq_port),
            prover_db_dir,
            da_db_dir_cloned,
            4,
            true,
            None,
            None,
            Some(true),
            DEFAULT_DEPOSIT_MEMPOOL_FETCH_LIMIT,
        )
        .await;
    });

    let prover_node_port = prover_node_port_rx.await.unwrap();
    let prover_node_test_client = make_test_client(prover_node_port).await;

    // publish 3 soft confirmations, no commitment should be sent
    for _ in 0..3 {
        seq_test_client.send_publish_batch_request().await;
    }

    // prover should not have any blocks saved
    assert_eq!(prover_node_test_client.eth_block_number().await, 0);

    da_service.publish_test_block().await.unwrap();

    seq_test_client.send_publish_batch_request().await;

    // sequencer commitment should be sent
    da_service.publish_test_block().await.unwrap();
    // start l1 height = 1, end = 2
    seq_test_client.send_publish_batch_request().await;

    // wait here until we see from prover's rpc that it finished proving
<<<<<<< HEAD
    wait_for_prover_l1_height(&prover_node_test_client, 3, Some(Duration::from_secs(60))).await;
=======
    wait_for_prover_l1_height(
        &prover_node_test_client,
        3,
        Some(Duration::from_secs(DEFAULT_PROOF_WAIT_DURATION)),
    )
    .await;
>>>>>>> 4ee257e9

    // prover should have synced all 4 l2 blocks
    assert_eq!(prover_node_test_client.eth_block_number().await, 4);

    seq_test_client.send_publish_batch_request().await;

    // Still should have 4 blokcs there are no commitments yet
<<<<<<< HEAD
    wait_for_prover_l1_height(&prover_node_test_client, 4, Some(Duration::from_secs(60))).await;
=======
    wait_for_prover_l1_height(
        &prover_node_test_client,
        4,
        Some(Duration::from_secs(DEFAULT_PROOF_WAIT_DURATION)),
    )
    .await;
>>>>>>> 4ee257e9
    assert_eq!(prover_node_test_client.eth_block_number().await, 4);

    seq_test_client.send_publish_batch_request().await;
    seq_test_client.send_publish_batch_request().await;

    // Still should have 4 blokcs there are no commitments yet
    assert_eq!(prover_node_test_client.eth_block_number().await, 4);
    da_service.publish_test_block().await.unwrap();

    // Commitment is sent right before the 9th block is published
    seq_test_client.send_publish_batch_request().await;

    // wait here until we see from prover's rpc that it finished proving
<<<<<<< HEAD
    wait_for_prover_l1_height(&prover_node_test_client, 8, Some(Duration::from_secs(60))).await;
=======
    wait_for_prover_l1_height(
        &prover_node_test_client,
        8,
        Some(Duration::from_secs(DEFAULT_PROOF_WAIT_DURATION)),
    )
    .await;
>>>>>>> 4ee257e9

    // Should now have 8 blocks = 2 commitments of blocks 1-4 and 5-9
    // there is an extra soft confirmation due to the prover publishing a proof. This causes
    // a new MockDa block, which in turn causes the sequencer to publish an extra soft confirmation
    // becase it must not skip blocks.
    assert_eq!(prover_node_test_client.eth_block_number().await, 8);

    // on the 8th DA block, we should have a proof
    let mut blobs = da_service.get_block_at(8).await.unwrap().blobs;

    assert_eq!(blobs.len(), 1);

    let mut blob = blobs.pop().unwrap();
    blob.data.advance(blob.data.total_len());

    let da_data = blob.data.accumulator();

    let proof: DaData = borsh::BorshDeserialize::try_from_slice(da_data).unwrap();

    assert!(matches!(proof, DaData::ZKProof(_)));

    // TODO: Also test with multiple commitments in single Mock DA Block
    seq_task.abort();
    prover_node_task.abort();
    Ok(())
}

#[tokio::test(flavor = "multi_thread")]
async fn test_reopen_prover() -> Result<(), anyhow::Error> {
    // citrea::initialize_logging();

    let storage_dir = tempdir_with_children(&["DA", "sequencer", "prover"]);
    let da_db_dir = storage_dir.path().join("DA").to_path_buf();
    let sequencer_db_dir = storage_dir.path().join("sequencer").to_path_buf();
    let prover_db_dir = storage_dir.path().join("prover").to_path_buf();

    let da_service = MockDaService::new(MockAddress::default(), &da_db_dir.clone());

    let (seq_port_tx, seq_port_rx) = tokio::sync::oneshot::channel();

    let da_db_dir_cloned = da_db_dir.clone();
    let seq_task = tokio::spawn(async move {
        start_rollup(
            seq_port_tx,
            GenesisPaths::from_dir("../test-data/genesis/integration-tests"),
            Some(ProverConfig::default()),
            NodeMode::SequencerNode,
            sequencer_db_dir,
            da_db_dir_cloned,
            4,
            true,
            None,
            None,
            Some(true),
            DEFAULT_DEPOSIT_MEMPOOL_FETCH_LIMIT,
        )
        .await;
    });

    let seq_port = seq_port_rx.await.unwrap();
    let seq_test_client = make_test_client(seq_port).await;

    let (prover_node_port_tx, prover_node_port_rx) = tokio::sync::oneshot::channel();

    let da_db_dir_cloned = da_db_dir.clone();
    let prover_db_dir_cloned = prover_db_dir.clone();
    let prover_node_task = tokio::spawn(async move {
        start_rollup(
            prover_node_port_tx,
            GenesisPaths::from_dir("../test-data/genesis/integration-tests"),
            Some(ProverConfig::default()),
            NodeMode::Prover(seq_port),
            prover_db_dir_cloned,
            da_db_dir_cloned,
            4,
            true,
            None,
            None,
            Some(true),
            DEFAULT_DEPOSIT_MEMPOOL_FETCH_LIMIT,
        )
        .await;
    });

    let prover_node_port = prover_node_port_rx.await.unwrap();
    let prover_node_test_client = make_test_client(prover_node_port).await;

    // publish 3 soft confirmations, no commitment should be sent
    for _ in 0..3 {
        seq_test_client.send_publish_batch_request().await;
    }

    // prover should not have any blocks saved
    assert_eq!(prover_node_test_client.eth_block_number().await, 0);

    da_service.publish_test_block().await.unwrap();

    seq_test_client.send_publish_batch_request().await;

    // sequencer commitment should be sent
    da_service.publish_test_block().await.unwrap();
    // start l1 height = 1, end = 2
    seq_test_client.send_publish_batch_request().await;

    // wait here until we see from prover's rpc that it finished proving
<<<<<<< HEAD
    wait_for_prover_l1_height(&prover_node_test_client, 5, Some(Duration::from_secs(120))).await;
=======
    wait_for_prover_l1_height(
        &prover_node_test_client,
        5,
        Some(Duration::from_secs(DEFAULT_PROOF_WAIT_DURATION)),
    )
    .await;
>>>>>>> 4ee257e9

    // prover should have synced all 4 l2 blocks
    assert_eq!(prover_node_test_client.eth_block_number().await, 4);

    prover_node_task.abort();

    let _ = copy_dir_recursive(&prover_db_dir, &storage_dir.path().join("prover_copy"));

    // Reopen prover with the new path
    let (prover_node_port_tx, prover_node_port_rx) = tokio::sync::oneshot::channel();

    let prover_copy_db_dir = storage_dir.path().join("prover_copy");
    let da_db_dir_cloned = da_db_dir.clone();
    let prover_node_task = tokio::spawn(async move {
        start_rollup(
            prover_node_port_tx,
            GenesisPaths::from_dir("../test-data/genesis/integration-tests"),
            Some(ProverConfig::default()),
            NodeMode::Prover(seq_port),
            prover_copy_db_dir,
            da_db_dir_cloned,
            4,
            true,
            None,
            None,
            Some(true),
            DEFAULT_DEPOSIT_MEMPOOL_FETCH_LIMIT,
        )
        .await;
    });

    let prover_node_port = prover_node_port_rx.await.unwrap();
    let prover_node_test_client = make_test_client(prover_node_port).await;

    seq_test_client.send_publish_batch_request().await;

    // Still should have 4 blocks there are no commitments yet
    assert_eq!(prover_node_test_client.eth_block_number().await, 4);

    prover_node_task.abort();

    seq_test_client.send_publish_batch_request().await;
    seq_test_client.send_publish_batch_request().await;

    let _ = copy_dir_recursive(&prover_db_dir, &storage_dir.path().join("prover_copy2"));

    // Reopen prover with the new path
    let (prover_node_port_tx, prover_node_port_rx) = tokio::sync::oneshot::channel();

    let prover_copy2_dir_cloned = storage_dir.path().join("prover_copy2");
    let da_db_dir_cloned = da_db_dir.clone();
    let prover_node_task = tokio::spawn(async move {
        start_rollup(
            prover_node_port_tx,
            GenesisPaths::from_dir("../test-data/genesis/integration-tests"),
            Some(ProverConfig::default()),
            NodeMode::Prover(seq_port),
            prover_copy2_dir_cloned,
            da_db_dir_cloned,
            4,
            true,
            None,
            None,
            Some(true),
            DEFAULT_DEPOSIT_MEMPOOL_FETCH_LIMIT,
        )
        .await;
    });

    let prover_node_port = prover_node_port_rx.await.unwrap();
    let prover_node_test_client = make_test_client(prover_node_port).await;

    // Still should have 4 blokcs there are no commitments yet
    assert_eq!(prover_node_test_client.eth_block_number().await, 4);
    da_service.publish_test_block().await.unwrap();

    // Commitment is sent right before the 9th block is published
    seq_test_client.send_publish_batch_request().await;

    // wait here until we see from prover's rpc that it finished proving
<<<<<<< HEAD
    wait_for_prover_l1_height(&prover_node_test_client, 8, Some(Duration::from_secs(120))).await;
=======
    wait_for_prover_l1_height(
        &prover_node_test_client,
        8,
        Some(Duration::from_secs(DEFAULT_PROOF_WAIT_DURATION)),
    )
    .await;
>>>>>>> 4ee257e9

    // Should now have 8 blocks = 2 commitments of blocks 1-4 and 5-9
    // there is an extra soft confirmation due to the prover publishing a proof. This causes
    // a new MockDa block, which in turn causes the sequencer to publish an extra soft confirmation
    assert_eq!(prover_node_test_client.eth_block_number().await, 9);

    // TODO: Also test with multiple commitments in single Mock DA Block
    seq_task.abort();
    prover_node_task.abort();
    Ok(())
}

#[tokio::test(flavor = "multi_thread")]
async fn test_system_transactions() -> Result<(), anyhow::Error> {
    // citrea::initialize_logging();

    let system_contract_address =
        Address::from_str("0x3100000000000000000000000000000000000001").unwrap();
    let system_signer_address =
        Address::from_str("0xdeaddeaddeaddeaddeaddeaddeaddeaddeaddead").unwrap();

    let storage_dir = tempdir_with_children(&["DA", "sequencer", "full-node"]);
    let da_db_dir = storage_dir.path().join("DA").to_path_buf();
    let sequencer_db_dir = storage_dir.path().join("sequencer").to_path_buf();
    let fullnode_db_dir = storage_dir.path().join("full-node").to_path_buf();

    let da_service = MockDaService::new(MockAddress::default(), &da_db_dir.clone());

    // start rollup on da block 3
    for _ in 0..3 {
        da_service.publish_test_block().await.unwrap();
    }

    let (seq_test_client, full_node_test_client, seq_task, full_node_task, _) =
        initialize_test(TestConfig {
            da_path: da_db_dir,
            sequencer_path: sequencer_db_dir,
            fullnode_path: fullnode_db_dir,
            ..Default::default()
        })
        .await;

    // publish some blocks with system transactions
    for i in 0..10 {
        for _ in 0..5 {
            seq_test_client.spam_publish_batch_request().await.unwrap();
        }
<<<<<<< HEAD
        wait_for_l2_batch(&seq_test_client, 5 * (i + 1), None).await;
=======
        wait_for_l2_block(&seq_test_client, 5 * (i + 1), None).await;
>>>>>>> 4ee257e9

        da_service.publish_test_block().await.unwrap();
    }

    seq_test_client.send_publish_batch_request().await;
<<<<<<< HEAD
    wait_for_l2_batch(&full_node_test_client, 51, None).await;
=======
    wait_for_l2_block(&full_node_test_client, 51, None).await;
>>>>>>> 4ee257e9

    // check block 1-6-11-16-21-26-31-36-41-46-51 has system transactions
    for i in 0..=10 {
        let block_num = 1 + i * 5;

        let block = full_node_test_client
            .eth_get_block_by_number_with_detail(Some(BlockNumberOrTag::Number(block_num)))
            .await;

        if block_num == 1 {
            assert_eq!(block.transactions.len(), 3);

            let init_tx = &block.transactions[0];
            let set_tx = &block.transactions[1];

            assert_eq!(init_tx.from, system_signer_address);
            assert_eq!(init_tx.to.unwrap(), system_contract_address);
            assert_eq!(
                init_tx.input[..],
                *hex::decode(
                    "1f5783330000000000000000000000000000000000000000000000000000000000000003"
                )
                .unwrap()
                .as_slice()
            );

            assert_eq!(set_tx.from, system_signer_address);
            assert_eq!(set_tx.to.unwrap(), system_contract_address);
            assert_eq!(
                set_tx.input[0..4],
                *hex::decode("0e27bc11").unwrap().as_slice()
            );
        } else {
            assert_eq!(block.transactions.len(), 1);

            let tx = &block.transactions[0];

            assert_eq!(tx.from, system_signer_address);
            assert_eq!(tx.to.unwrap(), system_contract_address);
            assert_eq!(tx.input[0..4], *hex::decode("0e27bc11").unwrap().as_slice());
        }
    }

    // and other blocks don't have
    for i in 0..=51 {
        if i % 5 == 1 {
            continue;
        }

        let block = full_node_test_client
            .eth_get_block_by_number_with_detail(Some(BlockNumberOrTag::Number(i)))
            .await;

        assert_eq!(block.transactions.len(), 0);
    }

    // now check hashes
    for i in 3..=13 {
        let da_block = da_service.get_block_at(i).await.unwrap();

        let hash_on_chain: String = full_node_test_client
            .contract_call(
                system_contract_address,
                ethers::types::Bytes::from(BitcoinLightClient::get_block_hash(i).to_vec()),
                None,
            )
            .await
            .unwrap();

        assert_eq!(
            &da_block.header.hash.0,
            hex::decode(hash_on_chain.clone().split_off(2))
                .unwrap()
                .as_slice()
        );

        // check block response as well
        let block = full_node_test_client
            .eth_get_block_by_number_with_detail(Some(BlockNumberOrTag::Number((i - 3) * 5 + 1)))
            .await;

        assert_eq!(block.other.get("l1Hash"), Some(&hash_on_chain.into()));
    }

    let seq_last_block = seq_test_client
        .eth_get_block_by_number(Some(BlockNumberOrTag::Latest))
        .await;
    let node_last_block = full_node_test_client
        .eth_get_block_by_number(Some(BlockNumberOrTag::Latest))
        .await;

    assert_eq!(seq_last_block, node_last_block);

    seq_task.abort();
    full_node_task.abort();

    Ok(())
}

#[tokio::test(flavor = "multi_thread")]
async fn test_system_tx_effect_on_block_gas_limit() -> Result<(), anyhow::Error> {
    // citrea::initialize_logging();

    let storage_dir = tempdir_with_children(&["DA", "sequencer", "full-node"]);
    let da_db_dir = storage_dir.path().join("DA").to_path_buf();
    let sequencer_db_dir = storage_dir.path().join("sequencer").to_path_buf();

    let da_service = MockDaService::new(MockAddress::default(), &da_db_dir.clone());

    // start rollup on da block 3
    for _ in 0..3 {
        da_service.publish_test_block().await.unwrap();
    }

    let (seq_port_tx, seq_port_rx) = tokio::sync::oneshot::channel();

    let da_db_dir_cloned = da_db_dir.clone();
    let seq_task = tokio::spawn(async move {
        start_rollup(
            seq_port_tx,
            GenesisPaths::from_dir("../test-data/genesis/integration-tests-low-block-gas-limit"),
            None,
            NodeMode::SequencerNode,
            sequencer_db_dir,
            da_db_dir_cloned,
            4,
            true,
            None,
            // Increase max account slots to not stuck as spammer
            Some(SequencerConfig {
                private_key: TEST_PRIVATE_KEY.to_string(),
                min_soft_confirmations_per_commitment: 1000,
                test_mode: true,
                deposit_mempool_fetch_limit: 10,
                mempool_conf: SequencerMempoolConfig {
                    max_account_slots: 100,
                    ..Default::default()
                },
                db_config: Default::default(),
            }),
            Some(true),
            DEFAULT_DEPOSIT_MEMPOOL_FETCH_LIMIT,
        )
        .await;
    });

    let seq_port = seq_port_rx.await.unwrap();
    let seq_test_client = make_test_client(seq_port).await;
    // sys tx use L1BlockHash(43615 + 73581) + Bridge(298471) = 415667 gas
    // the block gas limit is 1_500_000 because the system txs gas limit is 1_500_000 (decided with @eyusufatik and @okkothejawa as bridge init takes 1M gas)

    // 1500000 - 415667 = 1084333 gas left in block
    // 1084333 / 21000 = 51,6... so 51 ether transfer transactions can be included in the block

    // send 51 ether transfer transactions
    let addr = Address::from_str("0xf39Fd6e51aad88F6F4ce6aB8827279cffFb92266").unwrap();

    for _ in 0..50 {
        seq_test_client
            .send_eth(addr, None, None, None, 0u128)
            .await
            .unwrap();
    }

    // 51th tx should be the last tx in the soft batch
    let last_in_tx = seq_test_client
        .send_eth(addr, None, None, None, 0u128)
        .await;

    // 52th tx should not be in soft batch
    let not_in_tx = seq_test_client
        .send_eth(addr, None, None, None, 0u128)
        .await;

    seq_test_client.send_publish_batch_request().await;

    da_service.publish_test_block().await.unwrap();

    let last_in_receipt = last_in_tx.unwrap().await.unwrap().unwrap();

<<<<<<< HEAD
    wait_for_l2_batch(&seq_test_client, 1, None).await;
=======
    wait_for_l2_block(&seq_test_client, 1, None).await;
>>>>>>> 4ee257e9

    let initial_soft_batch = seq_test_client
        .ledger_get_soft_batch_by_number::<MockDaSpec>(1)
        .await
        .unwrap();

    let last_tx_hash = last_in_receipt.transaction_hash;
    let last_tx_raw = seq_test_client
        .eth_get_transaction_by_hash(last_tx_hash, Some(false))
        .await
        .unwrap()
        .rlp();

    assert!(last_in_receipt.block_number.is_some());

    // last in tx byte array should be a subarray of txs[0]
    assert!(find_subarray(
        initial_soft_batch.clone().txs.unwrap()[0].tx.as_slice(),
        &last_tx_raw
    )
    .is_some());

    seq_test_client.send_publish_batch_request().await;

    da_service.publish_test_block().await.unwrap();

    let not_in_receipt = not_in_tx.unwrap().await.unwrap().unwrap();

    let not_in_hash = not_in_receipt.transaction_hash;

    let not_in_raw = seq_test_client
        .eth_get_transaction_by_hash(not_in_hash, Some(false))
        .await
        .unwrap()
        .rlp();

    // not in tx byte array should not be a subarray of txs[0]
    assert!(find_subarray(
        initial_soft_batch.txs.unwrap()[0].tx.as_slice(),
        &not_in_raw
    )
    .is_none());

    seq_test_client.send_publish_batch_request().await;

    let second_soft_batch = seq_test_client
        .ledger_get_soft_batch_by_number::<MockDaSpec>(2)
        .await
        .unwrap();

    // should be in tx byte array of the soft batch after
    assert!(find_subarray(second_soft_batch.txs.unwrap()[0].tx.as_slice(), &not_in_raw).is_some());

    let block1 = seq_test_client
        .eth_get_block_by_number(Some(BlockNumberOrTag::Number(1)))
        .await;

    // the last in tx should be in the block
    assert!(block1.transactions.iter().any(|tx| tx == &last_tx_hash));
    // and the other tx should not be in
    assert!(!block1.transactions.iter().any(|tx| tx == &not_in_hash));

    let block2 = seq_test_client
        .eth_get_block_by_number(Some(BlockNumberOrTag::Number(2)))
        .await;
    // the other tx should be in second block
    assert!(block2.transactions.iter().any(|tx| tx == &not_in_hash));

    seq_task.abort();

    Ok(())
}

fn find_subarray(haystack: &[u8], needle: &[u8]) -> Option<usize> {
    haystack
        .windows(needle.len())
        .position(|window| window == needle)
}

#[tokio::test(flavor = "multi_thread", worker_threads = 24)]
async fn sequencer_crash_and_replace_full_node() -> Result<(), anyhow::Error> {
    // citrea::initialize_logging();

    let storage_dir = tempdir_with_children(&["DA", "sequencer", "full-node"]);
    let da_db_dir = storage_dir.path().join("DA").to_path_buf();
    let sequencer_db_dir = storage_dir.path().join("sequencer").to_path_buf();
    let fullnode_db_dir = storage_dir.path().join("full-node").to_path_buf();

    let psql_db_name = "sequencer_crash_and_replace_full_node".to_owned();

    let db_test_client = PostgresConnector::new_test_client(psql_db_name.clone())
        .await
        .unwrap();

    let mut sequencer_config = create_default_sequencer_config(4, Some(true), 10);

    sequencer_config.db_config = Some(SharedBackupDbConfig::default().set_db_name(psql_db_name));

    let da_service = MockDaService::with_finality(MockAddress::from([0; 32]), 2, &da_db_dir);
    da_service.publish_test_block().await.unwrap();

    let (seq_port_tx, seq_port_rx) = tokio::sync::oneshot::channel();

    let config1 = sequencer_config.clone();

    let da_db_dir_cloned = da_db_dir.clone();
    let sequencer_db_dir_cloned = sequencer_db_dir.clone();
    let seq_task = tokio::spawn(async move {
        start_rollup(
            seq_port_tx,
            GenesisPaths::from_dir("../test-data/genesis/integration-tests"),
            None,
            NodeMode::SequencerNode,
            sequencer_db_dir_cloned,
            da_db_dir_cloned,
            4,
            true,
            None,
            Some(config1),
            Some(true),
            10,
        )
        .await;
    });

    let seq_port = seq_port_rx.await.unwrap();

    let seq_test_client = init_test_rollup(seq_port).await;

    let (full_node_port_tx, full_node_port_rx) = tokio::sync::oneshot::channel();
    let config1 = sequencer_config.clone();

    let da_db_dir_cloned = da_db_dir.clone();
    let fullnode_db_dir_cloned = fullnode_db_dir.clone();
    let full_node_task = tokio::spawn(async move {
        start_rollup(
            full_node_port_tx,
            GenesisPaths::from_dir("../test-data/genesis/integration-tests"),
            None,
            NodeMode::FullNode(seq_port),
            fullnode_db_dir_cloned,
            da_db_dir_cloned,
            4,
            true,
            None,
            Some(config1),
            Some(true),
            10,
        )
        .await;
    });

    let full_node_port = full_node_port_rx.await.unwrap();

    let full_node_test_client = init_test_rollup(full_node_port).await;

    seq_test_client.send_publish_batch_request().await;
    seq_test_client.send_publish_batch_request().await;
    seq_test_client.send_publish_batch_request().await;
    seq_test_client.send_publish_batch_request().await;

    // second da block
    da_service.publish_test_block().await.unwrap();

    // before this the commitment will be sent
    // the commitment will be only in the first block so it is still not finalized
    // so the full node won't see the commitment
    seq_test_client.send_publish_batch_request().await;

    // wait for sync
<<<<<<< HEAD
    wait_for_l2_batch(&full_node_test_client, 5, None).await;
=======
    wait_for_l2_block(&full_node_test_client, 5, None).await;
>>>>>>> 4ee257e9

    // should be synced
    assert_eq!(full_node_test_client.eth_block_number().await, 5);

    // assume sequencer craashed
    seq_task.abort();

    let commitments = db_test_client.get_all_commitments().await.unwrap();
    assert_eq!(commitments.len(), 1);

    full_node_task.abort();

    let (seq_port_tx, seq_port_rx) = tokio::sync::oneshot::channel();

    // Copy the db to a new path with the same contents because
    // the lock is not released on the db directory even though the task is aborted
<<<<<<< HEAD
    let _ = copy_dir_recursive(&fullnode_db_dir, &storage_dir.path().join("full-node-copy"));
    let sequencer_db_dir = storage_dir.path().join("full-node-copy");
=======
    let _ = copy_dir_recursive(&fullnode_db_dir, &storage_dir.path().join("full_node_copy"));
    let sequencer_db_dir = storage_dir.path().join("full_node_copy");
>>>>>>> 4ee257e9

    let config1 = sequencer_config.clone();

    // Start the full node as sequencer
    let seq_task = tokio::spawn(async move {
        start_rollup(
            seq_port_tx,
            GenesisPaths::from_dir("../test-data/genesis/integration-tests"),
            None,
            NodeMode::SequencerNode,
            sequencer_db_dir,
            da_db_dir,
            4,
            true,
            None,
            Some(config1),
            Some(true),
            10,
        )
        .await;
    });

    let seq_port = seq_port_rx.await.unwrap();

    let seq_test_client = make_test_client(seq_port).await;

<<<<<<< HEAD
    wait_for_l2_batch(&seq_test_client, 5, None).await;
=======
    wait_for_l2_block(&seq_test_client, 5, None).await;
>>>>>>> 4ee257e9

    assert_eq!(seq_test_client.eth_block_number().await as u64, 5);

    seq_test_client.send_publish_batch_request().await;
    seq_test_client.send_publish_batch_request().await;
    seq_test_client.send_publish_batch_request().await;

    da_service.publish_test_block().await.unwrap();
    // new commitment will be sent here, it should send between 2 and 3 should not include 1
    seq_test_client.send_publish_batch_request().await;

<<<<<<< HEAD
    wait_for_l2_batch(&seq_test_client, 9, Some(Duration::from_secs(60))).await;

    sleep(Duration::from_secs(2)).await;
=======
    wait_for_postgres_commitment(
        &db_test_client,
        2,
        Some(Duration::from_secs(DEFAULT_PROOF_WAIT_DURATION)),
    )
    .await;
>>>>>>> 4ee257e9

    let commitments = db_test_client.get_all_commitments().await.unwrap();
    assert_eq!(commitments.len(), 2);
    assert_eq!(commitments[0].l1_start_height, 1);
    assert_eq!(commitments[0].l1_end_height, 1);
    assert_eq!(commitments[1].l1_start_height, 2);
    assert_eq!(commitments[1].l1_end_height, 3);

    seq_task.abort();

    Ok(())
}

#[tokio::test(flavor = "multi_thread")]
async fn transaction_failing_on_l1_is_removed_from_mempool() -> Result<(), anyhow::Error> {
    // citrea::initialize_logging();

    let storage_dir = tempdir_with_children(&["DA", "sequencer", "full-node"]);
    let da_db_dir = storage_dir.path().join("DA").to_path_buf();
    let sequencer_db_dir = storage_dir.path().join("sequencer").to_path_buf();
    let fullnode_db_dir = storage_dir.path().join("full-node").to_path_buf();

    let (seq_test_client, full_node_test_client, seq_task, full_node_task, _) =
        initialize_test(TestConfig {
            da_path: da_db_dir.clone(),
            sequencer_path: sequencer_db_dir.clone(),
            fullnode_path: fullnode_db_dir.clone(),
            ..Default::default()
        })
        .await;

    let random_wallet = LocalWallet::new(&mut thread_rng()).with_chain_id(seq_test_client.chain_id);

    let random_wallet_address = random_wallet.address();

    let second_block_base_fee: u64 = 768810081;

    seq_test_client
        .send_eth(
            random_wallet_address,
            None,
            None,
            None,
            // gas needed for transaction + 500 (to send) but this won't be enough for L1 fees
            (21000 * second_block_base_fee + 500) as u128,
        )
        .await
        .unwrap();

    seq_test_client.send_publish_batch_request().await;

    let random_test_client = TestClient::new(
        seq_test_client.chain_id,
        random_wallet,
        random_wallet_address,
        seq_test_client.rpc_addr,
    )
    .await;

    let tx = random_test_client
        .send_eth_with_gas(
            Address::from_str("0x0000000000000000000000000000000000000000").unwrap(),
            Some(0),
            Some(second_block_base_fee),
            21000,
            500,
        )
        .await
        .unwrap();

    let tx_from_mempool = seq_test_client
        .eth_get_transaction_by_hash(tx.tx_hash(), Some(true))
        .await;

    assert!(tx_from_mempool.is_some());

    seq_test_client.send_publish_batch_request().await;

    let block = seq_test_client
        .eth_get_block_by_number_with_detail(Some(BlockNumberOrTag::Latest))
        .await;

    assert_eq!(
        block.base_fee_per_gas.unwrap(),
        U256::from(second_block_base_fee)
    );

    let tx_from_mempool = seq_test_client
        .eth_get_transaction_by_hash(tx.tx_hash(), Some(true))
        .await;

    let soft_confirmation = seq_test_client
        .ledger_get_soft_batch_by_number::<MockDaSpec>(block.number.unwrap().as_u64())
        .await
        .unwrap();

    assert_eq!(block.transactions.len(), 0);
    assert!(tx_from_mempool.is_none());
    assert_eq!(soft_confirmation.txs.unwrap().len(), 1); // TODO: if we can also remove the tx from soft confirmation, that'd be very efficient

<<<<<<< HEAD
    wait_for_l2_batch(&full_node_test_client, block.number.unwrap().as_u64(), None).await;
=======
    wait_for_l2_block(&full_node_test_client, block.number.unwrap().as_u64(), None).await;
>>>>>>> 4ee257e9

    let block_from_full_node = full_node_test_client
        .eth_get_block_by_number_with_detail(Some(BlockNumberOrTag::Latest))
        .await;

    assert_eq!(block_from_full_node, block);

    seq_task.abort();
    full_node_task.abort();

    Ok(())
}

#[tokio::test(flavor = "multi_thread")]
async fn sequencer_crash_restore_mempool() -> Result<(), anyhow::Error> {
    // citrea::initialize_logging();
    let addr = Address::from_str("0xf39Fd6e51aad88F6F4ce6aB8827279cffFb92266").unwrap();

    let storage_dir = tempdir_with_children(&["DA", "sequencer", "full-node"]);
    let sequencer_db_dir = storage_dir.path().join("sequencer").to_path_buf();
    let da_db_dir = storage_dir.path().join("DA").to_path_buf();

    let db_test_client =
        PostgresConnector::new_test_client("sequencer_crash_restore_mempool".to_owned())
            .await
            .unwrap();

    let mut sequencer_config = create_default_sequencer_config(4, Some(true), 10);
    sequencer_config.mempool_conf = SequencerMempoolConfig {
        max_account_slots: 100,
        ..Default::default()
    };
    sequencer_config.db_config = Some(
        SharedBackupDbConfig::default().set_db_name("sequencer_crash_restore_mempool".to_owned()),
    );

    let da_service =
        MockDaService::with_finality(MockAddress::from([0; 32]), 2, &da_db_dir.clone());
    da_service.publish_test_block().await.unwrap();

    let (seq_port_tx, seq_port_rx) = tokio::sync::oneshot::channel();

    let config1 = sequencer_config.clone();
    let da_db_dir_cloned = da_db_dir.clone();
    let sequencer_db_dir_cloned = sequencer_db_dir.clone();
    let seq_task = tokio::spawn(async move {
        start_rollup(
            seq_port_tx,
            GenesisPaths::from_dir("../test-data/genesis/integration-tests"),
            None,
            NodeMode::SequencerNode,
            sequencer_db_dir_cloned,
            da_db_dir_cloned,
            4,
            true,
            None,
            Some(config1),
            Some(true),
            10,
        )
        .await;
    });

    let seq_port = seq_port_rx.await.unwrap();

    let seq_test_client = init_test_rollup(seq_port).await;

    let tx_hash = seq_test_client
        .send_eth(addr, None, None, None, 0u128)
        .await
        .unwrap()
        .tx_hash();

    let tx_hash2 = seq_test_client
        .send_eth(addr, None, None, None, 0u128)
        .await
        .unwrap()
        .tx_hash();

    let tx_1 = seq_test_client
        .eth_get_transaction_by_hash(tx_hash, Some(true))
        .await
        .unwrap();
    let tx_2 = seq_test_client
        .eth_get_transaction_by_hash(tx_hash2, Some(true))
        .await
        .unwrap();

    assert_eq!(tx_1.hash, tx_hash);
    assert_eq!(tx_2.hash, tx_hash2);

    let txs = db_test_client.get_all_txs().await.unwrap();
    assert_eq!(txs.len(), 2);
    assert_eq!(txs[0].tx_hash, tx_hash.as_bytes().to_vec());
    assert_eq!(txs[1].tx_hash, tx_hash2.as_bytes().to_vec());

    assert_eq!(txs[0].tx, tx_1.rlp().to_vec());

    // crash and reopen and check if the txs are in the mempool
    seq_task.abort();

    let _ = copy_dir_recursive(
        &sequencer_db_dir,
        &storage_dir.path().join("sequencer_copy"),
    );

    let (seq_port_tx, seq_port_rx) = tokio::sync::oneshot::channel();

    let config1 = sequencer_config.clone();
    let da_db_dir_cloned = da_db_dir.clone();
    let sequencer_db_dir = storage_dir.path().join("sequencer_copy").to_path_buf();
    let seq_task = tokio::spawn(async move {
        start_rollup(
            seq_port_tx,
            GenesisPaths::from_dir("../test-data/genesis/integration-tests"),
            None,
            NodeMode::SequencerNode,
            sequencer_db_dir,
            da_db_dir_cloned,
            4,
            true,
            None,
            Some(config1),
            Some(true),
            10,
        )
        .await;
    });

    let seq_port = seq_port_rx.await.unwrap();

    let seq_test_client = init_test_rollup(seq_port).await;

    // wait for mempool to sync
    sleep(Duration::from_secs(2)).await;

    let tx_1_mempool = seq_test_client
        .eth_get_transaction_by_hash(tx_hash, Some(true))
        .await
        .unwrap();
    let tx_2_mempool = seq_test_client
        .eth_get_transaction_by_hash(tx_hash2, Some(true))
        .await
        .unwrap();

    assert_eq!(tx_1_mempool, tx_1);
    assert_eq!(tx_2_mempool, tx_2);

    // publish block and check if the txs are deleted from pg
    seq_test_client.send_publish_batch_request().await;
    // should be removed from mempool
    assert!(seq_test_client
        .eth_get_transaction_by_hash(tx_hash, Some(true))
        .await
        .is_none());
    assert!(seq_test_client
        .eth_get_transaction_by_hash(tx_hash2, Some(true))
        .await
        .is_none());

    let txs = db_test_client.get_all_txs().await.unwrap();
    // should be removed from db
    assert_eq!(txs.len(), 0);

    seq_task.abort();
    Ok(())
}

#[tokio::test(flavor = "multi_thread")]
async fn test_db_get_proof() {
    // citrea::initialize_logging();

    let storage_dir = tempdir_with_children(&["DA", "sequencer", "prover"]);
    let sequencer_db_dir = storage_dir.path().join("sequencer").to_path_buf();
    let prover_db_dir = storage_dir.path().join("prover").to_path_buf();
    let da_db_dir = storage_dir.path().join("DA").to_path_buf();

    let psql_db_name = "test_db_get_proof".to_string();
    let db_test_client = PostgresConnector::new_test_client(psql_db_name.clone())
        .await
        .unwrap();

    let (seq_port_tx, seq_port_rx) = tokio::sync::oneshot::channel();

    let da_db_dir_cloned = da_db_dir.clone();
    let seq_task = tokio::spawn(async {
        start_rollup(
            seq_port_tx,
            GenesisPaths::from_dir("../test-data/genesis/integration-tests"),
            None,
            NodeMode::SequencerNode,
            sequencer_db_dir,
            da_db_dir_cloned,
            4,
            true,
            None,
            None,
            Some(true),
            DEFAULT_DEPOSIT_MEMPOOL_FETCH_LIMIT,
        )
        .await;
    });

    let seq_port = seq_port_rx.await.unwrap();
    let test_client = make_test_client(seq_port).await;
    let da_service = MockDaService::new(MockAddress::from([0; 32]), &da_db_dir);

    let (prover_node_port_tx, prover_node_port_rx) = tokio::sync::oneshot::channel();

    let da_db_dir_cloned = da_db_dir.clone();
    let prover_node_task = tokio::spawn(async move {
        start_rollup(
            prover_node_port_tx,
            GenesisPaths::from_dir("../test-data/genesis/integration-tests"),
            Some(ProverConfig {
                proving_mode: sov_stf_runner::ProverGuestRunConfig::Execute,
<<<<<<< HEAD
                skip_proving_until_l1_height: None,
=======
                proof_sampling_number: 0,
>>>>>>> 4ee257e9
                db_config: Some(SharedBackupDbConfig::default().set_db_name(psql_db_name)),
            }),
            NodeMode::Prover(seq_port),
            prover_db_dir,
            da_db_dir_cloned,
            4,
            true,
            None,
            None,
            Some(true),
            DEFAULT_DEPOSIT_MEMPOOL_FETCH_LIMIT,
        )
        .await;
    });

    let prover_node_port = prover_node_port_rx.await.unwrap();

    let prover_node_test_client = make_test_client(prover_node_port).await;
    da_service.publish_test_block().await.unwrap();

    test_client.send_publish_batch_request().await;
    test_client.send_publish_batch_request().await;
    test_client.send_publish_batch_request().await;
    test_client.send_publish_batch_request().await;
    da_service.publish_test_block().await.unwrap();
    // submits with new da block
    test_client.send_publish_batch_request().await;
    // prover node gets the commitment
    test_client.send_publish_batch_request().await;
    // da_service.publish_test_block().await.unwrap();

    // wait here until we see from prover's rpc that it finished proving
<<<<<<< HEAD
    wait_for_prover_l1_height(&prover_node_test_client, 5, Some(Duration::from_secs(60))).await;
=======
    wait_for_prover_l1_height(
        &prover_node_test_client,
        5,
        Some(Duration::from_secs(DEFAULT_PROOF_WAIT_DURATION)),
    )
    .await;
>>>>>>> 4ee257e9

    let ledger_proof = prover_node_test_client
        .ledger_get_proof_by_slot_height(4)
        .await;

    let db_proofs = db_test_client.get_all_proof_data().await.unwrap();

    assert_eq!(db_proofs.len(), 1);

    let db_state_transition = &db_proofs[0].state_transition.0;

    assert_eq!(
        db_state_transition.sequencer_da_public_key,
        ledger_proof.state_transition.sequencer_da_public_key
    );
    assert_eq!(
        db_state_transition.sequencer_public_key,
        ledger_proof.state_transition.sequencer_public_key
    );
    assert_eq!(db_proofs[0].l1_tx_id, ledger_proof.l1_tx_id);

    match ledger_proof.proof {
        ProofRpcResponse::Full(p) => {
            assert_eq!(db_proofs[0].proof_type, ProofType::Full);
            assert_eq!(db_proofs[0].proof_data, p)
        }
        ProofRpcResponse::PublicInput(p) => {
            assert_eq!(db_proofs[0].proof_type, ProofType::PublicInput);
            assert_eq!(db_proofs[0].proof_data, p)
        }
    };

    seq_task.abort();
    prover_node_task.abort();
}

#[tokio::test(flavor = "multi_thread")]
async fn full_node_verify_proof_and_store() {
    // citrea::initialize_logging();

    let storage_dir = tempdir_with_children(&["DA", "sequencer", "prover", "full-node"]);
<<<<<<< HEAD
    let da_db_dir = storage_dir.path().join("DA").to_path_buf();
    let sequencer_db_dir = storage_dir.path().join("sequencer").to_path_buf();
    let prover_db_dir = storage_dir.path().join("prover").to_path_buf();
    let fullnode_db_dir = storage_dir.path().join("full-node").to_path_buf();
=======
    let sequencer_db_dir = storage_dir.path().join("sequencer").to_path_buf();
    let prover_db_dir = storage_dir.path().join("prover").to_path_buf();
    let fullnode_db_dir = storage_dir.path().join("full-node").to_path_buf();
    let da_db_dir = storage_dir.path().join("DA").to_path_buf();
>>>>>>> 4ee257e9

    let (seq_port_tx, seq_port_rx) = tokio::sync::oneshot::channel();

    let da_db_dir_cloned = da_db_dir.clone();
    let seq_task = tokio::spawn(async {
        start_rollup(
            seq_port_tx,
            GenesisPaths::from_dir("../test-data/genesis/integration-tests"),
            None,
            NodeMode::SequencerNode,
            sequencer_db_dir,
            da_db_dir_cloned,
            4,
            true,
            None,
            None,
            Some(true),
            DEFAULT_DEPOSIT_MEMPOOL_FETCH_LIMIT,
        )
        .await;
    });

    let seq_port = seq_port_rx.await.unwrap();
    let test_client = make_test_client(seq_port).await;
<<<<<<< HEAD
    let da_service = MockDaService::new(MockAddress::from([0; 32]), &da_db_dir.clone());
=======

    let da_service = MockDaService::new(MockAddress::from([0; 32]), &da_db_dir);
>>>>>>> 4ee257e9

    let (prover_node_port_tx, prover_node_port_rx) = tokio::sync::oneshot::channel();

    let da_db_dir_cloned = da_db_dir.clone();
    let prover_node_task = tokio::spawn(async move {
        start_rollup(
            prover_node_port_tx,
            GenesisPaths::from_dir("../test-data/genesis/integration-tests"),
            Some(ProverConfig {
                proving_mode: sov_stf_runner::ProverGuestRunConfig::Execute,
                proof_sampling_number: 0,
                db_config: None,
            }),
            NodeMode::Prover(seq_port),
            prover_db_dir,
            da_db_dir_cloned,
            4,
            true,
            None,
            None,
            Some(true),
            DEFAULT_DEPOSIT_MEMPOOL_FETCH_LIMIT,
        )
        .await;
    });

    let prover_node_port = prover_node_port_rx.await.unwrap();

    let prover_node_test_client = make_test_client(prover_node_port).await;

    let (full_node_port_tx, full_node_port_rx) = tokio::sync::oneshot::channel();

    let da_db_dir_cloned = da_db_dir.clone();
    let full_node_task = tokio::spawn(async move {
        start_rollup(
            full_node_port_tx,
            GenesisPaths::from_dir("../test-data/genesis/integration-tests"),
            None,
            NodeMode::FullNode(seq_port),
            fullnode_db_dir,
            da_db_dir_cloned,
            4,
            true,
            None,
            None,
            Some(true),
            DEFAULT_DEPOSIT_MEMPOOL_FETCH_LIMIT,
        )
        .await;
    });

    let full_node_port = full_node_port_rx.await.unwrap();
    let full_node_test_client = make_test_client(full_node_port).await;

    da_service.publish_test_block().await.unwrap();
    wait_for_l1_block(&da_service, 1, None).await;

    test_client.send_publish_batch_request().await;
    test_client.send_publish_batch_request().await;
    test_client.send_publish_batch_request().await;
    test_client.send_publish_batch_request().await;
    da_service.publish_test_block().await.unwrap();
    // submits with new da block
    test_client.send_publish_batch_request().await;
    // prover node gets the commitment
    test_client.send_publish_batch_request().await;
    // da_service.publish_test_block().await.unwrap();

    // wait here until we see from prover's rpc that it finished proving
<<<<<<< HEAD
    wait_for_prover_l1_height(&prover_node_test_client, 5, Some(Duration::from_secs(60))).await;
=======
    wait_for_prover_l1_height(
        &prover_node_test_client,
        5,
        Some(Duration::from_secs(DEFAULT_PROOF_WAIT_DURATION)),
    )
    .await;
>>>>>>> 4ee257e9

    let commitments = prover_node_test_client
        .ledger_get_sequencer_commitments_on_slot_by_number(4)
        .await
        .unwrap()
        .unwrap();
    assert_eq!(commitments.len(), 1);

    let second_hash = da_service.get_block_at(2).await.unwrap().header.hash;
    assert_eq!(
        commitments[0].l1_start_block_hash.to_vec(),
        second_hash.0.to_vec()
    );
    assert_eq!(
        commitments[0].l1_end_block_hash.to_vec(),
        second_hash.0.to_vec()
    );

    assert_eq!(commitments[0].found_in_l1, 4);

    let fourth_block_hash = da_service.get_block_at(4).await.unwrap().header.hash;

    let commitments_hash = prover_node_test_client
        .ledger_get_sequencer_commitments_on_slot_by_hash(fourth_block_hash.0)
        .await
        .unwrap()
        .unwrap();
    assert_eq!(commitments_hash, commitments);

    let prover_proof = prover_node_test_client
        .ledger_get_proof_by_slot_height(4)
        .await;

    // The proof will be in l1 block #5 because prover publishes it after the commitment and
    // in mock da submitting proof and commitments creates a new block.
    // For full node to see the proof, we publish another l2 block and now it will check #5 l1 block
    test_client.send_publish_batch_request().await;

<<<<<<< HEAD
    wait_for_l2_batch(&full_node_test_client, 7, None).await;
=======
    wait_for_l2_block(&full_node_test_client, 7, None).await;
>>>>>>> 4ee257e9
    wait_for_l1_block(&da_service, 5, None).await;

    // So the full node should see the proof in block 5
    let full_node_proof = full_node_test_client
        .ledger_get_verified_proofs_by_slot_height(5)
        .await;

    assert_eq!(prover_proof.proof, full_node_proof[0].proof);

    assert_eq!(
        prover_proof.state_transition,
        full_node_proof[0].state_transition
    );

    full_node_test_client
        .ledger_get_soft_confirmation_status(5)
        .await
        .unwrap()
        .unwrap();

    for i in 1..=4 {
        let status = full_node_test_client
            .ledger_get_soft_confirmation_status(i)
            .await
            .unwrap()
            .unwrap();

        assert_eq!(status, SoftConfirmationStatus::Proven);
    }

    seq_task.abort();
    prover_node_task.abort();
    full_node_task.abort();
}

#[tokio::test(flavor = "multi_thread")]
async fn test_all_flow() {
    // citrea::initialize_logging();

    let storage_dir = tempdir_with_children(&["DA", "sequencer", "prover", "full-node"]);
    let da_db_dir = storage_dir.path().join("DA").to_path_buf();
    let sequencer_db_dir = storage_dir.path().join("sequencer").to_path_buf();
    let prover_db_dir = storage_dir.path().join("prover").to_path_buf();
    let fullnode_db_dir = storage_dir.path().join("full-node").to_path_buf();

    let psql_db_name = "test_all_flow".to_owned();
    let db_test_client = PostgresConnector::new_test_client(psql_db_name.clone())
        .await
        .unwrap();

    let (seq_port_tx, seq_port_rx) = tokio::sync::oneshot::channel();

    let da_db_dir_cloned = da_db_dir.clone();
    let seq_task = tokio::spawn(async {
        start_rollup(
            seq_port_tx,
            GenesisPaths::from_dir("../test-data/genesis/integration-tests"),
            None,
            NodeMode::SequencerNode,
            sequencer_db_dir,
            da_db_dir_cloned,
            4,
            true,
            None,
            None,
            Some(true),
            DEFAULT_DEPOSIT_MEMPOOL_FETCH_LIMIT,
        )
        .await;
    });

    let seq_port = seq_port_rx.await.unwrap();
    let test_client = make_test_client(seq_port).await;
<<<<<<< HEAD
    let da_service = MockDaService::new(MockAddress::from([0; 32]), &da_db_dir.clone());
=======
    let da_service = MockDaService::new(MockAddress::from([0; 32]), &da_db_dir);
>>>>>>> 4ee257e9

    let (prover_node_port_tx, prover_node_port_rx) = tokio::sync::oneshot::channel();

    let da_db_dir_cloned = da_db_dir.clone();
    let prover_node_task = tokio::spawn(async move {
        start_rollup(
            prover_node_port_tx,
            GenesisPaths::from_dir("../test-data/genesis/integration-tests"),
            Some(ProverConfig {
                proving_mode: sov_stf_runner::ProverGuestRunConfig::Execute,
<<<<<<< HEAD
                skip_proving_until_l1_height: None,
=======
                proof_sampling_number: 0,
>>>>>>> 4ee257e9
                db_config: Some(SharedBackupDbConfig::default().set_db_name(psql_db_name)),
            }),
            NodeMode::Prover(seq_port),
            prover_db_dir,
            da_db_dir_cloned,
            4,
            true,
            None,
            None,
            Some(true),
            DEFAULT_DEPOSIT_MEMPOOL_FETCH_LIMIT,
        )
        .await;
    });

    let prover_node_port = prover_node_port_rx.await.unwrap();

    let prover_node_test_client = make_test_client(prover_node_port).await;

    let (full_node_port_tx, full_node_port_rx) = tokio::sync::oneshot::channel();

    let da_db_dir_cloned = da_db_dir.clone();
    let full_node_task = tokio::spawn(async move {
        start_rollup(
            full_node_port_tx,
            GenesisPaths::from_dir("../test-data/genesis/integration-tests"),
            None,
            NodeMode::FullNode(seq_port),
            fullnode_db_dir,
            da_db_dir_cloned,
            4,
            true,
            None,
            None,
            Some(true),
            DEFAULT_DEPOSIT_MEMPOOL_FETCH_LIMIT,
        )
        .await;
    });

    let addr = Address::from_str("0xf39Fd6e51aad88F6F4ce6aB8827279cffFb92265").unwrap();

    let full_node_port = full_node_port_rx.await.unwrap();
    let full_node_test_client = make_test_client(full_node_port).await;

    da_service.publish_test_block().await.unwrap();
    wait_for_l1_block(&da_service, 1, None).await;

    test_client.send_publish_batch_request().await;

    // send one ether to some address
    test_client
        .send_eth(addr, None, None, None, 1e18 as u128)
        .await
        .unwrap();
    // send one ether to some address
    test_client
        .send_eth(addr, None, None, None, 1e18 as u128)
        .await
        .unwrap();
    test_client.send_publish_batch_request().await;
    test_client.send_publish_batch_request().await;
    // send one ether to some address
    test_client
        .send_eth(addr, None, None, None, 1e18 as u128)
        .await
        .unwrap();
    test_client.send_publish_batch_request().await;

    da_service.publish_test_block().await.unwrap();
    // submits with new da block
    test_client.send_publish_batch_request().await;
    // prover node gets the commitment
    test_client.send_publish_batch_request().await;
    // da_service.publish_test_block().await.unwrap();

    // wait here until we see from prover's rpc that it finished proving
<<<<<<< HEAD
    wait_for_prover_l1_height(&prover_node_test_client, 5, Some(Duration::from_secs(60))).await;
=======
    wait_for_prover_l1_height(
        &prover_node_test_client,
        5,
        Some(Duration::from_secs(DEFAULT_PROOF_WAIT_DURATION)),
    )
    .await;
>>>>>>> 4ee257e9

    let commitments = prover_node_test_client
        .ledger_get_sequencer_commitments_on_slot_by_number(4)
        .await
        .unwrap()
        .unwrap();
    assert_eq!(commitments.len(), 1);

    let second_hash = da_service.get_block_at(2).await.unwrap().header.hash;
    assert_eq!(
        commitments[0].l1_start_block_hash.to_vec(),
        second_hash.0.to_vec()
    );
    assert_eq!(
        commitments[0].l1_end_block_hash.to_vec(),
        second_hash.0.to_vec()
    );

    assert_eq!(commitments[0].found_in_l1, 4);

    let fourth_block_hash = da_service.get_block_at(4).await.unwrap().header.hash;

    let commitments_hash = prover_node_test_client
        .ledger_get_sequencer_commitments_on_slot_by_hash(fourth_block_hash.0)
        .await
        .unwrap()
        .unwrap();
    assert_eq!(commitments_hash, commitments);

    let prover_proof = prover_node_test_client
        .ledger_get_proof_by_slot_height(4)
        .await;

    let db_proofs = db_test_client.get_all_proof_data().await.unwrap();

    assert_eq!(db_proofs.len(), 1);
    assert_eq!(
        db_proofs[0].state_transition.0.sequencer_da_public_key,
        prover_proof.state_transition.sequencer_da_public_key
    );
    assert_eq!(
        db_proofs[0].state_transition.0.sequencer_public_key,
        prover_proof.state_transition.sequencer_public_key
    );
    assert_eq!(db_proofs[0].l1_tx_id, prover_proof.l1_tx_id);

    // the proof will be in l1 block #5 because prover publishes it after the commitment and in mock da submitting proof and commitments creates a new block
    // For full node to see the proof, we publish another l2 block and now it will check #5 l1 block
    // 7th soft batch
    test_client.send_publish_batch_request().await;

    sleep(Duration::from_secs(2)).await;

    // So the full node should see the proof in block 5
    let full_node_proof = full_node_test_client
        .ledger_get_verified_proofs_by_slot_height(5)
        .await;

    assert_eq!(prover_proof.proof, full_node_proof[0].proof);

    assert_eq!(
        prover_proof.state_transition,
        full_node_proof[0].state_transition
    );

<<<<<<< HEAD
    wait_for_l2_batch(&full_node_test_client, 5, None).await;
=======
    wait_for_l2_block(&full_node_test_client, 5, None).await;
>>>>>>> 4ee257e9

    full_node_test_client
        .ledger_get_soft_confirmation_status(5)
        .await
        .unwrap()
        .unwrap();

    for i in 1..=4 {
        let status = full_node_test_client
            .ledger_get_soft_confirmation_status(i)
            .await
            .unwrap()
            .unwrap();

        assert_eq!(status, SoftConfirmationStatus::Proven);
    }

    let balance = full_node_test_client
        .eth_get_balance(addr, None)
        .await
        .unwrap();
    assert_eq!(balance, U256::from(3e18 as u128));

    let balance = prover_node_test_client
        .eth_get_balance(addr, None)
        .await
        .unwrap();
    assert_eq!(balance, U256::from(3e18 as u128));

    // send one ether to some address
    test_client
        .send_eth(addr, None, None, None, 1e18 as u128)
        .await
        .unwrap();
    // send one ether to some address
    test_client
        .send_eth(addr, None, None, None, 1e18 as u128)
        .await
        .unwrap();
    // 8th soft batch
    test_client.send_publish_batch_request().await;
    da_service.publish_test_block().await.unwrap();

    // submits with new da block
    test_client.send_publish_batch_request().await;
    // prover node gets the commitment
    test_client.send_publish_batch_request().await;

    // wait here until we see from prover's rpc that it finished proving
<<<<<<< HEAD
    wait_for_prover_l1_height(&prover_node_test_client, 8, Some(Duration::from_secs(60))).await;
=======
    wait_for_prover_l1_height(
        &prover_node_test_client,
        8,
        Some(Duration::from_secs(DEFAULT_PROOF_WAIT_DURATION)),
    )
    .await;
>>>>>>> 4ee257e9

    let commitments = prover_node_test_client
        .ledger_get_sequencer_commitments_on_slot_by_number(7)
        .await
        .unwrap()
        .unwrap();
    assert_eq!(commitments.len(), 1);

    let prover_proof_data = prover_node_test_client
        .ledger_get_proof_by_slot_height(7)
        .await;

    let db_proofs = db_test_client.get_all_proof_data().await.unwrap();

    assert_eq!(db_proofs.len(), 2);
    assert_eq!(
        db_proofs[1].state_transition.0.sequencer_da_public_key,
        prover_proof_data.state_transition.sequencer_da_public_key
    );
    assert_eq!(
        db_proofs[1].state_transition.0.sequencer_public_key,
        prover_proof_data.state_transition.sequencer_public_key
    );

    // let full node see the proof
    test_client.send_publish_batch_request().await;

<<<<<<< HEAD
    wait_for_l2_batch(&full_node_test_client, 8, None).await;
=======
    wait_for_l2_block(&full_node_test_client, 8, None).await;
>>>>>>> 4ee257e9

    sleep(Duration::from_secs(2)).await;

    let full_node_proof_data = full_node_test_client
        .ledger_get_verified_proofs_by_slot_height(8)
        .await;

    assert_eq!(prover_proof_data.proof, full_node_proof_data[0].proof);
    assert_eq!(
        prover_proof_data.state_transition,
        full_node_proof_data[0].state_transition
    );

    let balance = full_node_test_client
        .eth_get_balance(addr, None)
        .await
        .unwrap();
    assert_eq!(balance, U256::from(5e18 as u128));

    let balance = prover_node_test_client
        .eth_get_balance(addr, None)
        .await
        .unwrap();
    assert_eq!(balance, U256::from(5e18 as u128));

    for i in 1..=8 {
        // print statuses

        let status = full_node_test_client
            .ledger_get_soft_confirmation_status(i)
            .await
            .unwrap()
            .unwrap();

        assert_eq!(status, SoftConfirmationStatus::Proven);
    }

    assert_eq!(test_client.eth_block_number().await, 11);

    // Synced up to the latest block
    assert_eq!(full_node_test_client.eth_block_number().await, 11);

    // Synced up to the latest commitment
    assert_eq!(prover_node_test_client.eth_block_number().await, 8);

    seq_task.abort();
    prover_node_task.abort();
    full_node_task.abort();
}<|MERGE_RESOLUTION|>--- conflicted
+++ resolved
@@ -26,18 +26,12 @@
 use crate::test_client::TestClient;
 use crate::test_helpers::{
     create_default_sequencer_config, start_rollup, tempdir_with_children, wait_for_l1_block,
-<<<<<<< HEAD
-    wait_for_l2_batch, wait_for_prover_l1_height, NodeMode,
-};
-use crate::{DEFAULT_DEPOSIT_MEMPOOL_FETCH_LIMIT, DEFAULT_MIN_SOFT_CONFIRMATIONS_PER_COMMITMENT};
-=======
     wait_for_l2_block, wait_for_postgres_commitment, wait_for_prover_l1_height, NodeMode,
 };
 use crate::{
     DEFAULT_DEPOSIT_MEMPOOL_FETCH_LIMIT, DEFAULT_MIN_SOFT_CONFIRMATIONS_PER_COMMITMENT,
     DEFAULT_PROOF_WAIT_DURATION,
 };
->>>>>>> 4ee257e9
 
 struct TestConfig {
     seq_min_soft_confirmations: u64,
@@ -118,11 +112,7 @@
             NodeMode::FullNode(seq_port),
             fullnode_path,
             db_path2,
-<<<<<<< HEAD
-            DEFAULT_MIN_SOFT_CONFIRMATIONS_PER_COMMITMENT,
-=======
             config.seq_min_soft_confirmations,
->>>>>>> 4ee257e9
             true,
             None,
             None,
@@ -146,11 +136,7 @@
 
 #[tokio::test(flavor = "multi_thread")]
 async fn test_soft_batch_save() -> Result<(), anyhow::Error> {
-<<<<<<< HEAD
     let storage_dir = tempdir_with_children(&["DA", "sequencer", "full-node", "full-node2"]);
-=======
-    let storage_dir = tempdir_with_children(&["DA", "sequencer", "full-node"]);
->>>>>>> 4ee257e9
     let da_db_dir = storage_dir.path().join("DA").to_path_buf();
     let sequencer_db_dir = storage_dir.path().join("sequencer").to_path_buf();
     let fullnode_db_dir = storage_dir.path().join("full-node").to_path_buf();
@@ -246,15 +232,9 @@
     let full_node_port_2 = full_node_port_rx_2.await.unwrap();
     let full_node_test_client_2 = make_test_client(full_node_port_2).await;
 
-<<<<<<< HEAD
-    let _ = execute_blocks(&seq_test_client, &full_node_test_client, &da_db_dir).await;
-
-    wait_for_l2_batch(&full_node_test_client_2, 504, None).await;
-=======
     let _ = execute_blocks(&seq_test_client, &full_node_test_client, &da_db_dir.clone()).await;
 
     wait_for_l2_block(&full_node_test_client_2, 504, None).await;
->>>>>>> 4ee257e9
 
     let seq_block = seq_test_client
         .eth_get_block_by_number(Some(BlockNumberOrTag::Latest))
@@ -303,13 +283,8 @@
 
     seq_test_client.send_publish_batch_request().await;
 
-<<<<<<< HEAD
-    wait_for_l2_batch(&seq_test_client, 1, None).await;
-    wait_for_l2_batch(&full_node_test_client, 1, None).await;
-=======
     wait_for_l2_block(&seq_test_client, 1, None).await;
     wait_for_l2_block(&full_node_test_client, 1, None).await;
->>>>>>> 4ee257e9
 
     let sq_block = seq_test_client
         .eth_get_block_by_number(Some(BlockNumberOrTag::Latest))
@@ -372,11 +347,7 @@
         seq_test_client.send_publish_batch_request().await;
     }
 
-<<<<<<< HEAD
-    wait_for_l2_batch(&seq_test_client, 10, None).await;
-=======
     wait_for_l2_block(&seq_test_client, 10, None).await;
->>>>>>> 4ee257e9
 
     let (full_node_port_tx, full_node_port_rx) = tokio::sync::oneshot::channel();
 
@@ -402,11 +373,7 @@
     let full_node_port = full_node_port_rx.await.unwrap();
     let full_node_test_client = make_test_client(full_node_port).await;
 
-<<<<<<< HEAD
-    wait_for_l2_batch(&full_node_test_client, 10, None).await;
-=======
     wait_for_l2_block(&full_node_test_client, 10, None).await;
->>>>>>> 4ee257e9
 
     let seq_block = seq_test_client
         .eth_get_block_by_number(Some(BlockNumberOrTag::Number(10)))
@@ -521,11 +488,7 @@
     }
 
     // wait for full node to sync
-<<<<<<< HEAD
-    wait_for_l2_batch(&full_node_test_client, 10, None).await;
-=======
     wait_for_l2_block(&full_node_test_client, 10, None).await;
->>>>>>> 4ee257e9
 
     // check if latest blocks are the same
     let seq_last_block = seq_test_client
@@ -589,13 +552,8 @@
 
     let full_node_test_client = make_test_client(full_node_port).await;
 
-<<<<<<< HEAD
-    wait_for_l2_batch(&seq_test_client, 110, None).await;
-    wait_for_l2_batch(&full_node_test_client, 110, None).await;
-=======
     wait_for_l2_block(&seq_test_client, 110, None).await;
     wait_for_l2_block(&full_node_test_client, 110, None).await;
->>>>>>> 4ee257e9
 
     // check if the latest block state roots are same
     let seq_last_block = seq_test_client
@@ -721,11 +679,7 @@
     seq_test_client.send_publish_batch_request().await;
 
     // wait for the full node to sync
-<<<<<<< HEAD
-    wait_for_l2_batch(&full_node_test_client, 1, None).await;
-=======
     wait_for_l2_block(&full_node_test_client, 1, None).await;
->>>>>>> 4ee257e9
 
     // make sure txs are in the block
     let seq_block = seq_test_client
@@ -816,13 +770,8 @@
         seq_test_client.send_publish_batch_request().await;
     }
 
-<<<<<<< HEAD
-    wait_for_l2_batch(&seq_test_client, 6, None).await;
-    wait_for_l2_batch(&full_node_test_client, 6, None).await;
-=======
     wait_for_l2_block(&seq_test_client, 6, None).await;
     wait_for_l2_block(&full_node_test_client, 6, None).await;
->>>>>>> 4ee257e9
 
     let mut last_da_slot_height = 0;
     let mut last_da_slot_hash = <MockDaSpec as DaSpec>::SlotHash::from([0u8; 32]);
@@ -861,13 +810,8 @@
         seq_test_client.spam_publish_batch_request().await.unwrap();
     }
 
-<<<<<<< HEAD
-    wait_for_l2_batch(&seq_test_client, 12, None).await;
-    wait_for_l2_batch(&full_node_test_client, 12, None).await;
-=======
     wait_for_l2_block(&seq_test_client, 12, None).await;
     wait_for_l2_block(&full_node_test_client, 12, None).await;
->>>>>>> 4ee257e9
 
     for i in 7..=12 {
         let seq_soft_conf = seq_test_client
@@ -997,11 +941,7 @@
     seq_test_client.send_publish_batch_request().await;
     seq_test_client.send_publish_batch_request().await;
 
-<<<<<<< HEAD
-    wait_for_l2_batch(&seq_test_client, 2, None).await;
-=======
     wait_for_l2_block(&seq_test_client, 2, None).await;
->>>>>>> 4ee257e9
 
     assert_eq!(
         seq_test_client
@@ -1082,11 +1022,7 @@
             sequencer_client.spam_publish_batch_request().await.unwrap();
         }
 
-<<<<<<< HEAD
-        wait_for_l2_batch(sequencer_client, 204, None).await;
-=======
         wait_for_l2_block(sequencer_client, 204, None).await;
->>>>>>> 4ee257e9
     }
 
     let da_service = MockDaService::new(MockAddress::from([0; 32]), da_db_dir);
@@ -1104,13 +1040,8 @@
         }
     }
 
-<<<<<<< HEAD
-    wait_for_l2_batch(sequencer_client, 504, None).await;
-    wait_for_l2_batch(full_node_client, 504, None).await;
-=======
     wait_for_l2_block(sequencer_client, 504, None).await;
     wait_for_l2_block(full_node_client, 504, None).await;
->>>>>>> 4ee257e9
 
     let seq_last_block = sequencer_client
         .eth_get_block_by_number_with_detail(Some(BlockNumberOrTag::Latest))
@@ -1157,22 +1088,14 @@
 
     // TODO check status=trusted
 
-<<<<<<< HEAD
-    wait_for_l2_batch(&full_node_test_client, 6, None).await;
-=======
     wait_for_l2_block(&full_node_test_client, 6, None).await;
->>>>>>> 4ee257e9
 
     // publish new da block
     da_service.publish_test_block().await.unwrap();
     seq_test_client.send_publish_batch_request().await; // TODO https://github.com/chainwayxyz/citrea/issues/214
     seq_test_client.send_publish_batch_request().await; // TODO https://github.com/chainwayxyz/citrea/issues/214
 
-<<<<<<< HEAD
-    wait_for_l2_batch(&full_node_test_client, 8, None).await;
-=======
     wait_for_l2_block(&full_node_test_client, 8, None).await;
->>>>>>> 4ee257e9
 
     // now retrieve confirmation status from the sequencer and full node and check if they are the same
     for i in 1..=6 {
@@ -1216,11 +1139,7 @@
         seq_test_client.send_publish_batch_request().await;
     }
 
-<<<<<<< HEAD
-    wait_for_l2_batch(&seq_test_client, 2, None).await;
-=======
     wait_for_l2_block(&seq_test_client, 2, None).await;
->>>>>>> 4ee257e9
 
     // publish new da block
     da_service.publish_test_block().await.unwrap();
@@ -1229,11 +1148,7 @@
         seq_test_client.send_publish_batch_request().await;
     }
 
-<<<<<<< HEAD
-    wait_for_l2_batch(&full_node_test_client, 7, None).await;
-=======
     wait_for_l2_block(&full_node_test_client, 7, None).await;
->>>>>>> 4ee257e9
 
     // now retrieve confirmation status from the sequencer and full node and check if they are the same
     for i in 1..=2 {
@@ -1250,11 +1165,7 @@
     seq_test_client.send_publish_batch_request().await;
     seq_test_client.send_publish_batch_request().await;
 
-<<<<<<< HEAD
-    wait_for_l2_batch(&full_node_test_client, 9, None).await;
-=======
     wait_for_l2_block(&full_node_test_client, 9, None).await;
->>>>>>> 4ee257e9
 
     // Check that these L2 blocks are bounded on different L1 block
     let mut batch_infos = vec![];
@@ -1375,16 +1286,12 @@
     seq_test_client.send_publish_batch_request().await;
 
     // wait here until we see from prover's rpc that it finished proving
-<<<<<<< HEAD
-    wait_for_prover_l1_height(&prover_node_test_client, 3, Some(Duration::from_secs(60))).await;
-=======
     wait_for_prover_l1_height(
         &prover_node_test_client,
         3,
         Some(Duration::from_secs(DEFAULT_PROOF_WAIT_DURATION)),
     )
     .await;
->>>>>>> 4ee257e9
 
     // prover should have synced all 4 l2 blocks
     assert_eq!(prover_node_test_client.eth_block_number().await, 4);
@@ -1392,16 +1299,12 @@
     seq_test_client.send_publish_batch_request().await;
 
     // Still should have 4 blokcs there are no commitments yet
-<<<<<<< HEAD
-    wait_for_prover_l1_height(&prover_node_test_client, 4, Some(Duration::from_secs(60))).await;
-=======
     wait_for_prover_l1_height(
         &prover_node_test_client,
         4,
         Some(Duration::from_secs(DEFAULT_PROOF_WAIT_DURATION)),
     )
     .await;
->>>>>>> 4ee257e9
     assert_eq!(prover_node_test_client.eth_block_number().await, 4);
 
     seq_test_client.send_publish_batch_request().await;
@@ -1415,16 +1318,12 @@
     seq_test_client.send_publish_batch_request().await;
 
     // wait here until we see from prover's rpc that it finished proving
-<<<<<<< HEAD
-    wait_for_prover_l1_height(&prover_node_test_client, 8, Some(Duration::from_secs(60))).await;
-=======
     wait_for_prover_l1_height(
         &prover_node_test_client,
         8,
         Some(Duration::from_secs(DEFAULT_PROOF_WAIT_DURATION)),
     )
     .await;
->>>>>>> 4ee257e9
 
     // Should now have 8 blocks = 2 commitments of blocks 1-4 and 5-9
     // there is an extra soft confirmation due to the prover publishing a proof. This causes
@@ -1530,16 +1429,12 @@
     seq_test_client.send_publish_batch_request().await;
 
     // wait here until we see from prover's rpc that it finished proving
-<<<<<<< HEAD
-    wait_for_prover_l1_height(&prover_node_test_client, 5, Some(Duration::from_secs(120))).await;
-=======
     wait_for_prover_l1_height(
         &prover_node_test_client,
         5,
         Some(Duration::from_secs(DEFAULT_PROOF_WAIT_DURATION)),
     )
     .await;
->>>>>>> 4ee257e9
 
     // prover should have synced all 4 l2 blocks
     assert_eq!(prover_node_test_client.eth_block_number().await, 4);
@@ -1620,16 +1515,12 @@
     seq_test_client.send_publish_batch_request().await;
 
     // wait here until we see from prover's rpc that it finished proving
-<<<<<<< HEAD
-    wait_for_prover_l1_height(&prover_node_test_client, 8, Some(Duration::from_secs(120))).await;
-=======
     wait_for_prover_l1_height(
         &prover_node_test_client,
         8,
         Some(Duration::from_secs(DEFAULT_PROOF_WAIT_DURATION)),
     )
     .await;
->>>>>>> 4ee257e9
 
     // Should now have 8 blocks = 2 commitments of blocks 1-4 and 5-9
     // there is an extra soft confirmation due to the prover publishing a proof. This causes
@@ -1677,21 +1568,13 @@
         for _ in 0..5 {
             seq_test_client.spam_publish_batch_request().await.unwrap();
         }
-<<<<<<< HEAD
-        wait_for_l2_batch(&seq_test_client, 5 * (i + 1), None).await;
-=======
         wait_for_l2_block(&seq_test_client, 5 * (i + 1), None).await;
->>>>>>> 4ee257e9
 
         da_service.publish_test_block().await.unwrap();
     }
 
     seq_test_client.send_publish_batch_request().await;
-<<<<<<< HEAD
-    wait_for_l2_batch(&full_node_test_client, 51, None).await;
-=======
     wait_for_l2_block(&full_node_test_client, 51, None).await;
->>>>>>> 4ee257e9
 
     // check block 1-6-11-16-21-26-31-36-41-46-51 has system transactions
     for i in 0..=10 {
@@ -1872,11 +1755,7 @@
 
     let last_in_receipt = last_in_tx.unwrap().await.unwrap().unwrap();
 
-<<<<<<< HEAD
-    wait_for_l2_batch(&seq_test_client, 1, None).await;
-=======
     wait_for_l2_block(&seq_test_client, 1, None).await;
->>>>>>> 4ee257e9
 
     let initial_soft_batch = seq_test_client
         .ledger_get_soft_batch_by_number::<MockDaSpec>(1)
@@ -1956,7 +1835,7 @@
         .position(|window| window == needle)
 }
 
-#[tokio::test(flavor = "multi_thread", worker_threads = 24)]
+#[tokio::test(flavor = "multi_thread")]
 async fn sequencer_crash_and_replace_full_node() -> Result<(), anyhow::Error> {
     // citrea::initialize_logging();
 
@@ -2047,11 +1926,7 @@
     seq_test_client.send_publish_batch_request().await;
 
     // wait for sync
-<<<<<<< HEAD
-    wait_for_l2_batch(&full_node_test_client, 5, None).await;
-=======
     wait_for_l2_block(&full_node_test_client, 5, None).await;
->>>>>>> 4ee257e9
 
     // should be synced
     assert_eq!(full_node_test_client.eth_block_number().await, 5);
@@ -2068,13 +1943,8 @@
 
     // Copy the db to a new path with the same contents because
     // the lock is not released on the db directory even though the task is aborted
-<<<<<<< HEAD
-    let _ = copy_dir_recursive(&fullnode_db_dir, &storage_dir.path().join("full-node-copy"));
-    let sequencer_db_dir = storage_dir.path().join("full-node-copy");
-=======
     let _ = copy_dir_recursive(&fullnode_db_dir, &storage_dir.path().join("full_node_copy"));
     let sequencer_db_dir = storage_dir.path().join("full_node_copy");
->>>>>>> 4ee257e9
 
     let config1 = sequencer_config.clone();
 
@@ -2101,11 +1971,7 @@
 
     let seq_test_client = make_test_client(seq_port).await;
 
-<<<<<<< HEAD
-    wait_for_l2_batch(&seq_test_client, 5, None).await;
-=======
     wait_for_l2_block(&seq_test_client, 5, None).await;
->>>>>>> 4ee257e9
 
     assert_eq!(seq_test_client.eth_block_number().await as u64, 5);
 
@@ -2117,18 +1983,12 @@
     // new commitment will be sent here, it should send between 2 and 3 should not include 1
     seq_test_client.send_publish_batch_request().await;
 
-<<<<<<< HEAD
-    wait_for_l2_batch(&seq_test_client, 9, Some(Duration::from_secs(60))).await;
-
-    sleep(Duration::from_secs(2)).await;
-=======
     wait_for_postgres_commitment(
         &db_test_client,
         2,
         Some(Duration::from_secs(DEFAULT_PROOF_WAIT_DURATION)),
     )
     .await;
->>>>>>> 4ee257e9
 
     let commitments = db_test_client.get_all_commitments().await.unwrap();
     assert_eq!(commitments.len(), 2);
@@ -2229,11 +2089,7 @@
     assert!(tx_from_mempool.is_none());
     assert_eq!(soft_confirmation.txs.unwrap().len(), 1); // TODO: if we can also remove the tx from soft confirmation, that'd be very efficient
 
-<<<<<<< HEAD
-    wait_for_l2_batch(&full_node_test_client, block.number.unwrap().as_u64(), None).await;
-=======
     wait_for_l2_block(&full_node_test_client, block.number.unwrap().as_u64(), None).await;
->>>>>>> 4ee257e9
 
     let block_from_full_node = full_node_test_client
         .eth_get_block_by_number_with_detail(Some(BlockNumberOrTag::Latest))
@@ -2450,11 +2306,7 @@
             GenesisPaths::from_dir("../test-data/genesis/integration-tests"),
             Some(ProverConfig {
                 proving_mode: sov_stf_runner::ProverGuestRunConfig::Execute,
-<<<<<<< HEAD
-                skip_proving_until_l1_height: None,
-=======
                 proof_sampling_number: 0,
->>>>>>> 4ee257e9
                 db_config: Some(SharedBackupDbConfig::default().set_db_name(psql_db_name)),
             }),
             NodeMode::Prover(seq_port),
@@ -2487,16 +2339,12 @@
     // da_service.publish_test_block().await.unwrap();
 
     // wait here until we see from prover's rpc that it finished proving
-<<<<<<< HEAD
-    wait_for_prover_l1_height(&prover_node_test_client, 5, Some(Duration::from_secs(60))).await;
-=======
     wait_for_prover_l1_height(
         &prover_node_test_client,
         5,
         Some(Duration::from_secs(DEFAULT_PROOF_WAIT_DURATION)),
     )
     .await;
->>>>>>> 4ee257e9
 
     let ledger_proof = prover_node_test_client
         .ledger_get_proof_by_slot_height(4)
@@ -2538,17 +2386,10 @@
     // citrea::initialize_logging();
 
     let storage_dir = tempdir_with_children(&["DA", "sequencer", "prover", "full-node"]);
-<<<<<<< HEAD
     let da_db_dir = storage_dir.path().join("DA").to_path_buf();
     let sequencer_db_dir = storage_dir.path().join("sequencer").to_path_buf();
     let prover_db_dir = storage_dir.path().join("prover").to_path_buf();
     let fullnode_db_dir = storage_dir.path().join("full-node").to_path_buf();
-=======
-    let sequencer_db_dir = storage_dir.path().join("sequencer").to_path_buf();
-    let prover_db_dir = storage_dir.path().join("prover").to_path_buf();
-    let fullnode_db_dir = storage_dir.path().join("full-node").to_path_buf();
-    let da_db_dir = storage_dir.path().join("DA").to_path_buf();
->>>>>>> 4ee257e9
 
     let (seq_port_tx, seq_port_rx) = tokio::sync::oneshot::channel();
 
@@ -2573,12 +2414,8 @@
 
     let seq_port = seq_port_rx.await.unwrap();
     let test_client = make_test_client(seq_port).await;
-<<<<<<< HEAD
-    let da_service = MockDaService::new(MockAddress::from([0; 32]), &da_db_dir.clone());
-=======
 
     let da_service = MockDaService::new(MockAddress::from([0; 32]), &da_db_dir);
->>>>>>> 4ee257e9
 
     let (prover_node_port_tx, prover_node_port_rx) = tokio::sync::oneshot::channel();
 
@@ -2648,16 +2485,12 @@
     // da_service.publish_test_block().await.unwrap();
 
     // wait here until we see from prover's rpc that it finished proving
-<<<<<<< HEAD
-    wait_for_prover_l1_height(&prover_node_test_client, 5, Some(Duration::from_secs(60))).await;
-=======
     wait_for_prover_l1_height(
         &prover_node_test_client,
         5,
         Some(Duration::from_secs(DEFAULT_PROOF_WAIT_DURATION)),
     )
     .await;
->>>>>>> 4ee257e9
 
     let commitments = prover_node_test_client
         .ledger_get_sequencer_commitments_on_slot_by_number(4)
@@ -2696,11 +2529,7 @@
     // For full node to see the proof, we publish another l2 block and now it will check #5 l1 block
     test_client.send_publish_batch_request().await;
 
-<<<<<<< HEAD
-    wait_for_l2_batch(&full_node_test_client, 7, None).await;
-=======
     wait_for_l2_block(&full_node_test_client, 7, None).await;
->>>>>>> 4ee257e9
     wait_for_l1_block(&da_service, 5, None).await;
 
     // So the full node should see the proof in block 5
@@ -2774,11 +2603,7 @@
 
     let seq_port = seq_port_rx.await.unwrap();
     let test_client = make_test_client(seq_port).await;
-<<<<<<< HEAD
-    let da_service = MockDaService::new(MockAddress::from([0; 32]), &da_db_dir.clone());
-=======
     let da_service = MockDaService::new(MockAddress::from([0; 32]), &da_db_dir);
->>>>>>> 4ee257e9
 
     let (prover_node_port_tx, prover_node_port_rx) = tokio::sync::oneshot::channel();
 
@@ -2789,11 +2614,7 @@
             GenesisPaths::from_dir("../test-data/genesis/integration-tests"),
             Some(ProverConfig {
                 proving_mode: sov_stf_runner::ProverGuestRunConfig::Execute,
-<<<<<<< HEAD
-                skip_proving_until_l1_height: None,
-=======
                 proof_sampling_number: 0,
->>>>>>> 4ee257e9
                 db_config: Some(SharedBackupDbConfig::default().set_db_name(psql_db_name)),
             }),
             NodeMode::Prover(seq_port),
@@ -2871,16 +2692,12 @@
     // da_service.publish_test_block().await.unwrap();
 
     // wait here until we see from prover's rpc that it finished proving
-<<<<<<< HEAD
-    wait_for_prover_l1_height(&prover_node_test_client, 5, Some(Duration::from_secs(60))).await;
-=======
     wait_for_prover_l1_height(
         &prover_node_test_client,
         5,
         Some(Duration::from_secs(DEFAULT_PROOF_WAIT_DURATION)),
     )
     .await;
->>>>>>> 4ee257e9
 
     let commitments = prover_node_test_client
         .ledger_get_sequencer_commitments_on_slot_by_number(4)
@@ -2946,11 +2763,7 @@
         full_node_proof[0].state_transition
     );
 
-<<<<<<< HEAD
-    wait_for_l2_batch(&full_node_test_client, 5, None).await;
-=======
     wait_for_l2_block(&full_node_test_client, 5, None).await;
->>>>>>> 4ee257e9
 
     full_node_test_client
         .ledger_get_soft_confirmation_status(5)
@@ -3000,16 +2813,12 @@
     test_client.send_publish_batch_request().await;
 
     // wait here until we see from prover's rpc that it finished proving
-<<<<<<< HEAD
-    wait_for_prover_l1_height(&prover_node_test_client, 8, Some(Duration::from_secs(60))).await;
-=======
     wait_for_prover_l1_height(
         &prover_node_test_client,
         8,
         Some(Duration::from_secs(DEFAULT_PROOF_WAIT_DURATION)),
     )
     .await;
->>>>>>> 4ee257e9
 
     let commitments = prover_node_test_client
         .ledger_get_sequencer_commitments_on_slot_by_number(7)
@@ -3037,11 +2846,7 @@
     // let full node see the proof
     test_client.send_publish_batch_request().await;
 
-<<<<<<< HEAD
-    wait_for_l2_batch(&full_node_test_client, 8, None).await;
-=======
     wait_for_l2_block(&full_node_test_client, 8, None).await;
->>>>>>> 4ee257e9
 
     sleep(Duration::from_secs(2)).await;
 
