use std::fs;
use std::path::Path;
use std::str::FromStr;
use std::time::Duration;

use citrea_evm::smart_contracts::SimpleStorageContract;
use citrea_evm::system_contracts::BitcoinLightClient;
use citrea_sequencer::{SequencerConfig, SequencerMempoolConfig};
use citrea_stf::genesis_config::GenesisPaths;
use ethereum_types::{H256, U256};
use ethers::abi::Address;
use ethers_signers::{LocalWallet, Signer};
use reth_primitives::{BlockNumberOrTag, TxHash};
use rollup_constants::TEST_PRIVATE_KEY;
use secp256k1::rand::thread_rng;
use shared_backup_db::{PostgresConnector, ProofType, SharedBackupDbConfig};
use sov_mock_da::{MockAddress, MockDaService, MockDaSpec, MockHash};
use sov_rollup_interface::da::{DaData, DaSpec};
use sov_rollup_interface::rpc::{ProofRpcResponse, SoftConfirmationStatus};
use sov_rollup_interface::services::da::DaService;
use sov_stf_runner::ProverConfig;
use tokio::task::JoinHandle;
use tokio::time::sleep;

use crate::evm::{init_test_rollup, make_test_client};
use crate::test_client::TestClient;
use crate::test_helpers::{create_default_sequencer_config, start_rollup, NodeMode};
use crate::{DEFAULT_DEPOSIT_MEMPOOL_FETCH_LIMIT, DEFAULT_MIN_SOFT_CONFIRMATIONS_PER_COMMITMENT};

struct TestConfig {
    seq_min_soft_confirmations: u64,
    deposit_mempool_fetch_limit: usize,
}

impl Default for TestConfig {
    fn default() -> Self {
        Self {
            seq_min_soft_confirmations: DEFAULT_MIN_SOFT_CONFIRMATIONS_PER_COMMITMENT,
            deposit_mempool_fetch_limit: 10,
        }
    }
}

async fn initialize_test(
    config: TestConfig,
) -> (
    Box<TestClient>, /* seq_test_client */
    Box<TestClient>, /* full_node_test_client */
    JoinHandle<()>,  /* seq_task */
    JoinHandle<()>,  /* full_node_task */
    Address,
) {
    let (seq_port_tx, seq_port_rx) = tokio::sync::oneshot::channel();

    let seq_task = tokio::spawn(async move {
        start_rollup(
            seq_port_tx,
            GenesisPaths::from_dir("../test-data/genesis/integration-tests"),
            None,
            NodeMode::SequencerNode,
            None,
            config.seq_min_soft_confirmations,
            true,
            None,
            None,
            Some(true),
            config.deposit_mempool_fetch_limit,
        )
        .await;
    });

    let seq_port = seq_port_rx.await.unwrap();
    let seq_test_client = make_test_client(seq_port).await;

    let (full_node_port_tx, full_node_port_rx) = tokio::sync::oneshot::channel();

    let full_node_task = tokio::spawn(async move {
        start_rollup(
            full_node_port_tx,
            GenesisPaths::from_dir("../test-data/genesis/integration-tests"),
            None,
            NodeMode::FullNode(seq_port),
            None,
            DEFAULT_MIN_SOFT_CONFIRMATIONS_PER_COMMITMENT,
            true,
            None,
            None,
            Some(true),
            config.deposit_mempool_fetch_limit,
        )
        .await;
    });

    let full_node_port = full_node_port_rx.await.unwrap();
    let full_node_test_client = make_test_client(full_node_port).await;

    (
        seq_test_client,
        full_node_test_client,
        seq_task,
        full_node_task,
        Address::from_str("0xf39Fd6e51aad88F6F4ce6aB8827279cffFb92266").unwrap(),
    )
}

#[tokio::test]
async fn test_soft_batch_save() -> Result<(), anyhow::Error> {
    let config = TestConfig::default();

    let (seq_port_tx, seq_port_rx) = tokio::sync::oneshot::channel();

    let seq_task = tokio::spawn(async move {
        start_rollup(
            seq_port_tx,
            GenesisPaths::from_dir("../test-data/genesis/integration-tests"),
            None,
            NodeMode::SequencerNode,
            None,
            config.seq_min_soft_confirmations,
            true,
            None,
            None,
            Some(true),
            config.deposit_mempool_fetch_limit,
        )
        .await;
    });

    let seq_port = seq_port_rx.await.unwrap();
    let seq_test_client = init_test_rollup(seq_port).await;

    let (full_node_port_tx, full_node_port_rx) = tokio::sync::oneshot::channel();

    let full_node_task = tokio::spawn(async move {
        start_rollup(
            full_node_port_tx,
            GenesisPaths::from_dir("../test-data/genesis/integration-tests"),
            None,
            NodeMode::FullNode(seq_port),
            None,
            DEFAULT_MIN_SOFT_CONFIRMATIONS_PER_COMMITMENT,
            true,
            None,
            None,
            Some(true),
            config.deposit_mempool_fetch_limit,
        )
        .await;
    });

    let full_node_port = full_node_port_rx.await.unwrap();
    let full_node_test_client = make_test_client(full_node_port).await;

    let (full_node_port_tx_2, full_node_port_rx_2) = tokio::sync::oneshot::channel();

    let full_node_task_2 = tokio::spawn(async move {
        start_rollup(
            full_node_port_tx_2,
            GenesisPaths::from_dir("../test-data/genesis/integration-tests"),
            None,
            NodeMode::FullNode(full_node_port),
            None,
            DEFAULT_MIN_SOFT_CONFIRMATIONS_PER_COMMITMENT,
            false,
            None,
            None,
            Some(true),
            config.deposit_mempool_fetch_limit,
        )
        .await;
    });

    let full_node_port_2 = full_node_port_rx_2.await.unwrap();
    let full_node_test_client_2 = make_test_client(full_node_port_2).await;

    let _ = execute_blocks(&seq_test_client, &full_node_test_client).await;

    sleep(Duration::from_secs(10)).await;

    let seq_block = seq_test_client
        .eth_get_block_by_number(Some(BlockNumberOrTag::Latest))
        .await;
    let full_node_block = full_node_test_client
        .eth_get_block_by_number(Some(BlockNumberOrTag::Latest))
        .await;
    let full_node_block_2 = full_node_test_client_2
        .eth_get_block_by_number(Some(BlockNumberOrTag::Latest))
        .await;

    assert_eq!(seq_block.state_root, full_node_block.state_root);
    assert_eq!(full_node_block.state_root, full_node_block_2.state_root);
    assert_eq!(seq_block.hash, full_node_block.hash);
    assert_eq!(full_node_block.hash, full_node_block_2.hash);

    seq_task.abort();
    full_node_task.abort();
    full_node_task_2.abort();

    Ok(())
}

#[tokio::test]
async fn test_full_node_send_tx() -> Result<(), anyhow::Error> {
    // citrea::initialize_logging();

    let (seq_test_client, full_node_test_client, seq_task, full_node_task, addr) =
        initialize_test(Default::default()).await;

    let tx_hash = full_node_test_client
        .send_eth(addr, None, None, None, 0u128)
        .await
        .unwrap();

    seq_test_client.send_publish_batch_request().await;

    sleep(Duration::from_millis(2000)).await;

    let sq_block = seq_test_client
        .eth_get_block_by_number(Some(BlockNumberOrTag::Latest))
        .await;

    let full_node_block = full_node_test_client
        .eth_get_block_by_number(Some(BlockNumberOrTag::Latest))
        .await;

    assert!(sq_block.transactions.contains(&tx_hash.tx_hash()));
    assert!(full_node_block.transactions.contains(&tx_hash.tx_hash()));
    assert_eq!(sq_block.state_root, full_node_block.state_root);

    seq_task.abort();
    full_node_task.abort();

    Ok(())
}

#[tokio::test]
async fn test_delayed_sync_ten_blocks() -> Result<(), anyhow::Error> {
    // citrea::initialize_logging();

    let (seq_port_tx, seq_port_rx) = tokio::sync::oneshot::channel();

    let seq_task = tokio::spawn(async {
        start_rollup(
            seq_port_tx,
            GenesisPaths::from_dir("../test-data/genesis/integration-tests"),
            None,
            NodeMode::SequencerNode,
            None,
            DEFAULT_MIN_SOFT_CONFIRMATIONS_PER_COMMITMENT,
            true,
            None,
            None,
            Some(true),
            DEFAULT_DEPOSIT_MEMPOOL_FETCH_LIMIT,
        )
        .await;
    });

    let seq_port = seq_port_rx.await.unwrap();

    let seq_test_client = init_test_rollup(seq_port).await;
    let addr = Address::from_str("0xf39Fd6e51aad88F6F4ce6aB8827279cffFb92266").unwrap();

    for _ in 0..10 {
        seq_test_client
            .send_eth(addr, None, None, None, 0u128)
            .await
            .unwrap();
        seq_test_client.send_publish_batch_request().await;
    }

    let (full_node_port_tx, full_node_port_rx) = tokio::sync::oneshot::channel();

    let full_node_task = tokio::spawn(async move {
        start_rollup(
            full_node_port_tx,
            GenesisPaths::from_dir("../test-data/genesis/integration-tests"),
            None,
            NodeMode::FullNode(seq_port),
            None,
            DEFAULT_MIN_SOFT_CONFIRMATIONS_PER_COMMITMENT,
            true,
            None,
            None,
            Some(true),
            DEFAULT_DEPOSIT_MEMPOOL_FETCH_LIMIT,
        )
        .await;
    });

    let full_node_port = full_node_port_rx.await.unwrap();
    let full_node_test_client = make_test_client(full_node_port).await;

    sleep(Duration::from_secs(10)).await;

    let seq_block = seq_test_client
        .eth_get_block_by_number(Some(BlockNumberOrTag::Number(10)))
        .await;
    let full_node_block = full_node_test_client
        .eth_get_block_by_number(Some(BlockNumberOrTag::Number(10)))
        .await;

    assert_eq!(seq_block.state_root, full_node_block.state_root);
    assert_eq!(seq_block.hash, full_node_block.hash);

    seq_task.abort();
    full_node_task.abort();

    Ok(())
}

#[tokio::test]
async fn test_e2e_same_block_sync() -> Result<(), anyhow::Error> {
    // citrea::initialize_logging();

    let (seq_test_client, full_node_test_client, seq_task, full_node_task, _) =
        initialize_test(Default::default()).await;

    let _ = execute_blocks(&seq_test_client, &full_node_test_client).await;

    seq_task.abort();
    full_node_task.abort();

    Ok(())
}

#[tokio::test]
async fn test_close_and_reopen_full_node() -> Result<(), anyhow::Error> {
    // citrea::initialize_logging();

    // Remove temp db directories if they exist
    let _ = fs::remove_dir_all(Path::new("demo_data_test_close_and_reopen_full_node_copy"));
    let _ = fs::remove_dir_all(Path::new("demo_data_test_close_and_reopen_full_node"));

    let (seq_port_tx, seq_port_rx) = tokio::sync::oneshot::channel();

    let seq_task = tokio::spawn(async {
        start_rollup(
            seq_port_tx,
            GenesisPaths::from_dir("../test-data/genesis/integration-tests"),
            None,
            NodeMode::SequencerNode,
            None,
            DEFAULT_MIN_SOFT_CONFIRMATIONS_PER_COMMITMENT,
            true,
            None,
            None,
            Some(true),
            DEFAULT_DEPOSIT_MEMPOOL_FETCH_LIMIT,
        )
        .await;
    });

    let seq_port = seq_port_rx.await.unwrap();

    let (full_node_port_tx, full_node_port_rx) = tokio::sync::oneshot::channel();

    // starting full node with db path
    let rollup_task = tokio::spawn(async move {
        start_rollup(
            full_node_port_tx,
            GenesisPaths::from_dir("../test-data/genesis/integration-tests"),
            None,
            NodeMode::FullNode(seq_port),
            Some("demo_data_test_close_and_reopen_full_node"),
            DEFAULT_MIN_SOFT_CONFIRMATIONS_PER_COMMITMENT,
            true,
            None,
            None,
            Some(true),
            DEFAULT_DEPOSIT_MEMPOOL_FETCH_LIMIT,
        )
        .await;
    });

    let full_node_port = full_node_port_rx.await.unwrap();

    let seq_test_client = init_test_rollup(seq_port).await;
    let full_node_test_client = init_test_rollup(full_node_port).await;

    let addr = Address::from_str("0xf39Fd6e51aad88F6F4ce6aB8827279cffFb92266").unwrap();

    // create 10 blocks
    for _ in 0..10 {
        seq_test_client
            .send_eth(addr, None, None, None, 0u128)
            .await
            .unwrap();
        seq_test_client.send_publish_batch_request().await;
    }

    // wait for full node to sync
    sleep(Duration::from_secs(5)).await;

    // check if latest blocks are the same
    let seq_last_block = seq_test_client
        .eth_get_block_by_number_with_detail(Some(BlockNumberOrTag::Latest))
        .await;

    let full_node_last_block = full_node_test_client
        .eth_get_block_by_number_with_detail(Some(BlockNumberOrTag::Latest))
        .await;

    assert_eq!(seq_last_block.number.unwrap().as_u64(), 10);
    assert_eq!(full_node_last_block.number.unwrap().as_u64(), 10);

    assert_eq!(seq_last_block.state_root, full_node_last_block.state_root);
    assert_eq!(seq_last_block.hash, full_node_last_block.hash);

    // close full node
    rollup_task.abort();

    sleep(Duration::from_secs(2)).await;

    // create 100 more blocks
    for _ in 0..100 {
        seq_test_client
            .send_eth(addr, None, None, None, 0u128)
            .await
            .unwrap();
        seq_test_client.send_publish_batch_request().await;
    }

    let da_service = MockDaService::new(MockAddress::from([0; 32]));
    da_service.publish_test_block().await.unwrap();

    // start full node again
    let (full_node_port_tx, full_node_port_rx) = tokio::sync::oneshot::channel();

    // Copy the db to a new path with the same contents because
    // the lock is not released on the db directory even though the task is aborted
    let _ = copy_dir_recursive(
        Path::new("demo_data_test_close_and_reopen_full_node"),
        Path::new("demo_data_test_close_and_reopen_full_node_copy"),
    );

    sleep(Duration::from_secs(5)).await;

    // spin up the full node again with the same data where it left of only with different path to not stuck on lock
    let rollup_task = tokio::spawn(async move {
        start_rollup(
            full_node_port_tx,
            GenesisPaths::from_dir("../test-data/genesis/integration-tests"),
            None,
            NodeMode::FullNode(seq_port),
            Some("demo_data_test_close_and_reopen_full_node_copy"),
            DEFAULT_MIN_SOFT_CONFIRMATIONS_PER_COMMITMENT,
            true,
            None,
            None,
            Some(true),
            DEFAULT_DEPOSIT_MEMPOOL_FETCH_LIMIT,
        )
        .await;
    });

    // TODO: There should be a better way to test this?
    sleep(Duration::from_secs(10)).await;

    let full_node_port = full_node_port_rx.await.unwrap();

    let full_node_test_client = make_test_client(full_node_port).await;

    // check if the latest block state roots are same
    let seq_last_block = seq_test_client
        .eth_get_block_by_number_with_detail(Some(BlockNumberOrTag::Latest))
        .await;

    let full_node_last_block = full_node_test_client
        .eth_get_block_by_number_with_detail(Some(BlockNumberOrTag::Latest))
        .await;

    assert_eq!(seq_last_block.number.unwrap().as_u64(), 110);
    assert_eq!(full_node_last_block.number.unwrap().as_u64(), 110);

    assert_eq!(seq_last_block.state_root, full_node_last_block.state_root);
    assert_eq!(seq_last_block.hash, full_node_last_block.hash);

    fs::remove_dir_all(Path::new("demo_data_test_close_and_reopen_full_node_copy")).unwrap();
    fs::remove_dir_all(Path::new("demo_data_test_close_and_reopen_full_node")).unwrap();

    seq_task.abort();
    rollup_task.abort();

    Ok(())
}

#[tokio::test]
async fn test_get_transaction_by_hash() -> Result<(), anyhow::Error> {
    // citrea::initialize_logging();

    let (seq_port_tx, seq_port_rx) = tokio::sync::oneshot::channel();

    let seq_task = tokio::spawn(async {
        start_rollup(
            seq_port_tx,
            GenesisPaths::from_dir("../test-data/genesis/integration-tests"),
            None,
            NodeMode::SequencerNode,
            None,
            DEFAULT_MIN_SOFT_CONFIRMATIONS_PER_COMMITMENT,
            true,
            None,
            None,
            Some(true),
            DEFAULT_DEPOSIT_MEMPOOL_FETCH_LIMIT,
        )
        .await;
    });

    let seq_port = seq_port_rx.await.unwrap();

    let (full_node_port_tx, full_node_port_rx) = tokio::sync::oneshot::channel();

    let rollup_task = tokio::spawn(async move {
        start_rollup(
            full_node_port_tx,
            GenesisPaths::from_dir("../test-data/genesis/integration-tests"),
            None,
            NodeMode::FullNode(seq_port),
            None,
            DEFAULT_MIN_SOFT_CONFIRMATIONS_PER_COMMITMENT,
            true,
            None,
            None,
            Some(true),
            DEFAULT_DEPOSIT_MEMPOOL_FETCH_LIMIT,
        )
        .await;
    });

    let full_node_port = full_node_port_rx.await.unwrap();

    let seq_test_client = init_test_rollup(seq_port).await;
    let full_node_test_client = init_test_rollup(full_node_port).await;

    // create some txs to test the use cases
    let addr = Address::from_str("0xf39Fd6e51aad88F6F4ce6aB8827279cffFb92265").unwrap();

    let pending_tx1 = seq_test_client
        .send_eth(addr, None, None, None, 1_000_000_000u128)
        .await
        .unwrap();

    let pending_tx2 = seq_test_client
        .send_eth(addr, None, None, None, 1_000_000_000u128)
        .await
        .unwrap();
    // currently there are two txs in the pool, the full node should be able to get them
    // should get with mempool_only true
    let tx1 = full_node_test_client
        .eth_get_transaction_by_hash(pending_tx1.tx_hash(), Some(true))
        .await
        .unwrap();
    // Should get with mempool_only false/none
    let tx2 = full_node_test_client
        .eth_get_transaction_by_hash(pending_tx2.tx_hash(), None)
        .await
        .unwrap();
    assert!(tx1.block_hash.is_none());
    assert!(tx2.block_hash.is_none());
    assert_eq!(tx1.hash, pending_tx1.tx_hash());
    assert_eq!(tx2.hash, pending_tx2.tx_hash());

    // sequencer should also be able to get them
    // Should get just by checking the pool
    let tx1 = seq_test_client
        .eth_get_transaction_by_hash(pending_tx1.tx_hash(), Some(true))
        .await
        .unwrap();
    let tx2 = seq_test_client
        .eth_get_transaction_by_hash(pending_tx2.tx_hash(), None)
        .await
        .unwrap();
    assert!(tx1.block_hash.is_none());
    assert!(tx2.block_hash.is_none());
    assert_eq!(tx1.hash, pending_tx1.tx_hash());
    assert_eq!(tx2.hash, pending_tx2.tx_hash());

    seq_test_client.send_publish_batch_request().await;

    // wait for the full node to sync
    sleep(Duration::from_millis(2000)).await;

    // make sure txs are in the block
    let seq_block = seq_test_client
        .eth_get_block_by_number(Some(BlockNumberOrTag::Latest))
        .await;
    assert!(seq_block.transactions.contains(&pending_tx1.tx_hash()));
    assert!(seq_block.transactions.contains(&pending_tx2.tx_hash()));

    // same operations after the block is published, both sequencer and full node should be able to get them.
    // should not get with mempool_only true because it checks the sequencer mempool only
    let non_existent_tx = full_node_test_client
        .eth_get_transaction_by_hash(pending_tx1.tx_hash(), Some(true))
        .await;
    // this should be none because it is not in the mempool anymore
    assert!(non_existent_tx.is_none());

    let tx1 = full_node_test_client
        .eth_get_transaction_by_hash(pending_tx1.tx_hash(), Some(false))
        .await
        .unwrap();
    let tx2 = full_node_test_client
        .eth_get_transaction_by_hash(pending_tx2.tx_hash(), None)
        .await
        .unwrap();
    assert!(tx1.block_hash.is_some());
    assert!(tx2.block_hash.is_some());
    assert_eq!(tx1.hash, pending_tx1.tx_hash());
    assert_eq!(tx2.hash, pending_tx2.tx_hash());

    // should not get with mempool_only true because it checks mempool only
    let none_existent_tx = seq_test_client
        .eth_get_transaction_by_hash(pending_tx1.tx_hash(), Some(true))
        .await;
    // this should be none because it is not in the mempool anymore
    assert!(none_existent_tx.is_none());

    // In other cases should check the block and find the tx
    let tx1 = seq_test_client
        .eth_get_transaction_by_hash(pending_tx1.tx_hash(), Some(false))
        .await
        .unwrap();
    let tx2 = seq_test_client
        .eth_get_transaction_by_hash(pending_tx2.tx_hash(), None)
        .await
        .unwrap();
    assert!(tx1.block_hash.is_some());
    assert!(tx2.block_hash.is_some());
    assert_eq!(tx1.hash, pending_tx1.tx_hash());
    assert_eq!(tx2.hash, pending_tx2.tx_hash());

    // create random tx hash and make sure it returns None
    let random_tx_hash: TxHash = TxHash::random();
    assert!(seq_test_client
        .eth_get_transaction_by_hash(H256::from_slice(random_tx_hash.as_slice()), None)
        .await
        .is_none());
    assert!(full_node_test_client
        .eth_get_transaction_by_hash(H256::from_slice(random_tx_hash.as_slice()), None)
        .await
        .is_none());

    seq_task.abort();
    rollup_task.abort();
    Ok(())
}

#[tokio::test]
async fn test_soft_confirmations_on_different_blocks() -> Result<(), anyhow::Error> {
    // citrea::initialize_logging();

    let da_service = MockDaService::new(MockAddress::default());

    let (seq_test_client, full_node_test_client, seq_task, full_node_task, _) =
        initialize_test(Default::default()).await;

    // first publish a few blocks fast make it land in the same da block
    for _ in 1..=6 {
        seq_test_client.send_publish_batch_request().await;
    }

    sleep(Duration::from_secs(2)).await;

    let mut last_da_slot_height = 0;
    let mut last_da_slot_hash = <MockDaSpec as DaSpec>::SlotHash::from([0u8; 32]);

    // now retrieve soft confirmations from the sequencer and full node and check if they are the same
    for i in 1..=6 {
        let seq_soft_conf = seq_test_client
            .ledger_get_soft_batch_by_number::<MockDaSpec>(i)
            .await
            .unwrap();
        let full_node_soft_conf = full_node_test_client
            .ledger_get_soft_batch_by_number::<MockDaSpec>(i)
            .await
            .unwrap();

        if i != 1 {
            assert_eq!(last_da_slot_height, seq_soft_conf.da_slot_height);
            assert_eq!(last_da_slot_hash, MockHash(seq_soft_conf.da_slot_hash));
        }

        assert_eq!(
            seq_soft_conf.da_slot_height,
            full_node_soft_conf.da_slot_height
        );

        assert_eq!(seq_soft_conf.da_slot_hash, full_node_soft_conf.da_slot_hash);

        last_da_slot_height = seq_soft_conf.da_slot_height;
        last_da_slot_hash = MockHash(seq_soft_conf.da_slot_hash);
    }

    // publish new da block
    da_service.publish_test_block().await.unwrap();

    for _ in 1..=6 {
        seq_test_client.spam_publish_batch_request().await.unwrap();
    }

    sleep(Duration::from_secs(2)).await;

    for i in 7..=12 {
        let seq_soft_conf = seq_test_client
            .ledger_get_soft_batch_by_number::<MockDaSpec>(i)
            .await
            .unwrap();
        let full_node_soft_conf = full_node_test_client
            .ledger_get_soft_batch_by_number::<MockDaSpec>(i)
            .await
            .unwrap();

        if i != 7 {
            assert_eq!(last_da_slot_height, seq_soft_conf.da_slot_height);
            assert_eq!(last_da_slot_hash, MockHash(seq_soft_conf.da_slot_hash));
        } else {
            assert_ne!(last_da_slot_height, seq_soft_conf.da_slot_height);
            assert_ne!(last_da_slot_hash, MockHash(seq_soft_conf.da_slot_hash));
        }

        assert_eq!(
            seq_soft_conf.da_slot_height,
            full_node_soft_conf.da_slot_height
        );

        assert_eq!(seq_soft_conf.da_slot_hash, full_node_soft_conf.da_slot_hash);

        last_da_slot_height = seq_soft_conf.da_slot_height;
        last_da_slot_hash = MockHash(seq_soft_conf.da_slot_hash);
    }

    seq_task.abort();
    full_node_task.abort();

    Ok(())
}

#[tokio::test]
async fn test_reopen_sequencer() -> Result<(), anyhow::Error> {
    // open, close without publishing blocks
    // then reopen, publish some blocks without error
    // Remove temp db directories if they exist
    let _ = fs::remove_dir_all(Path::new("demo_data_test_reopen_sequencer_copy"));
    let _ = fs::remove_dir_all(Path::new("demo_data_test_reopen_sequencer"));

    let (seq_port_tx, seq_port_rx) = tokio::sync::oneshot::channel();

    let seq_task = tokio::spawn(async {
        start_rollup(
            seq_port_tx,
            GenesisPaths::from_dir("../test-data/genesis/integration-tests"),
            None,
            NodeMode::SequencerNode,
            Some("demo_data_test_reopen_sequencer"),
            DEFAULT_MIN_SOFT_CONFIRMATIONS_PER_COMMITMENT,
            true,
            None,
            None,
            Some(true),
            DEFAULT_DEPOSIT_MEMPOOL_FETCH_LIMIT,
        )
        .await;
    });

    let seq_port = seq_port_rx.await.unwrap();

    let seq_test_client = init_test_rollup(seq_port).await;

    let block = seq_test_client
        .eth_get_block_by_number(Some(BlockNumberOrTag::Latest))
        .await;
    assert_eq!(block.number.unwrap().as_u64(), 0);

    // close sequencer
    seq_task.abort();

    sleep(Duration::from_secs(1)).await;

    let (seq_port_tx, seq_port_rx) = tokio::sync::oneshot::channel();

    // Copy the db to a new path with the same contents because
    // the lock is not released on the db directory even though the task is aborted
    let _ = copy_dir_recursive(
        Path::new("demo_data_test_reopen_sequencer"),
        Path::new("demo_data_test_reopen_sequencer_copy"),
    );

    let da_service = MockDaService::new(MockAddress::from([0; 32]));
    da_service.publish_test_block().await.unwrap();

    sleep(Duration::from_secs(1)).await;

    let seq_task = tokio::spawn(async {
        start_rollup(
            seq_port_tx,
            GenesisPaths::from_dir("../test-data/genesis/integration-tests"),
            None,
            NodeMode::SequencerNode,
            Some("demo_data_test_reopen_sequencer_copy"),
            DEFAULT_MIN_SOFT_CONFIRMATIONS_PER_COMMITMENT,
            true,
            None,
            None,
            Some(true),
            DEFAULT_DEPOSIT_MEMPOOL_FETCH_LIMIT,
        )
        .await;
    });

    let seq_port = seq_port_rx.await.unwrap();

    let seq_test_client = make_test_client(seq_port).await;

    let seq_last_block = seq_test_client
        .eth_get_block_by_number(Some(BlockNumberOrTag::Latest))
        .await;

    // make sure the state roots are the same
    assert_eq!(seq_last_block.state_root, block.state_root);
    assert_eq!(
        seq_last_block.number.unwrap().as_u64(),
        block.number.unwrap().as_u64()
    );

    seq_test_client.send_publish_batch_request().await;
    seq_test_client.send_publish_batch_request().await;

    assert_eq!(
        seq_test_client
            .eth_get_block_by_number(Some(BlockNumberOrTag::Latest))
            .await
            .number
            .unwrap()
            .as_u64(),
        2
    );

    fs::remove_dir_all(Path::new("demo_data_test_reopen_sequencer_copy")).unwrap();
    fs::remove_dir_all(Path::new("demo_data_test_reopen_sequencer")).unwrap();

    seq_task.abort();

    Ok(())
}

fn copy_dir_recursive(src: &Path, dst: &Path) -> std::io::Result<()> {
    if !dst.exists() {
        fs::create_dir(dst)?;
    }

    for entry in fs::read_dir(src)? {
        let entry = entry?;
        let entry_path = entry.path();
        let target_path = dst.join(entry.file_name());

        if entry_path.is_dir() {
            copy_dir_recursive(&entry_path, &target_path)?;
        } else {
            fs::copy(&entry_path, &target_path)?;
        }
    }
    Ok(())
}

async fn execute_blocks(
    sequencer_client: &TestClient,
    full_node_client: &TestClient,
) -> Result<(), Box<dyn std::error::Error>> {
    let (contract_address, contract) = {
        let contract = SimpleStorageContract::default();
        let deploy_contract_req = sequencer_client
            .deploy_contract(contract.byte_code(), None)
            .await?;
        sequencer_client.send_publish_batch_request().await;

        let contract_address = deploy_contract_req
            .await?
            .unwrap()
            .contract_address
            .unwrap();

        (contract_address, contract)
    };

    {
        let set_value_req = sequencer_client
            .contract_transaction(contract_address, contract.set_call_data(42), None)
            .await;
        sequencer_client.send_publish_batch_request().await;
        set_value_req.await.unwrap().unwrap();
    }

    sequencer_client.send_publish_batch_request().await;

    {
        for temp in 0..10 {
            let _set_value_req = sequencer_client
                .contract_transaction(contract_address, contract.set_call_data(78 + temp), None)
                .await;
        }
        sequencer_client.send_publish_batch_request().await;
    }

    {
        for _ in 0..200 {
            sequencer_client.spam_publish_batch_request().await.unwrap();
        }

        sleep(Duration::from_secs(1)).await;
    }

    let da_service = MockDaService::new(MockAddress::from([0; 32]));
    da_service.publish_test_block().await.unwrap();

    {
        let addr = Address::from_str("0xf39Fd6e51aad88F6F4ce6aB8827279cffFb92266").unwrap();

        for _ in 0..300 {
            sequencer_client
                .send_eth(addr, None, None, None, 0u128)
                .await
                .unwrap();
            sequencer_client.spam_publish_batch_request().await.unwrap();
        }
    }

    sleep(Duration::from_millis(5000)).await;

    let seq_last_block = sequencer_client
        .eth_get_block_by_number_with_detail(Some(BlockNumberOrTag::Latest))
        .await;

    let full_node_last_block = full_node_client
        .eth_get_block_by_number_with_detail(Some(BlockNumberOrTag::Latest))
        .await;

    assert_eq!(seq_last_block.number.unwrap().as_u64(), 504);
    assert_eq!(full_node_last_block.number.unwrap().as_u64(), 504);

    assert_eq!(seq_last_block.state_root, full_node_last_block.state_root);
    assert_eq!(seq_last_block.hash, full_node_last_block.hash);

    Ok(())
}

#[tokio::test]
async fn test_soft_confirmations_status_one_l1() -> Result<(), anyhow::Error> {
    // citrea::initialize_logging();

    let da_service = MockDaService::new(MockAddress::default());

    let (seq_test_client, full_node_test_client, seq_task, full_node_task, _) =
        initialize_test(TestConfig {
            seq_min_soft_confirmations: 3,
            deposit_mempool_fetch_limit: 10,
        })
        .await;

    // first publish a few blocks fast make it land in the same da block
    for _ in 1..=6 {
        seq_test_client.send_publish_batch_request().await;
    }

    // TODO check status=trusted

    sleep(Duration::from_secs(2)).await;

    // publish new da block
    da_service.publish_test_block().await.unwrap();
    seq_test_client.send_publish_batch_request().await; // TODO https://github.com/chainwayxyz/citrea/issues/214
    seq_test_client.send_publish_batch_request().await; // TODO https://github.com/chainwayxyz/citrea/issues/214

    sleep(Duration::from_secs(2)).await;

    // now retrieve confirmation status from the sequencer and full node and check if they are the same
    for i in 1..=6 {
        let status_node = full_node_test_client
            .ledger_get_soft_confirmation_status(i)
            .await
            .unwrap();

        assert_eq!(SoftConfirmationStatus::Finalized, status_node.unwrap());
    }

    seq_task.abort();
    full_node_task.abort();

    Ok(())
}

#[tokio::test]
async fn test_soft_confirmations_status_two_l1() -> Result<(), anyhow::Error> {
    // citrea::initialize_logging();

    let da_service = MockDaService::new(MockAddress::default());

    let (seq_test_client, full_node_test_client, seq_task, full_node_task, _) =
        initialize_test(TestConfig {
            seq_min_soft_confirmations: 3,
            deposit_mempool_fetch_limit: 10,
        })
        .await;

    // first publish a few blocks fast make it land in the same da block
    for _ in 1..=2 {
        seq_test_client.send_publish_batch_request().await;
    }

    sleep(Duration::from_secs(2)).await;

    // publish new da block
    da_service.publish_test_block().await.unwrap();

    for _ in 2..=6 {
        seq_test_client.send_publish_batch_request().await;
    }

    // now retrieve confirmation status from the sequencer and full node and check if they are the same
    for i in 1..=2 {
        let status_node = full_node_test_client
            .ledger_get_soft_confirmation_status(i)
            .await
            .unwrap();

        assert_eq!(SoftConfirmationStatus::Trusted, status_node.unwrap());
    }

    // publish new da block
    da_service.publish_test_block().await.unwrap();
    seq_test_client.send_publish_batch_request().await;
    seq_test_client.send_publish_batch_request().await;

    sleep(Duration::from_secs(2)).await;

    // Check that these L2 blocks are bounded on different L1 block
    let mut batch_infos = vec![];
    for i in 1..=6 {
        let full_node_soft_conf = full_node_test_client
            .ledger_get_soft_batch_by_number::<MockDaSpec>(i)
            .await
            .unwrap();
        batch_infos.push(full_node_soft_conf);
    }
    assert_eq!(batch_infos[0].da_slot_height, batch_infos[1].da_slot_height);
    assert!(batch_infos[2..]
        .iter()
        .all(|x| x.da_slot_height == batch_infos[2].da_slot_height));
    assert_ne!(batch_infos[0].da_slot_height, batch_infos[5].da_slot_height);

    // now retrieve confirmation status from the sequencer and full node and check if they are the same
    for i in 1..=6 {
        let status_node = full_node_test_client
            .ledger_get_soft_confirmation_status(i)
            .await
            .unwrap();

        assert_eq!(SoftConfirmationStatus::Finalized, status_node.unwrap());
    }

    let status_node = full_node_test_client
        .ledger_get_soft_confirmation_status(410)
        .await;

    assert!(format!("{:?}", status_node.err())
        .contains("Soft confirmation at height 410 not processed yet."));

    seq_task.abort();
    full_node_task.abort();

    Ok(())
}

#[tokio::test]
async fn test_prover_sync_with_commitments() -> Result<(), anyhow::Error> {
    use std::env;

    use tracing_subscriber::prelude::*;
    use tracing_subscriber::{fmt, EnvFilter};
    tracing_subscriber::registry()
        .with(fmt::layer())
        .with(
            EnvFilter::from_str(
                &env::var("RUST_LOG")
                    .unwrap_or_else(|_| "debug,hyper=info,risc0_zkvm=info".to_string()),
            )
            .unwrap(),
        )
        .init();
    // citrea::initialize_logging();

    let da_service = MockDaService::new(MockAddress::default());

    let (seq_port_tx, seq_port_rx) = tokio::sync::oneshot::channel();

    let seq_task = tokio::spawn(async move {
        start_rollup(
            seq_port_tx,
            GenesisPaths::from_dir("../test-data/genesis/integration-tests"),
            None,
            NodeMode::SequencerNode,
            None,
            4,
            true,
            None,
            None,
            Some(true),
            DEFAULT_DEPOSIT_MEMPOOL_FETCH_LIMIT,
        )
        .await;
    });

    let seq_port = seq_port_rx.await.unwrap();
    let seq_test_client = make_test_client(seq_port).await;

    let (prover_node_port_tx, prover_node_port_rx) = tokio::sync::oneshot::channel();

    let prover_node_task = tokio::spawn(async move {
        start_rollup(
            prover_node_port_tx,
            GenesisPaths::from_dir("../test-data/genesis/integration-tests"),
            Some(ProverConfig {
                proving_mode: sov_stf_runner::ProverGuestRunConfig::Execute,
                db_config: Some(SharedBackupDbConfig::default()),
                proof_sampling_number: 0,
            }),
            NodeMode::Prover(seq_port),
            None,
            4,
            true,
            None,
            None,
            Some(true),
            DEFAULT_DEPOSIT_MEMPOOL_FETCH_LIMIT,
        )
        .await;
    });

    let prover_node_port = prover_node_port_rx.await.unwrap();
    let prover_node_test_client = make_test_client(prover_node_port).await;

    // publish 3 soft confirmations, no commitment should be sent
    for _ in 0..3 {
        seq_test_client.send_publish_batch_request().await;
    }

    sleep(Duration::from_secs(2)).await;

    // prover should not have any blocks saved
    assert_eq!(prover_node_test_client.eth_block_number().await, 0);

    da_service.publish_test_block().await.unwrap();

    seq_test_client.send_publish_batch_request().await;

    // sequencer commitment should be sent
    da_service.publish_test_block().await.unwrap();
    sleep(Duration::from_secs(2)).await;

    // start l1 height = 1, end = 2
    seq_test_client.send_publish_batch_request().await;

<<<<<<< HEAD
    // wait for prover to sync
    sleep(Duration::from_secs(2)).await;

=======
    // wait here until we see from prover's rpc that it finished proving
    while prover_node_test_client
        .prover_get_last_scanned_l1_height()
        .await
        != 3
    {
        // sleep 2
        sleep(Duration::from_secs(2)).await;
    }
    sleep(Duration::from_secs(4)).await;
>>>>>>> f99f7919
    // prover should have synced all 4 l2 blocks
    wait_until_eth_block_number(&prover_node_test_client, 4).await;
    assert_eq!(prover_node_test_client.eth_block_number().await, 4);

    seq_test_client.send_publish_batch_request().await;

    // Still should have 4 blocks there are no commitments yet
    wait_until_eth_block_number(&prover_node_test_client, 4).await;
    assert_eq!(prover_node_test_client.eth_block_number().await, 4);

    seq_test_client.send_publish_batch_request().await;
    seq_test_client.send_publish_batch_request().await;

    // Still should have 4 blocks there are no commitments yet
    wait_until_eth_block_number(&prover_node_test_client, 4).await;
    assert_eq!(prover_node_test_client.eth_block_number().await, 4);

    da_service.publish_test_block().await.unwrap();
    sleep(Duration::from_secs(2)).await;

    // Commitment is sent right before the 9th block is published
    seq_test_client.send_publish_batch_request().await;

<<<<<<< HEAD
    // Wait for prover to sync
    // Should now have 8 blocks = 2 commitments of blocks 1-4 and 5-8
=======
    // wait here until we see from prover's rpc that it finished proving
    while prover_node_test_client
        .prover_get_last_scanned_l1_height()
        .await
        != 8
    {
        // sleep 2
        sleep(Duration::from_secs(2)).await;
    }
    sleep(Duration::from_secs(4)).await;
    // Should now have 8 blocks = 2 commitments of blocks 1-4 and 5-9
    // there is an extra soft confirmation due to the prover publishing a proof. This causes
    // a new MockDa block, which in turn causes the sequencer to publish an extra soft confirmation
    // becase it must not skip blocks.
>>>>>>> f99f7919
    assert_eq!(prover_node_test_client.eth_block_number().await, 8);
    assert_eq!(prover_node_test_client.eth_block_number().await, 8);

    // on the 8th DA block, we should have a proof
    let mut blobs = da_service.get_block_at(8).await.unwrap().blobs;

    assert_eq!(blobs.len(), 1);

    let mut blob = blobs.pop().unwrap();
    blob.data.advance(blob.data.total_len());

    let da_data = blob.data.accumulator();

    let proof: DaData = borsh::BorshDeserialize::try_from_slice(da_data).unwrap();

    assert!(matches!(proof, DaData::ZKProof(_)));

    // TODO: Also test with multiple commitments in single Mock DA Block
    seq_task.abort();
    prover_node_task.abort();
    Ok(())
}

#[tokio::test]
async fn test_reopen_prover() -> Result<(), anyhow::Error> {
    // citrea::initialize_logging();

    let _ = fs::remove_dir_all(Path::new("demo_data_test_reopen_prover_copy2"));
    let _ = fs::remove_dir_all(Path::new("demo_data_test_reopen_prover_copy"));
    let _ = fs::remove_dir_all(Path::new("demo_data_test_reopen_prover"));

    let da_service = MockDaService::new(MockAddress::default());

    let (seq_port_tx, seq_port_rx) = tokio::sync::oneshot::channel();

    let seq_task = tokio::spawn(async move {
        start_rollup(
            seq_port_tx,
            GenesisPaths::from_dir("../test-data/genesis/integration-tests"),
            Some(ProverConfig::default()),
            NodeMode::SequencerNode,
            None,
            4,
            true,
            None,
            None,
            Some(true),
            DEFAULT_DEPOSIT_MEMPOOL_FETCH_LIMIT,
        )
        .await;
    });

    let seq_port = seq_port_rx.await.unwrap();
    let seq_test_client = make_test_client(seq_port).await;

    let (prover_node_port_tx, prover_node_port_rx) = tokio::sync::oneshot::channel();

    let prover_node_task = tokio::spawn(async move {
        start_rollup(
            prover_node_port_tx,
            GenesisPaths::from_dir("../test-data/genesis/integration-tests"),
            Some(ProverConfig::default()),
            NodeMode::Prover(seq_port),
            Some("demo_data_test_reopen_prover"),
            4,
            true,
            None,
            None,
            Some(true),
            DEFAULT_DEPOSIT_MEMPOOL_FETCH_LIMIT,
        )
        .await;
    });

    let prover_node_port = prover_node_port_rx.await.unwrap();
    let prover_node_test_client = make_test_client(prover_node_port).await;

    // publish 3 soft confirmations, no commitment should be sent
    for _ in 0..3 {
        seq_test_client.send_publish_batch_request().await;
    }

    sleep(Duration::from_secs(2)).await;

    // prover should not have any blocks saved
    assert_eq!(prover_node_test_client.eth_block_number().await, 0);

    da_service.publish_test_block().await.unwrap();

    seq_test_client.send_publish_batch_request().await;

    // sequencer commitment should be sent
    da_service.publish_test_block().await.unwrap();
    // start l1 height = 1, end = 2
    seq_test_client.send_publish_batch_request().await;

    // wait here until we see from prover's rpc that it finished proving
    while prover_node_test_client
        .prover_get_last_scanned_l1_height()
        .await
        != 5
    {
        // sleep 2
        sleep(Duration::from_secs(2)).await;
    }

    // prover should have synced all 4 l2 blocks
    assert_eq!(prover_node_test_client.eth_block_number().await, 4);

    prover_node_task.abort();
    let _ = copy_dir_recursive(
        Path::new("demo_data_test_reopen_prover"),
        Path::new("demo_data_test_reopen_prover_copy"),
    );

    // Reopen prover with the new path
    let (prover_node_port_tx, prover_node_port_rx) = tokio::sync::oneshot::channel();

    let prover_node_task = tokio::spawn(async move {
        start_rollup(
            prover_node_port_tx,
            GenesisPaths::from_dir("../test-data/genesis/integration-tests"),
            Some(ProverConfig::default()),
            NodeMode::Prover(seq_port),
            Some("demo_data_test_reopen_prover_copy"),
            4,
            true,
            None,
            None,
            Some(true),
            DEFAULT_DEPOSIT_MEMPOOL_FETCH_LIMIT,
        )
        .await;
    });

    let prover_node_port = prover_node_port_rx.await.unwrap();
    let prover_node_test_client = make_test_client(prover_node_port).await;

    sleep(Duration::from_secs(2)).await;

    seq_test_client.send_publish_batch_request().await;

    sleep(Duration::from_secs(3)).await;

    // Still should have 4 blocks there are no commitments yet
    assert_eq!(prover_node_test_client.eth_block_number().await, 4);

    prover_node_task.abort();

    sleep(Duration::from_secs(2)).await;

    seq_test_client.send_publish_batch_request().await;
    seq_test_client.send_publish_batch_request().await;

    let _ = copy_dir_recursive(
        Path::new("demo_data_test_reopen_prover_copy"),
        Path::new("demo_data_test_reopen_prover_copy2"),
    );

    // Reopen prover with the new path
    let (prover_node_port_tx, prover_node_port_rx) = tokio::sync::oneshot::channel();

    let prover_node_task = tokio::spawn(async move {
        start_rollup(
            prover_node_port_tx,
            GenesisPaths::from_dir("../test-data/genesis/integration-tests"),
            Some(ProverConfig::default()),
            NodeMode::Prover(seq_port),
            Some("demo_data_test_reopen_prover_copy2"),
            4,
            true,
            None,
            None,
            Some(true),
            DEFAULT_DEPOSIT_MEMPOOL_FETCH_LIMIT,
        )
        .await;
    });

    let prover_node_port = prover_node_port_rx.await.unwrap();
    let prover_node_test_client = make_test_client(prover_node_port).await;

    sleep(Duration::from_secs(3)).await;
    // Still should have 4 blocks there are no commitments yet
    assert_eq!(prover_node_test_client.eth_block_number().await, 4);
    da_service.publish_test_block().await.unwrap();

    // Commitment is sent right before the 9th block is published
    seq_test_client.send_publish_batch_request().await;

    // wait here until we see from prover's rpc that it finished proving
    while prover_node_test_client
        .prover_get_last_scanned_l1_height()
        .await
        != 8
    {
        // sleep 2
        sleep(Duration::from_secs(2)).await;
    }

    // Should now have 8 blocks = 2 commitments of blocks 1-4 and 5-9
    // there is an extra soft confirmation due to the prover publishing a proof. This causes
    // a new MockDa block, which in turn causes the sequencer to publish an extra soft confirmation
    assert_eq!(prover_node_test_client.eth_block_number().await, 9);

    // TODO: Also test with multiple commitments in single Mock DA Block
    seq_task.abort();
    prover_node_task.abort();

    let _ = fs::remove_dir_all(Path::new("demo_data_test_reopen_prover_copy2"));
    let _ = fs::remove_dir_all(Path::new("demo_data_test_reopen_prover_copy"));
    let _ = fs::remove_dir_all(Path::new("demo_data_test_reopen_prover"));
    Ok(())
}

#[tokio::test]
async fn test_system_transactons() -> Result<(), anyhow::Error> {
    // citrea::initialize_logging();

    let system_contract_address =
        Address::from_str("0x3100000000000000000000000000000000000001").unwrap();
    let system_signer_address =
        Address::from_str("0xdeaddeaddeaddeaddeaddeaddeaddeaddeaddead").unwrap();

    let da_service = MockDaService::new(MockAddress::default());

    // start rollup on da block 3
    for _ in 0..3 {
        da_service.publish_test_block().await.unwrap();
    }

    let (seq_test_client, full_node_test_client, seq_task, full_node_task, _) =
        initialize_test(Default::default()).await;

    // publish some blocks with system transactions
    for _ in 0..10 {
        for _ in 0..5 {
            seq_test_client.spam_publish_batch_request().await.unwrap();
        }

        da_service.publish_test_block().await.unwrap();
    }

    seq_test_client.send_publish_batch_request().await;

    sleep(Duration::from_secs(5)).await;

    // check block 1-6-11-16-21-26-31-36-41-46-51 has system transactions
    for i in 0..=10 {
        let block_num = 1 + i * 5;

        let block = full_node_test_client
            .eth_get_block_by_number_with_detail(Some(BlockNumberOrTag::Number(block_num)))
            .await;

        if block_num == 1 {
            assert_eq!(block.transactions.len(), 3);

            let init_tx = &block.transactions[0];
            let set_tx = &block.transactions[1];

            assert_eq!(init_tx.from, system_signer_address);
            assert_eq!(init_tx.to.unwrap(), system_contract_address);
            assert_eq!(
                init_tx.input[..],
                *hex::decode(
                    "1f5783330000000000000000000000000000000000000000000000000000000000000003"
                )
                .unwrap()
                .as_slice()
            );

            assert_eq!(set_tx.from, system_signer_address);
            assert_eq!(set_tx.to.unwrap(), system_contract_address);
            assert_eq!(
                set_tx.input[0..4],
                *hex::decode("0e27bc11").unwrap().as_slice()
            );
        } else {
            assert_eq!(block.transactions.len(), 1);

            let tx = &block.transactions[0];

            assert_eq!(tx.from, system_signer_address);
            assert_eq!(tx.to.unwrap(), system_contract_address);
            assert_eq!(tx.input[0..4], *hex::decode("0e27bc11").unwrap().as_slice());
        }
    }

    // and other blocks don't have
    for i in 0..=51 {
        if i % 5 == 1 {
            continue;
        }

        let block = full_node_test_client
            .eth_get_block_by_number_with_detail(Some(BlockNumberOrTag::Number(i)))
            .await;

        assert_eq!(block.transactions.len(), 0);
    }

    // now check hashes
    for i in 3..=13 {
        let da_block = da_service.get_block_at(i).await.unwrap();

        let hash_on_chain: String = full_node_test_client
            .contract_call(
                system_contract_address,
                ethers::types::Bytes::from(BitcoinLightClient::get_block_hash(i).to_vec()),
                None,
            )
            .await
            .unwrap();

        assert_eq!(
            &da_block.header.hash.0,
            hex::decode(hash_on_chain.clone().split_off(2))
                .unwrap()
                .as_slice()
        );

        // check block response as well
        let block = full_node_test_client
            .eth_get_block_by_number_with_detail(Some(BlockNumberOrTag::Number((i - 3) * 5 + 1)))
            .await;

        assert_eq!(block.other.get("l1Hash"), Some(&hash_on_chain.into()));
    }

    let seq_last_block = seq_test_client
        .eth_get_block_by_number(Some(BlockNumberOrTag::Latest))
        .await;
    let node_last_block = full_node_test_client
        .eth_get_block_by_number(Some(BlockNumberOrTag::Latest))
        .await;

    assert_eq!(seq_last_block, node_last_block);

    seq_task.abort();
    full_node_task.abort();

    Ok(())
}

#[tokio::test]
async fn test_system_tx_effect_on_block_gas_limit() -> Result<(), anyhow::Error> {
    // citrea::initialize_logging();
    let da_service = MockDaService::new(MockAddress::default());

    // start rollup on da block 3
    for _ in 0..3 {
        da_service.publish_test_block().await.unwrap();
    }

    let (seq_port_tx, seq_port_rx) = tokio::sync::oneshot::channel();

    let seq_task = tokio::spawn(async move {
        start_rollup(
            seq_port_tx,
            GenesisPaths::from_dir("../test-data/genesis/integration-tests-low-block-gas-limit"),
            None,
            NodeMode::SequencerNode,
            None,
            4,
            true,
            None,
            // Increase max account slots to not stuck as spammer
            Some(SequencerConfig {
                private_key: TEST_PRIVATE_KEY.to_string(),
                min_soft_confirmations_per_commitment: 1000,
                test_mode: true,
                deposit_mempool_fetch_limit: 10,
                mempool_conf: SequencerMempoolConfig {
                    max_account_slots: 100,
                    ..Default::default()
                },
                db_config: Default::default(),
                da_update_interval_ms: 2,
                block_production_interval_ms: 500,
            }),
            Some(true),
            DEFAULT_DEPOSIT_MEMPOOL_FETCH_LIMIT,
        )
        .await;
    });

    let seq_port = seq_port_rx.await.unwrap();
    let seq_test_client = make_test_client(seq_port).await;
    // sys tx use L1BlockHash(43615 + 73581) + Bridge(298471) = 415667 gas
    // the block gas limit is 1_500_000 because the system txs gas limit is 1_500_000 (decided with @eyusufatik and @okkothejawa as bridge init takes 1M gas)

    // 1500000 - 415667 = 1084333 gas left in block
    // 1084333 / 21000 = 51,6... so 51 ether transfer transactions can be included in the block

    // send 51 ether transfer transactions
    let addr = Address::from_str("0xf39Fd6e51aad88F6F4ce6aB8827279cffFb92266").unwrap();

    for _ in 0..50 {
        seq_test_client
            .send_eth(addr, None, None, None, 0u128)
            .await
            .unwrap();
    }

    // 51th tx should be the last tx in the soft batch
    let last_in_tx = seq_test_client
        .send_eth(addr, None, None, None, 0u128)
        .await;

    // 52th tx should not be in soft batch
    let not_in_tx = seq_test_client
        .send_eth(addr, None, None, None, 0u128)
        .await;

    seq_test_client.send_publish_batch_request().await;

    da_service.publish_test_block().await.unwrap();

    let last_in_receipt = last_in_tx.unwrap().await.unwrap().unwrap();

    sleep(Duration::from_secs(2)).await;

    let initial_soft_batch = seq_test_client
        .ledger_get_soft_batch_by_number::<MockDaSpec>(1)
        .await
        .unwrap();

    let last_tx_hash = last_in_receipt.transaction_hash;
    let last_tx_raw = seq_test_client
        .eth_get_transaction_by_hash(last_tx_hash, Some(false))
        .await
        .unwrap()
        .rlp();

    assert!(last_in_receipt.block_number.is_some());

    // last in tx byte array should be a subarray of txs[0]
    assert!(find_subarray(
        initial_soft_batch.clone().txs.unwrap()[0].tx.as_slice(),
        &last_tx_raw
    )
    .is_some());

    seq_test_client.send_publish_batch_request().await;

    da_service.publish_test_block().await.unwrap();

    let not_in_receipt = not_in_tx.unwrap().await.unwrap().unwrap();

    let not_in_hash = not_in_receipt.transaction_hash;

    let not_in_raw = seq_test_client
        .eth_get_transaction_by_hash(not_in_hash, Some(false))
        .await
        .unwrap()
        .rlp();

    // not in tx byte array should not be a subarray of txs[0]
    assert!(find_subarray(
        initial_soft_batch.txs.unwrap()[0].tx.as_slice(),
        &not_in_raw
    )
    .is_none());

    seq_test_client.send_publish_batch_request().await;

    let second_soft_batch = seq_test_client
        .ledger_get_soft_batch_by_number::<MockDaSpec>(2)
        .await
        .unwrap();

    // should be in tx byte array of the soft batch after
    assert!(find_subarray(second_soft_batch.txs.unwrap()[0].tx.as_slice(), &not_in_raw).is_some());

    let block1 = seq_test_client
        .eth_get_block_by_number(Some(BlockNumberOrTag::Number(1)))
        .await;

    // the last in tx should be in the block
    assert!(block1.transactions.iter().any(|tx| tx == &last_tx_hash));
    // and the other tx should not be in
    assert!(!block1.transactions.iter().any(|tx| tx == &not_in_hash));

    let block2 = seq_test_client
        .eth_get_block_by_number(Some(BlockNumberOrTag::Number(2)))
        .await;
    // the other tx should be in second block
    assert!(block2.transactions.iter().any(|tx| tx == &not_in_hash));

    seq_task.abort();

    Ok(())
}

fn find_subarray(haystack: &[u8], needle: &[u8]) -> Option<usize> {
    haystack
        .windows(needle.len())
        .position(|window| window == needle)
}

#[tokio::test]
async fn sequencer_crash_and_replace_full_node() -> Result<(), anyhow::Error> {
    // citrea::initialize_logging();

    // open, close without publishing blocks
    // then reopen, publish some blocks without error
    // Remove temp db directories if they exist
    let _ = fs::remove_dir_all(Path::new("demo_data_sequencer_full_node"));
    let _ = fs::remove_dir_all(Path::new("demo_data_sequencer_full_node_copy"));

    let db_test_client = PostgresConnector::new_test_client().await.unwrap();

    let mut sequencer_config = create_default_sequencer_config(4, Some(true), 10);

    sequencer_config.db_config = Some(SharedBackupDbConfig::default());

    let da_service = MockDaService::with_finality(MockAddress::from([0; 32]), 2);
    da_service.publish_test_block().await.unwrap();

    let (seq_port_tx, seq_port_rx) = tokio::sync::oneshot::channel();

    let config1 = sequencer_config.clone();
    let seq_task = tokio::spawn(async move {
        start_rollup(
            seq_port_tx,
            GenesisPaths::from_dir("../test-data/genesis/integration-tests"),
            None,
            NodeMode::SequencerNode,
            None,
            4,
            true,
            None,
            Some(config1),
            Some(true),
            10,
        )
        .await;
    });

    let seq_port = seq_port_rx.await.unwrap();

    let seq_test_client = init_test_rollup(seq_port).await;

    let (full_node_port_tx, full_node_port_rx) = tokio::sync::oneshot::channel();
    let config1 = sequencer_config.clone();
    let full_node_task = tokio::spawn(async move {
        start_rollup(
            full_node_port_tx,
            GenesisPaths::from_dir("../test-data/genesis/integration-tests"),
            None,
            NodeMode::FullNode(seq_port),
            Some("demo_data_sequencer_full_node"),
            4,
            true,
            None,
            Some(config1),
            Some(true),
            10,
        )
        .await;
    });

    let full_node_port = full_node_port_rx.await.unwrap();

    let full_node_test_client = init_test_rollup(full_node_port).await;

    seq_test_client.send_publish_batch_request().await;
    seq_test_client.send_publish_batch_request().await;
    seq_test_client.send_publish_batch_request().await;
    seq_test_client.send_publish_batch_request().await;

    // second da block
    da_service.publish_test_block().await.unwrap();

    // before this the commitment will be sent
    // the commitment will be only in the first block so it is still not finalized
    // so the full node won't see the commitment
    seq_test_client.send_publish_batch_request().await;

    // wait for sync
    sleep(Duration::from_secs(2)).await;

    // should be synced
    assert_eq!(full_node_test_client.eth_block_number().await, 5);

    // assume sequencer craashed
    seq_task.abort();
    sleep(Duration::from_secs(2)).await;

    let commitments = db_test_client.get_all_commitments().await.unwrap();
    assert_eq!(commitments.len(), 1);

    full_node_task.abort();

    sleep(Duration::from_secs(2)).await;

    let (seq_port_tx, seq_port_rx) = tokio::sync::oneshot::channel();

    // Copy the db to a new path with the same contents because
    // the lock is not released on the db directory even though the task is aborted
    let _ = copy_dir_recursive(
        Path::new("demo_data_sequencer_full_node"),
        Path::new("demo_data_sequencer_full_node_copy"),
    );

    sleep(Duration::from_secs(1)).await;
    let config1 = sequencer_config.clone();
    // Start the full node as sequencer
    let seq_task = tokio::spawn(async move {
        start_rollup(
            seq_port_tx,
            GenesisPaths::from_dir("../test-data/genesis/integration-tests"),
            None,
            NodeMode::SequencerNode,
            Some("demo_data_sequencer_full_node_copy"),
            4,
            true,
            None,
            Some(config1),
            Some(true),
            10,
        )
        .await;
    });

    let seq_port = seq_port_rx.await.unwrap();

    let seq_test_client = make_test_client(seq_port).await;

    sleep(Duration::from_secs(5)).await;

    assert_eq!(seq_test_client.eth_block_number().await as u64, 5);

    seq_test_client.send_publish_batch_request().await;
    seq_test_client.send_publish_batch_request().await;
    seq_test_client.send_publish_batch_request().await;

    da_service.publish_test_block().await.unwrap();
    // new commitment will be sent here, it should send between 2 and 3 should not include 1
    seq_test_client.send_publish_batch_request().await;

    sleep(Duration::from_secs(5)).await;
    let commitments = db_test_client.get_all_commitments().await.unwrap();
    assert_eq!(commitments.len(), 2);
    assert_eq!(commitments[0].l1_start_height, 1);
    assert_eq!(commitments[0].l1_end_height, 1);
    assert_eq!(commitments[1].l1_start_height, 2);
    assert_eq!(commitments[1].l1_end_height, 3);

    let _ = fs::remove_dir_all(Path::new("demo_data_test_reopen_sequencer"));
    let _ = fs::remove_dir_all(Path::new("demo_data_sequencer_full_node"));
    let _ = fs::remove_dir_all(Path::new("demo_data_sequencer_full_node_copy"));

    seq_task.abort();

    Ok(())
}

#[tokio::test]
async fn transaction_failing_on_l1_is_removed_from_mempool() -> Result<(), anyhow::Error> {
    // citrea::initialize_logging();

    let (seq_test_client, full_node_test_client, seq_task, full_node_task, _) =
        initialize_test(Default::default()).await;

    let random_wallet = LocalWallet::new(&mut thread_rng()).with_chain_id(seq_test_client.chain_id);

    let random_wallet_address = random_wallet.address();

    let second_block_base_fee: u64 = 768810081;

    seq_test_client
        .send_eth(
            random_wallet_address,
            None,
            None,
            None,
            // gas needed for transaction + 500 (to send) but this won't be enough for L1 fees
            (21000 * second_block_base_fee + 500) as u128,
        )
        .await
        .unwrap();

    seq_test_client.send_publish_batch_request().await;

    let random_test_client = TestClient::new(
        seq_test_client.chain_id,
        random_wallet,
        random_wallet_address,
        seq_test_client.rpc_addr,
    )
    .await;

    let tx = random_test_client
        .send_eth_with_gas(
            Address::from_str("0x0000000000000000000000000000000000000000").unwrap(),
            Some(0),
            Some(second_block_base_fee),
            21000,
            500,
        )
        .await
        .unwrap();

    let tx_from_mempool = seq_test_client
        .eth_get_transaction_by_hash(tx.tx_hash(), Some(true))
        .await;

    assert!(tx_from_mempool.is_some());

    seq_test_client.send_publish_batch_request().await;

    let block = seq_test_client
        .eth_get_block_by_number_with_detail(Some(BlockNumberOrTag::Latest))
        .await;

    assert_eq!(
        block.base_fee_per_gas.unwrap(),
        U256::from(second_block_base_fee)
    );

    let tx_from_mempool = seq_test_client
        .eth_get_transaction_by_hash(tx.tx_hash(), Some(true))
        .await;

    let soft_confirmation = seq_test_client
        .ledger_get_soft_batch_by_number::<MockDaSpec>(block.number.unwrap().as_u64())
        .await
        .unwrap();

    assert_eq!(block.transactions.len(), 0);
    assert!(tx_from_mempool.is_none());
    assert_eq!(soft_confirmation.txs.unwrap().len(), 1); // TODO: if we can also remove the tx from soft confirmation, that'd be very efficient

    sleep(Duration::from_secs(2)).await;

    let block_from_full_node = full_node_test_client
        .eth_get_block_by_number_with_detail(Some(BlockNumberOrTag::Latest))
        .await;

    assert_eq!(block_from_full_node, block);

    seq_task.abort();
    full_node_task.abort();

    Ok(())
}

#[tokio::test]
async fn sequencer_crash_restore_mempool() -> Result<(), anyhow::Error> {
    // citrea::initialize_logging();
    let addr = Address::from_str("0xf39Fd6e51aad88F6F4ce6aB8827279cffFb92266").unwrap();

    let _ = fs::remove_dir_all(Path::new("demo_data_sequencer_restore_mempool"));
    let _ = fs::remove_dir_all(Path::new("demo_data_sequencer_restore_mempool_copy"));

    let db_test_client = PostgresConnector::new_test_client().await.unwrap();

    let mut sequencer_config = create_default_sequencer_config(4, Some(true), 10);

    sequencer_config.db_config = Some(SharedBackupDbConfig::default());

    let da_service = MockDaService::with_finality(MockAddress::from([0; 32]), 2);
    da_service.publish_test_block().await.unwrap();

    let (seq_port_tx, seq_port_rx) = tokio::sync::oneshot::channel();

    let config1 = sequencer_config.clone();
    let seq_task = tokio::spawn(async move {
        start_rollup(
            seq_port_tx,
            GenesisPaths::from_dir("../test-data/genesis/integration-tests"),
            None,
            NodeMode::SequencerNode,
            Some("demo_data_sequencer_restore_mempool"),
            4,
            true,
            None,
            Some(config1),
            Some(true),
            10,
        )
        .await;
    });

    let seq_port = seq_port_rx.await.unwrap();

    let seq_test_client = init_test_rollup(seq_port).await;

    let tx_hash = seq_test_client
        .send_eth(addr, None, None, None, 0u128)
        .await
        .unwrap()
        .tx_hash();

    let tx_hash2 = seq_test_client
        .send_eth(addr, None, None, None, 0u128)
        .await
        .unwrap()
        .tx_hash();

    let tx_1 = seq_test_client
        .eth_get_transaction_by_hash(tx_hash, Some(true))
        .await
        .unwrap();
    let tx_2 = seq_test_client
        .eth_get_transaction_by_hash(tx_hash2, Some(true))
        .await
        .unwrap();

    assert_eq!(tx_1.hash, tx_hash);
    assert_eq!(tx_2.hash, tx_hash2);

    let txs = db_test_client.get_all_txs().await.unwrap();
    assert_eq!(txs.len(), 2);
    assert_eq!(txs[0].tx_hash, tx_hash.as_bytes().to_vec());
    assert_eq!(txs[1].tx_hash, tx_hash2.as_bytes().to_vec());

    assert_eq!(txs[0].tx, tx_1.rlp().to_vec());

    // crash and reopen and check if the txs are in the mempool
    seq_task.abort();

    let _ = copy_dir_recursive(
        Path::new("demo_data_sequencer_restore_mempool"),
        Path::new("demo_data_sequencer_restore_mempool_copy"),
    );

    let (seq_port_tx, seq_port_rx) = tokio::sync::oneshot::channel();

    let config1 = sequencer_config.clone();
    let seq_task = tokio::spawn(async move {
        start_rollup(
            seq_port_tx,
            GenesisPaths::from_dir("../test-data/genesis/integration-tests"),
            None,
            NodeMode::SequencerNode,
            Some("demo_data_sequencer_restore_mempool_copy"),
            4,
            true,
            None,
            Some(config1),
            Some(true),
            10,
        )
        .await;
    });

    let seq_port = seq_port_rx.await.unwrap();

    let seq_test_client = init_test_rollup(seq_port).await;

    // wait for mempool to sync
    sleep(Duration::from_secs(2)).await;

    let tx_1_mempool = seq_test_client
        .eth_get_transaction_by_hash(tx_hash, Some(true))
        .await
        .unwrap();
    let tx_2_mempool = seq_test_client
        .eth_get_transaction_by_hash(tx_hash2, Some(true))
        .await
        .unwrap();

    assert_eq!(tx_1_mempool, tx_1);
    assert_eq!(tx_2_mempool, tx_2);

    // publish block and check if the txs are deleted from pg
    seq_test_client.send_publish_batch_request().await;
    // should be removed from mempool
    assert!(seq_test_client
        .eth_get_transaction_by_hash(tx_hash, Some(true))
        .await
        .is_none());
    assert!(seq_test_client
        .eth_get_transaction_by_hash(tx_hash2, Some(true))
        .await
        .is_none());

    let txs = db_test_client.get_all_txs().await.unwrap();
    // should be removed from db
    assert_eq!(txs.len(), 0);

    seq_task.abort();
    let _ = fs::remove_dir_all(Path::new("demo_data_sequencer_restore_mempool"));
    let _ = fs::remove_dir_all(Path::new("demo_data_sequencer_restore_mempool_copy"));

    Ok(())
}

<<<<<<< HEAD
async fn wait_until_eth_block_number(
    prover_node_test_client: &TestClient,
    target_block_number: u64,
) {
    loop {
        if prover_node_test_client.eth_block_number().await == target_block_number {
            break;
        }
        sleep(Duration::from_secs(1)).await;
    }
=======
#[tokio::test]
async fn test_db_get_proof() {
    // citrea::initialize_logging();

    let db_test_client = PostgresConnector::new_test_client().await.unwrap();

    let (seq_port_tx, seq_port_rx) = tokio::sync::oneshot::channel();

    let seq_task = tokio::spawn(async {
        start_rollup(
            seq_port_tx,
            GenesisPaths::from_dir("../test-data/genesis/integration-tests"),
            None,
            NodeMode::SequencerNode,
            None,
            4,
            true,
            None,
            None,
            Some(true),
            DEFAULT_DEPOSIT_MEMPOOL_FETCH_LIMIT,
        )
        .await;
    });

    let seq_port = seq_port_rx.await.unwrap();
    let test_client = make_test_client(seq_port).await;
    let da_service = MockDaService::new(MockAddress::from([0; 32]));

    let (prover_node_port_tx, prover_node_port_rx) = tokio::sync::oneshot::channel();

    let prover_node_task = tokio::spawn(async move {
        start_rollup(
            prover_node_port_tx,
            GenesisPaths::from_dir("../test-data/genesis/integration-tests"),
            Some(ProverConfig {
                proving_mode: sov_stf_runner::ProverGuestRunConfig::Execute,
                proof_sampling_number: 0,
                db_config: Some(SharedBackupDbConfig::default()),
            }),
            NodeMode::Prover(seq_port),
            None,
            4,
            true,
            None,
            None,
            Some(true),
            DEFAULT_DEPOSIT_MEMPOOL_FETCH_LIMIT,
        )
        .await;
    });

    let prover_node_port = prover_node_port_rx.await.unwrap();

    let prover_node_test_client = make_test_client(prover_node_port).await;
    da_service.publish_test_block().await.unwrap();
    sleep(Duration::from_secs(1)).await;

    test_client.send_publish_batch_request().await;
    test_client.send_publish_batch_request().await;
    test_client.send_publish_batch_request().await;
    test_client.send_publish_batch_request().await;
    da_service.publish_test_block().await.unwrap();
    // submits with new da block
    test_client.send_publish_batch_request().await;
    // prover node gets the commitment
    test_client.send_publish_batch_request().await;
    // da_service.publish_test_block().await.unwrap();

    // wait here until we see from prover's rpc that it finished proving
    while prover_node_test_client
        .prover_get_last_scanned_l1_height()
        .await
        != 5
    {
        // sleep 2
        sleep(Duration::from_secs(2)).await;
    }
    sleep(Duration::from_secs(4)).await;

    let ledger_proof = prover_node_test_client
        .ledger_get_proof_by_slot_height(4)
        .await;

    sleep(Duration::from_secs(4)).await;

    let db_proofs = db_test_client.get_all_proof_data().await.unwrap();

    assert_eq!(db_proofs.len(), 1);

    let db_state_transition = &db_proofs[0].state_transition.0;

    assert_eq!(
        db_state_transition.sequencer_da_public_key,
        ledger_proof.state_transition.sequencer_da_public_key
    );
    assert_eq!(
        db_state_transition.sequencer_public_key,
        ledger_proof.state_transition.sequencer_public_key
    );
    assert_eq!(db_proofs[0].l1_tx_id, ledger_proof.l1_tx_id);

    match ledger_proof.proof {
        ProofRpcResponse::Full(p) => {
            assert_eq!(db_proofs[0].proof_type, ProofType::Full);
            assert_eq!(db_proofs[0].proof_data, p)
        }
        ProofRpcResponse::PublicInput(p) => {
            assert_eq!(db_proofs[0].proof_type, ProofType::PublicInput);
            assert_eq!(db_proofs[0].proof_data, p)
        }
    };

    seq_task.abort();
    prover_node_task.abort();
}

#[tokio::test]
async fn full_node_verify_proof_and_store() {
    // citrea::initialize_logging();

    let (seq_port_tx, seq_port_rx) = tokio::sync::oneshot::channel();

    let seq_task = tokio::spawn(async {
        start_rollup(
            seq_port_tx,
            GenesisPaths::from_dir("../test-data/genesis/integration-tests"),
            None,
            NodeMode::SequencerNode,
            None,
            4,
            true,
            None,
            None,
            Some(true),
            DEFAULT_DEPOSIT_MEMPOOL_FETCH_LIMIT,
        )
        .await;
    });

    let seq_port = seq_port_rx.await.unwrap();
    let test_client = make_test_client(seq_port).await;
    let da_service = MockDaService::new(MockAddress::from([0; 32]));

    let (prover_node_port_tx, prover_node_port_rx) = tokio::sync::oneshot::channel();

    let prover_node_task = tokio::spawn(async move {
        start_rollup(
            prover_node_port_tx,
            GenesisPaths::from_dir("../test-data/genesis/integration-tests"),
            Some(ProverConfig {
                proving_mode: sov_stf_runner::ProverGuestRunConfig::Execute,
                proof_sampling_number: 0,
                db_config: None,
            }),
            NodeMode::Prover(seq_port),
            None,
            4,
            true,
            None,
            None,
            Some(true),
            DEFAULT_DEPOSIT_MEMPOOL_FETCH_LIMIT,
        )
        .await;
    });

    let prover_node_port = prover_node_port_rx.await.unwrap();

    let prover_node_test_client = make_test_client(prover_node_port).await;

    let (full_node_port_tx, full_node_port_rx) = tokio::sync::oneshot::channel();

    let full_node_task = tokio::spawn(async move {
        start_rollup(
            full_node_port_tx,
            GenesisPaths::from_dir("../test-data/genesis/integration-tests"),
            None,
            NodeMode::FullNode(seq_port),
            None,
            4,
            true,
            None,
            None,
            Some(true),
            DEFAULT_DEPOSIT_MEMPOOL_FETCH_LIMIT,
        )
        .await;
    });

    let full_node_port = full_node_port_rx.await.unwrap();
    let full_node_test_client = make_test_client(full_node_port).await;

    da_service.publish_test_block().await.unwrap();
    sleep(Duration::from_secs(1)).await;

    test_client.send_publish_batch_request().await;
    test_client.send_publish_batch_request().await;
    test_client.send_publish_batch_request().await;
    test_client.send_publish_batch_request().await;
    da_service.publish_test_block().await.unwrap();
    // submits with new da block
    test_client.send_publish_batch_request().await;
    // prover node gets the commitment
    test_client.send_publish_batch_request().await;
    // da_service.publish_test_block().await.unwrap();

    // wait here until we see from prover's rpc that it finished proving
    while prover_node_test_client
        .prover_get_last_scanned_l1_height()
        .await
        != 5
    {
        // sleep 2
        sleep(Duration::from_secs(2)).await;
    }
    sleep(Duration::from_secs(4)).await;

    let commitments = prover_node_test_client
        .ledger_get_sequencer_commitments_on_slot_by_number(4)
        .await
        .unwrap()
        .unwrap();
    assert_eq!(commitments.len(), 1);

    let second_hash = da_service.get_block_at(2).await.unwrap().header.hash;
    assert_eq!(
        commitments[0].l1_start_block_hash.to_vec(),
        second_hash.0.to_vec()
    );
    assert_eq!(
        commitments[0].l1_end_block_hash.to_vec(),
        second_hash.0.to_vec()
    );

    assert_eq!(commitments[0].found_in_l1, 4);

    let fourth_block_hash = da_service.get_block_at(4).await.unwrap().header.hash;

    let commitments_hash = prover_node_test_client
        .ledger_get_sequencer_commitments_on_slot_by_hash(fourth_block_hash.0)
        .await
        .unwrap()
        .unwrap();
    assert_eq!(commitments_hash, commitments);

    let prover_proof = prover_node_test_client
        .ledger_get_proof_by_slot_height(4)
        .await;

    // the proof will be in l1 block #5 because prover publishes it after the commitment and in mock da submitting proof and commitments creates a new block
    // For full node to see the proof, we publish another l2 block and now it will check #5 l1 block
    test_client.send_publish_batch_request().await;

    sleep(Duration::from_secs(2)).await;

    // So the full node should see the proof in block 5
    let full_node_proof = full_node_test_client
        .ledger_get_verified_proofs_by_slot_height(5)
        .await;

    assert_eq!(prover_proof.proof, full_node_proof[0].proof);

    assert_eq!(
        prover_proof.state_transition,
        full_node_proof[0].state_transition
    );

    full_node_test_client
        .ledger_get_soft_confirmation_status(5)
        .await
        .unwrap()
        .unwrap();

    for i in 1..=4 {
        let status = full_node_test_client
            .ledger_get_soft_confirmation_status(i)
            .await
            .unwrap()
            .unwrap();

        assert_eq!(status, SoftConfirmationStatus::Proven);
    }

    seq_task.abort();
    prover_node_task.abort();
    full_node_task.abort();
}

#[tokio::test]
async fn test_all_flow() {
    // citrea::initialize_logging();

    let db_test_client = PostgresConnector::new_test_client().await.unwrap();

    let (seq_port_tx, seq_port_rx) = tokio::sync::oneshot::channel();

    let seq_task = tokio::spawn(async {
        start_rollup(
            seq_port_tx,
            GenesisPaths::from_dir("../test-data/genesis/integration-tests"),
            None,
            NodeMode::SequencerNode,
            None,
            4,
            true,
            None,
            None,
            Some(true),
            DEFAULT_DEPOSIT_MEMPOOL_FETCH_LIMIT,
        )
        .await;
    });

    let seq_port = seq_port_rx.await.unwrap();
    let test_client = make_test_client(seq_port).await;
    let da_service = MockDaService::new(MockAddress::from([0; 32]));

    let (prover_node_port_tx, prover_node_port_rx) = tokio::sync::oneshot::channel();

    let prover_node_task = tokio::spawn(async move {
        start_rollup(
            prover_node_port_tx,
            GenesisPaths::from_dir("../test-data/genesis/integration-tests"),
            Some(ProverConfig {
                proving_mode: sov_stf_runner::ProverGuestRunConfig::Execute,
                proof_sampling_number: 0,
                db_config: Some(SharedBackupDbConfig::default()),
            }),
            NodeMode::Prover(seq_port),
            None,
            4,
            true,
            None,
            None,
            Some(true),
            DEFAULT_DEPOSIT_MEMPOOL_FETCH_LIMIT,
        )
        .await;
    });

    let prover_node_port = prover_node_port_rx.await.unwrap();

    let prover_node_test_client = make_test_client(prover_node_port).await;

    let (full_node_port_tx, full_node_port_rx) = tokio::sync::oneshot::channel();

    let full_node_task = tokio::spawn(async move {
        start_rollup(
            full_node_port_tx,
            GenesisPaths::from_dir("../test-data/genesis/integration-tests"),
            None,
            NodeMode::FullNode(seq_port),
            None,
            4,
            true,
            None,
            None,
            Some(true),
            DEFAULT_DEPOSIT_MEMPOOL_FETCH_LIMIT,
        )
        .await;
    });

    let addr = Address::from_str("0xf39Fd6e51aad88F6F4ce6aB8827279cffFb92265").unwrap();

    let full_node_port = full_node_port_rx.await.unwrap();
    let full_node_test_client = make_test_client(full_node_port).await;

    da_service.publish_test_block().await.unwrap();
    sleep(Duration::from_secs(1)).await;

    test_client.send_publish_batch_request().await;

    // send one ether to some address
    test_client
        .send_eth(addr, None, None, None, 1e18 as u128)
        .await
        .unwrap();
    // send one ether to some address
    test_client
        .send_eth(addr, None, None, None, 1e18 as u128)
        .await
        .unwrap();
    test_client.send_publish_batch_request().await;
    test_client.send_publish_batch_request().await;
    // send one ether to some address
    test_client
        .send_eth(addr, None, None, None, 1e18 as u128)
        .await
        .unwrap();
    test_client.send_publish_batch_request().await;
    da_service.publish_test_block().await.unwrap();
    // submits with new da block
    test_client.send_publish_batch_request().await;
    // prover node gets the commitment
    test_client.send_publish_batch_request().await;
    // da_service.publish_test_block().await.unwrap();

    // wait here until we see from prover's rpc that it finished proving
    while prover_node_test_client
        .prover_get_last_scanned_l1_height()
        .await
        != 5
    {
        // sleep 2
        sleep(Duration::from_secs(2)).await;
    }
    sleep(Duration::from_secs(4)).await;

    let commitments = prover_node_test_client
        .ledger_get_sequencer_commitments_on_slot_by_number(4)
        .await
        .unwrap()
        .unwrap();
    assert_eq!(commitments.len(), 1);

    let second_hash = da_service.get_block_at(2).await.unwrap().header.hash;
    assert_eq!(
        commitments[0].l1_start_block_hash.to_vec(),
        second_hash.0.to_vec()
    );
    assert_eq!(
        commitments[0].l1_end_block_hash.to_vec(),
        second_hash.0.to_vec()
    );

    assert_eq!(commitments[0].found_in_l1, 4);

    let fourth_block_hash = da_service.get_block_at(4).await.unwrap().header.hash;

    let commitments_hash = prover_node_test_client
        .ledger_get_sequencer_commitments_on_slot_by_hash(fourth_block_hash.0)
        .await
        .unwrap()
        .unwrap();
    assert_eq!(commitments_hash, commitments);

    let prover_proof = prover_node_test_client
        .ledger_get_proof_by_slot_height(4)
        .await;

    let db_proofs = db_test_client.get_all_proof_data().await.unwrap();

    assert_eq!(db_proofs.len(), 1);
    assert_eq!(
        db_proofs[0].state_transition.0.sequencer_da_public_key,
        prover_proof.state_transition.sequencer_da_public_key
    );
    assert_eq!(
        db_proofs[0].state_transition.0.sequencer_public_key,
        prover_proof.state_transition.sequencer_public_key
    );
    assert_eq!(db_proofs[0].l1_tx_id, prover_proof.l1_tx_id);

    // the proof will be in l1 block #5 because prover publishes it after the commitment and in mock da submitting proof and commitments creates a new block
    // For full node to see the proof, we publish another l2 block and now it will check #5 l1 block
    // 7th soft batch
    test_client.send_publish_batch_request().await;

    sleep(Duration::from_secs(2)).await;

    // So the full node should see the proof in block 5
    let full_node_proof = full_node_test_client
        .ledger_get_verified_proofs_by_slot_height(5)
        .await;

    assert_eq!(prover_proof.proof, full_node_proof[0].proof);

    assert_eq!(
        prover_proof.state_transition,
        full_node_proof[0].state_transition
    );

    full_node_test_client
        .ledger_get_soft_confirmation_status(5)
        .await
        .unwrap()
        .unwrap();

    for i in 1..=4 {
        let status = full_node_test_client
            .ledger_get_soft_confirmation_status(i)
            .await
            .unwrap()
            .unwrap();

        assert_eq!(status, SoftConfirmationStatus::Proven);
    }

    let balance = full_node_test_client
        .eth_get_balance(addr, None)
        .await
        .unwrap();
    assert_eq!(balance, U256::from(3e18 as u128));

    let balance = prover_node_test_client
        .eth_get_balance(addr, None)
        .await
        .unwrap();
    assert_eq!(balance, U256::from(3e18 as u128));

    // send one ether to some address
    test_client
        .send_eth(addr, None, None, None, 1e18 as u128)
        .await
        .unwrap();
    // send one ether to some address
    test_client
        .send_eth(addr, None, None, None, 1e18 as u128)
        .await
        .unwrap();
    // 8th soft batch
    test_client.send_publish_batch_request().await;
    da_service.publish_test_block().await.unwrap();

    // submits with new da block
    test_client.send_publish_batch_request().await;
    // prover node gets the commitment
    test_client.send_publish_batch_request().await;

    // wait here until we see from prover's rpc that it finished proving
    while prover_node_test_client
        .prover_get_last_scanned_l1_height()
        .await
        != 8
    {
        // sleep 2
        sleep(Duration::from_secs(2)).await;
    }
    sleep(Duration::from_secs(4)).await;

    let commitments = prover_node_test_client
        .ledger_get_sequencer_commitments_on_slot_by_number(7)
        .await
        .unwrap()
        .unwrap();
    assert_eq!(commitments.len(), 1);

    let prover_proof_data = prover_node_test_client
        .ledger_get_proof_by_slot_height(7)
        .await;

    let db_proofs = db_test_client.get_all_proof_data().await.unwrap();

    assert_eq!(db_proofs.len(), 2);
    assert_eq!(
        db_proofs[1].state_transition.0.sequencer_da_public_key,
        prover_proof_data.state_transition.sequencer_da_public_key
    );
    assert_eq!(
        db_proofs[1].state_transition.0.sequencer_public_key,
        prover_proof_data.state_transition.sequencer_public_key
    );

    // let full node see the proof
    test_client.send_publish_batch_request().await;

    sleep(Duration::from_secs(2)).await;

    let full_node_proof_data = full_node_test_client
        .ledger_get_verified_proofs_by_slot_height(8)
        .await;

    assert_eq!(prover_proof_data.proof, full_node_proof_data[0].proof);
    assert_eq!(
        prover_proof_data.state_transition,
        full_node_proof_data[0].state_transition
    );

    let balance = full_node_test_client
        .eth_get_balance(addr, None)
        .await
        .unwrap();
    assert_eq!(balance, U256::from(5e18 as u128));

    let balance = prover_node_test_client
        .eth_get_balance(addr, None)
        .await
        .unwrap();
    assert_eq!(balance, U256::from(5e18 as u128));

    for i in 1..=8 {
        // print statuses

        let status = full_node_test_client
            .ledger_get_soft_confirmation_status(i)
            .await
            .unwrap()
            .unwrap();

        assert_eq!(status, SoftConfirmationStatus::Proven);
    }

    assert_eq!(test_client.eth_block_number().await, 11);

    // Synced up to the latest block
    assert_eq!(full_node_test_client.eth_block_number().await, 11);

    // Synced up to the latest commitment
    assert_eq!(prover_node_test_client.eth_block_number().await, 8);

    seq_task.abort();
    prover_node_task.abort();
    full_node_task.abort();
>>>>>>> f99f7919
}<|MERGE_RESOLUTION|>--- conflicted
+++ resolved
@@ -1161,11 +1161,6 @@
     // start l1 height = 1, end = 2
     seq_test_client.send_publish_batch_request().await;
 
-<<<<<<< HEAD
-    // wait for prover to sync
-    sleep(Duration::from_secs(2)).await;
-
-=======
     // wait here until we see from prover's rpc that it finished proving
     while prover_node_test_client
         .prover_get_last_scanned_l1_height()
@@ -1176,7 +1171,7 @@
         sleep(Duration::from_secs(2)).await;
     }
     sleep(Duration::from_secs(4)).await;
->>>>>>> f99f7919
+
     // prover should have synced all 4 l2 blocks
     wait_until_eth_block_number(&prover_node_test_client, 4).await;
     assert_eq!(prover_node_test_client.eth_block_number().await, 4);
@@ -1200,10 +1195,6 @@
     // Commitment is sent right before the 9th block is published
     seq_test_client.send_publish_batch_request().await;
 
-<<<<<<< HEAD
-    // Wait for prover to sync
-    // Should now have 8 blocks = 2 commitments of blocks 1-4 and 5-8
-=======
     // wait here until we see from prover's rpc that it finished proving
     while prover_node_test_client
         .prover_get_last_scanned_l1_height()
@@ -1218,7 +1209,6 @@
     // there is an extra soft confirmation due to the prover publishing a proof. This causes
     // a new MockDa block, which in turn causes the sequencer to publish an extra soft confirmation
     // becase it must not skip blocks.
->>>>>>> f99f7919
     assert_eq!(prover_node_test_client.eth_block_number().await, 8);
     assert_eq!(prover_node_test_client.eth_block_number().await, 8);
 
@@ -2110,18 +2100,6 @@
     Ok(())
 }
 
-<<<<<<< HEAD
-async fn wait_until_eth_block_number(
-    prover_node_test_client: &TestClient,
-    target_block_number: u64,
-) {
-    loop {
-        if prover_node_test_client.eth_block_number().await == target_block_number {
-            break;
-        }
-        sleep(Duration::from_secs(1)).await;
-    }
-=======
 #[tokio::test]
 async fn test_db_get_proof() {
     // citrea::initialize_logging();
@@ -2727,5 +2705,16 @@
     seq_task.abort();
     prover_node_task.abort();
     full_node_task.abort();
->>>>>>> f99f7919
+}
+
+async fn wait_until_eth_block_number(
+    prover_node_test_client: &TestClient,
+    target_block_number: u64,
+) {
+    loop {
+        if prover_node_test_client.eth_block_number().await == target_block_number {
+            break;
+        }
+        sleep(Duration::from_secs(1)).await;
+    }
 }