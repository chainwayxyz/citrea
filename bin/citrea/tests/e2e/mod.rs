use std::fs;
use std::path::{Path, PathBuf};
use std::str::FromStr;
use std::time::Duration;

use citrea_evm::smart_contracts::SimpleStorageContract;
use citrea_evm::system_contracts::BitcoinLightClient;
use citrea_sequencer::{SequencerConfig, SequencerMempoolConfig};
use citrea_stf::genesis_config::GenesisPaths;
use ethereum_rpc::CitreaStatus;
use ethereum_types::{H256, U256};
use ethers::abi::Address;
use ethers_signers::{LocalWallet, Signer};
use reth_primitives::{BlockNumberOrTag, TxHash};
use rollup_constants::TEST_PRIVATE_KEY;
use secp256k1::rand::thread_rng;
use shared_backup_db::{PostgresConnector, ProofType, SharedBackupDbConfig};
use sov_mock_da::{MockAddress, MockDaService, MockDaSpec, MockHash};
use sov_rollup_interface::da::{DaData, DaSpec};
use sov_rollup_interface::rpc::{ProofRpcResponse, SoftConfirmationStatus};
use sov_rollup_interface::services::da::DaService;
use sov_stf_runner::ProverConfig;
use tokio::task::JoinHandle;
use tokio::time::sleep;

use crate::evm::{init_test_rollup, make_test_client};
use crate::test_client::TestClient;
use crate::test_helpers::{
    create_default_sequencer_config, start_rollup, tempdir_with_children, wait_for_l1_block,
    wait_for_l2_block, wait_for_postgres_commitment, wait_for_postgres_proofs, wait_for_proof,
    wait_for_prover_l1_height, NodeMode,
};
use crate::{
    DEFAULT_DEPOSIT_MEMPOOL_FETCH_LIMIT, DEFAULT_MIN_SOFT_CONFIRMATIONS_PER_COMMITMENT,
    DEFAULT_PROOF_WAIT_DURATION,
};

struct TestConfig {
    seq_min_soft_confirmations: u64,
    deposit_mempool_fetch_limit: usize,
    sequencer_path: PathBuf,
    fullnode_path: PathBuf,
    da_path: PathBuf,
}

impl Default for TestConfig {
    fn default() -> Self {
        Self {
            seq_min_soft_confirmations: DEFAULT_MIN_SOFT_CONFIRMATIONS_PER_COMMITMENT,
            deposit_mempool_fetch_limit: 10,
            sequencer_path: PathBuf::new(),
            fullnode_path: PathBuf::new(),
            da_path: PathBuf::new(),
        }
    }
}

async fn initialize_test(
    config: TestConfig,
) -> (
    Box<TestClient>, /* seq_test_client */
    Box<TestClient>, /* full_node_test_client */
    JoinHandle<()>,  /* seq_task */
    JoinHandle<()>,  /* full_node_task */
    Address,
) {
    let (seq_port_tx, seq_port_rx) = tokio::sync::oneshot::channel();

    let db_path = config.da_path.clone();
    let sequencer_path = config.sequencer_path.clone();
    let fullnode_path = config.fullnode_path.clone();

    let db_path1 = db_path.clone();
    let seq_task = tokio::spawn(async move {
        start_rollup(
            seq_port_tx,
            GenesisPaths::from_dir("../test-data/genesis/integration-tests"),
            None,
            NodeMode::SequencerNode,
            sequencer_path,
            db_path1,
            config.seq_min_soft_confirmations,
            true,
            None,
            None,
            Some(true),
            config.deposit_mempool_fetch_limit,
        )
        .await;
    });

    let seq_port = seq_port_rx.await.unwrap();
    let seq_test_client = make_test_client(seq_port).await;

    let (full_node_port_tx, full_node_port_rx) = tokio::sync::oneshot::channel();

    let db_path2 = db_path.clone();
    let full_node_task = tokio::spawn(async move {
        start_rollup(
            full_node_port_tx,
            GenesisPaths::from_dir("../test-data/genesis/integration-tests"),
            None,
            NodeMode::FullNode(seq_port),
            fullnode_path,
            db_path2,
            config.seq_min_soft_confirmations,
            true,
            None,
            None,
            Some(true),
            config.deposit_mempool_fetch_limit,
        )
        .await;
    });

    let full_node_port = full_node_port_rx.await.unwrap();
    let full_node_test_client = make_test_client(full_node_port).await;

    (
        seq_test_client,
        full_node_test_client,
        seq_task,
        full_node_task,
        Address::from_str("0xf39Fd6e51aad88F6F4ce6aB8827279cffFb92266").unwrap(),
    )
}

#[tokio::test]
async fn test_soft_batch_save() -> Result<(), anyhow::Error> {
    let storage_dir = tempdir_with_children(&["DA", "sequencer", "full-node"]);
    let da_db_dir = storage_dir.path().join("DA").to_path_buf();
    let sequencer_db_dir = storage_dir.path().join("sequencer").to_path_buf();
    let fullnode_db_dir = storage_dir.path().join("full-node").to_path_buf();
    let fullnode2_db_dir = storage_dir.path().join("full-node2").to_path_buf();

    let config = TestConfig {
        da_path: da_db_dir.clone(),
        sequencer_path: sequencer_db_dir.clone(),
        fullnode_path: fullnode_db_dir.clone(),
        ..Default::default()
    };

    let (seq_port_tx, seq_port_rx) = tokio::sync::oneshot::channel();

    let da_db_dir_cloned = da_db_dir.clone();
    let seq_task = tokio::spawn(async move {
        start_rollup(
            seq_port_tx,
            GenesisPaths::from_dir("../test-data/genesis/integration-tests"),
            None,
            NodeMode::SequencerNode,
            sequencer_db_dir,
            da_db_dir_cloned,
            config.seq_min_soft_confirmations,
            true,
            None,
            None,
            Some(true),
            config.deposit_mempool_fetch_limit,
        )
        .await;
    });

    let seq_port = seq_port_rx.await.unwrap();
    let seq_test_client = init_test_rollup(seq_port).await;

    let (full_node_port_tx, full_node_port_rx) = tokio::sync::oneshot::channel();

    let da_db_dir_cloned = da_db_dir.clone();
    let full_node_task = tokio::spawn(async move {
        start_rollup(
            full_node_port_tx,
            GenesisPaths::from_dir("../test-data/genesis/integration-tests"),
            None,
            NodeMode::FullNode(seq_port),
            fullnode_db_dir,
            da_db_dir_cloned,
            DEFAULT_MIN_SOFT_CONFIRMATIONS_PER_COMMITMENT,
            true,
            None,
            None,
            Some(true),
            config.deposit_mempool_fetch_limit,
        )
        .await;
    });

    let full_node_port = full_node_port_rx.await.unwrap();
    let full_node_test_client = make_test_client(full_node_port).await;

    let (full_node_port_tx_2, full_node_port_rx_2) = tokio::sync::oneshot::channel();

    let da_db_dir_cloned = da_db_dir.clone();
    let full_node_task_2 = tokio::spawn(async move {
        start_rollup(
            full_node_port_tx_2,
            GenesisPaths::from_dir("../test-data/genesis/integration-tests"),
            None,
            NodeMode::FullNode(full_node_port),
            fullnode2_db_dir,
            da_db_dir_cloned,
            DEFAULT_MIN_SOFT_CONFIRMATIONS_PER_COMMITMENT,
            false,
            None,
            None,
            Some(true),
            config.deposit_mempool_fetch_limit,
        )
        .await;
    });

    let full_node_port_2 = full_node_port_rx_2.await.unwrap();
    let full_node_test_client_2 = make_test_client(full_node_port_2).await;

    let _ = execute_blocks(&seq_test_client, &full_node_test_client, &da_db_dir.clone()).await;

    wait_for_l2_block(&full_node_test_client_2, 504, None).await;

    let seq_block = seq_test_client
        .eth_get_block_by_number(Some(BlockNumberOrTag::Latest))
        .await;
    let full_node_block = full_node_test_client
        .eth_get_block_by_number(Some(BlockNumberOrTag::Latest))
        .await;
    let full_node_block_2 = full_node_test_client_2
        .eth_get_block_by_number(Some(BlockNumberOrTag::Latest))
        .await;

    assert_eq!(seq_block.state_root, full_node_block.state_root);
    assert_eq!(full_node_block.state_root, full_node_block_2.state_root);
    assert_eq!(seq_block.hash, full_node_block.hash);
    assert_eq!(full_node_block.hash, full_node_block_2.hash);

    seq_task.abort();
    full_node_task.abort();
    full_node_task_2.abort();

    Ok(())
}

#[tokio::test]
async fn test_full_node_send_tx() -> Result<(), anyhow::Error> {
    // citrea::initialize_logging(tracing::Level::INFO);

    let storage_dir = tempdir_with_children(&["DA", "sequencer", "full-node"]);
    let da_db_dir = storage_dir.path().join("DA").to_path_buf();
    let sequencer_db_dir = storage_dir.path().join("sequencer").to_path_buf();
    let fullnode_db_dir = storage_dir.path().join("full-node").to_path_buf();

    let (seq_test_client, full_node_test_client, seq_task, full_node_task, addr) =
        initialize_test(TestConfig {
            da_path: da_db_dir,
            sequencer_path: sequencer_db_dir,
            fullnode_path: fullnode_db_dir,
            ..Default::default()
        })
        .await;

    let tx_hash = full_node_test_client
        .send_eth(addr, None, None, None, 0u128)
        .await
        .unwrap();

    seq_test_client.send_publish_batch_request().await;

    wait_for_l2_block(&seq_test_client, 1, None).await;
    wait_for_l2_block(&full_node_test_client, 1, None).await;

    let sq_block = seq_test_client
        .eth_get_block_by_number(Some(BlockNumberOrTag::Latest))
        .await;

    let full_node_block = full_node_test_client
        .eth_get_block_by_number(Some(BlockNumberOrTag::Latest))
        .await;

    assert!(sq_block.transactions.contains(&tx_hash.tx_hash()));
    assert!(full_node_block.transactions.contains(&tx_hash.tx_hash()));
    assert_eq!(sq_block.state_root, full_node_block.state_root);

    seq_task.abort();
    full_node_task.abort();

    Ok(())
}

#[tokio::test]
async fn test_delayed_sync_ten_blocks() -> Result<(), anyhow::Error> {
    // citrea::initialize_logging(tracing::Level::INFO);

    let storage_dir = tempdir_with_children(&["DA", "sequencer", "full-node"]);
    let da_db_dir = storage_dir.path().join("DA").to_path_buf();
    let sequencer_db_dir = storage_dir.path().join("sequencer").to_path_buf();
    let fullnode_db_dir = storage_dir.path().join("full-node").to_path_buf();

    let (seq_port_tx, seq_port_rx) = tokio::sync::oneshot::channel();

    let da_db_dir_cloned = da_db_dir.clone();
    let seq_task = tokio::spawn(async {
        start_rollup(
            seq_port_tx,
            GenesisPaths::from_dir("../test-data/genesis/integration-tests"),
            None,
            NodeMode::SequencerNode,
            sequencer_db_dir,
            da_db_dir_cloned,
            DEFAULT_MIN_SOFT_CONFIRMATIONS_PER_COMMITMENT,
            true,
            None,
            None,
            Some(true),
            DEFAULT_DEPOSIT_MEMPOOL_FETCH_LIMIT,
        )
        .await;
    });

    let seq_port = seq_port_rx.await.unwrap();

    let seq_test_client = init_test_rollup(seq_port).await;
    let addr = Address::from_str("0xf39Fd6e51aad88F6F4ce6aB8827279cffFb92266").unwrap();

    for _ in 0..10 {
        seq_test_client
            .send_eth(addr, None, None, None, 0u128)
            .await
            .unwrap();
        seq_test_client.send_publish_batch_request().await;
    }

    wait_for_l2_block(&seq_test_client, 10, None).await;

    let (full_node_port_tx, full_node_port_rx) = tokio::sync::oneshot::channel();

    let da_db_dir_cloned = da_db_dir.clone();
    let full_node_task = tokio::spawn(async move {
        start_rollup(
            full_node_port_tx,
            GenesisPaths::from_dir("../test-data/genesis/integration-tests"),
            None,
            NodeMode::FullNode(seq_port),
            fullnode_db_dir,
            da_db_dir_cloned,
            DEFAULT_MIN_SOFT_CONFIRMATIONS_PER_COMMITMENT,
            true,
            None,
            None,
            Some(true),
            DEFAULT_DEPOSIT_MEMPOOL_FETCH_LIMIT,
        )
        .await;
    });

    let full_node_port = full_node_port_rx.await.unwrap();
    let full_node_test_client = make_test_client(full_node_port).await;

    wait_for_l2_block(&full_node_test_client, 10, None).await;

    let seq_block = seq_test_client
        .eth_get_block_by_number(Some(BlockNumberOrTag::Number(10)))
        .await;
    let full_node_block = full_node_test_client
        .eth_get_block_by_number(Some(BlockNumberOrTag::Number(10)))
        .await;

    assert_eq!(seq_block.state_root, full_node_block.state_root);
    assert_eq!(seq_block.hash, full_node_block.hash);

    seq_task.abort();
    full_node_task.abort();

    Ok(())
}

#[tokio::test]
async fn test_e2e_same_block_sync() -> Result<(), anyhow::Error> {
    // citrea::initialize_logging(tracing::Level::INFO);

    let storage_dir = tempdir_with_children(&["DA", "sequencer", "full-node"]);
    let da_db_dir = storage_dir.path().join("DA").to_path_buf();
    let sequencer_db_dir = storage_dir.path().join("sequencer").to_path_buf();
    let fullnode_db_dir = storage_dir.path().join("full-node").to_path_buf();

    let (seq_test_client, full_node_test_client, seq_task, full_node_task, _) =
        initialize_test(TestConfig {
            sequencer_path: sequencer_db_dir,
            da_path: da_db_dir.clone(),
            fullnode_path: fullnode_db_dir,
            ..Default::default()
        })
        .await;

    let _ = execute_blocks(&seq_test_client, &full_node_test_client, &da_db_dir).await;

    seq_task.abort();
    full_node_task.abort();

    Ok(())
}

#[tokio::test]
async fn test_close_and_reopen_full_node() -> Result<(), anyhow::Error> {
    // citrea::initialize_logging(tracing::Level::INFO);
    let storage_dir = tempdir_with_children(&["DA", "sequencer", "full-node"]);
    let da_db_dir = storage_dir.path().join("DA").to_path_buf();
    let sequencer_db_dir = storage_dir.path().join("sequencer").to_path_buf();
    let fullnode_db_dir = storage_dir.path().join("full-node").to_path_buf();

    let (seq_port_tx, seq_port_rx) = tokio::sync::oneshot::channel();

    let da_db_dir_cloned = da_db_dir.clone();
    let seq_task = tokio::spawn(async {
        start_rollup(
            seq_port_tx,
            GenesisPaths::from_dir("../test-data/genesis/integration-tests"),
            None,
            NodeMode::SequencerNode,
            sequencer_db_dir,
            da_db_dir_cloned,
            DEFAULT_MIN_SOFT_CONFIRMATIONS_PER_COMMITMENT,
            true,
            None,
            None,
            Some(true),
            DEFAULT_DEPOSIT_MEMPOOL_FETCH_LIMIT,
        )
        .await;
    });

    let seq_port = seq_port_rx.await.unwrap();

    let (full_node_port_tx, full_node_port_rx) = tokio::sync::oneshot::channel();

    let da_db_dir_cloned = da_db_dir.clone();
    let fullnode_db_dir_cloned = fullnode_db_dir.clone();
    // starting full node with db path
    let rollup_task = tokio::spawn(async move {
        start_rollup(
            full_node_port_tx,
            GenesisPaths::from_dir("../test-data/genesis/integration-tests"),
            None,
            NodeMode::FullNode(seq_port),
            fullnode_db_dir_cloned,
            da_db_dir_cloned,
            DEFAULT_MIN_SOFT_CONFIRMATIONS_PER_COMMITMENT,
            true,
            None,
            None,
            Some(true),
            DEFAULT_DEPOSIT_MEMPOOL_FETCH_LIMIT,
        )
        .await;
    });

    let full_node_port = full_node_port_rx.await.unwrap();

    let seq_test_client = init_test_rollup(seq_port).await;
    let full_node_test_client = init_test_rollup(full_node_port).await;

    let addr = Address::from_str("0xf39Fd6e51aad88F6F4ce6aB8827279cffFb92266").unwrap();

    // create 10 blocks
    for _ in 0..10 {
        seq_test_client
            .send_eth(addr, None, None, None, 0u128)
            .await
            .unwrap();
        seq_test_client.send_publish_batch_request().await;
    }

    // wait for full node to sync
    wait_for_l2_block(&full_node_test_client, 10, None).await;

    // check if latest blocks are the same
    let seq_last_block = seq_test_client
        .eth_get_block_by_number_with_detail(Some(BlockNumberOrTag::Latest))
        .await;

    let full_node_last_block = full_node_test_client
        .eth_get_block_by_number_with_detail(Some(BlockNumberOrTag::Latest))
        .await;

    assert_eq!(seq_last_block.number.unwrap().as_u64(), 10);
    assert_eq!(full_node_last_block.number.unwrap().as_u64(), 10);

    assert_eq!(seq_last_block.state_root, full_node_last_block.state_root);
    assert_eq!(seq_last_block.hash, full_node_last_block.hash);

    // close full node
    rollup_task.abort();

    // create 100 more blocks
    for _ in 0..100 {
        seq_test_client
            .send_eth(addr, None, None, None, 0u128)
            .await
            .unwrap();
        seq_test_client.send_publish_batch_request().await;
    }

    let da_service = MockDaService::new(MockAddress::from([0; 32]), &da_db_dir);
    da_service.publish_test_block().await.unwrap();

    // start full node again
    let (full_node_port_tx, full_node_port_rx) = tokio::sync::oneshot::channel();

    // Copy the db to a new path with the same contents because
    // the lock is not released on the db directory even though the task is aborted
    let _ = copy_dir_recursive(&fullnode_db_dir, &storage_dir.path().join("fullnode_copy"));

    let da_db_dir_cloned = da_db_dir.clone();
    let fullnode_db_dir = storage_dir.path().join("fullnode_copy");
    // spin up the full node again with the same data where it left of only with different path to not stuck on lock
    let rollup_task = tokio::spawn(async move {
        start_rollup(
            full_node_port_tx,
            GenesisPaths::from_dir("../test-data/genesis/integration-tests"),
            None,
            NodeMode::FullNode(seq_port),
            fullnode_db_dir,
            da_db_dir_cloned,
            DEFAULT_MIN_SOFT_CONFIRMATIONS_PER_COMMITMENT,
            true,
            None,
            None,
            Some(true),
            DEFAULT_DEPOSIT_MEMPOOL_FETCH_LIMIT,
        )
        .await;
    });

    let full_node_port = full_node_port_rx.await.unwrap();

    let full_node_test_client = make_test_client(full_node_port).await;

    wait_for_l2_block(&seq_test_client, 110, None).await;
    wait_for_l2_block(&full_node_test_client, 110, None).await;

    // check if the latest block state roots are same
    let seq_last_block = seq_test_client
        .eth_get_block_by_number_with_detail(Some(BlockNumberOrTag::Latest))
        .await;

    let full_node_last_block = full_node_test_client
        .eth_get_block_by_number_with_detail(Some(BlockNumberOrTag::Latest))
        .await;

    assert_eq!(seq_last_block.number.unwrap().as_u64(), 110);
    assert_eq!(full_node_last_block.number.unwrap().as_u64(), 110);

    assert_eq!(seq_last_block.state_root, full_node_last_block.state_root);
    assert_eq!(seq_last_block.hash, full_node_last_block.hash);

    seq_task.abort();
    rollup_task.abort();

    Ok(())
}

#[tokio::test]
async fn test_get_transaction_by_hash() -> Result<(), anyhow::Error> {
    // citrea::initialize_logging(tracing::Level::INFO);
    let storage_dir = tempdir_with_children(&["DA", "sequencer", "full-node"]);
    let da_db_dir = storage_dir.path().join("DA").to_path_buf();
    let sequencer_db_dir = storage_dir.path().join("sequencer").to_path_buf();
    let fullnode_db_dir = storage_dir.path().join("full-node").to_path_buf();

    let (seq_port_tx, seq_port_rx) = tokio::sync::oneshot::channel();

    let da_dir_cloned = da_db_dir.clone();
    let seq_task = tokio::spawn(async {
        start_rollup(
            seq_port_tx,
            GenesisPaths::from_dir("../test-data/genesis/integration-tests"),
            None,
            NodeMode::SequencerNode,
            sequencer_db_dir,
            da_dir_cloned,
            DEFAULT_MIN_SOFT_CONFIRMATIONS_PER_COMMITMENT,
            true,
            None,
            None,
            Some(true),
            DEFAULT_DEPOSIT_MEMPOOL_FETCH_LIMIT,
        )
        .await;
    });

    let seq_port = seq_port_rx.await.unwrap();

    let (full_node_port_tx, full_node_port_rx) = tokio::sync::oneshot::channel();

    let da_dir_cloned = da_db_dir.clone();
    let rollup_task = tokio::spawn(async move {
        start_rollup(
            full_node_port_tx,
            GenesisPaths::from_dir("../test-data/genesis/integration-tests"),
            None,
            NodeMode::FullNode(seq_port),
            fullnode_db_dir,
            da_dir_cloned,
            DEFAULT_MIN_SOFT_CONFIRMATIONS_PER_COMMITMENT,
            true,
            None,
            None,
            Some(true),
            DEFAULT_DEPOSIT_MEMPOOL_FETCH_LIMIT,
        )
        .await;
    });

    let full_node_port = full_node_port_rx.await.unwrap();

    let seq_test_client = init_test_rollup(seq_port).await;
    let full_node_test_client = init_test_rollup(full_node_port).await;

    // create some txs to test the use cases
    let addr = Address::from_str("0xf39Fd6e51aad88F6F4ce6aB8827279cffFb92265").unwrap();

    let pending_tx1 = seq_test_client
        .send_eth(addr, None, None, None, 1_000_000_000u128)
        .await
        .unwrap();

    let pending_tx2 = seq_test_client
        .send_eth(addr, None, None, None, 1_000_000_000u128)
        .await
        .unwrap();
    // currently there are two txs in the pool, the full node should be able to get them
    // should get with mempool_only true
    let tx1 = full_node_test_client
        .eth_get_transaction_by_hash(pending_tx1.tx_hash(), Some(true))
        .await
        .unwrap();
    // Should get with mempool_only false/none
    let tx2 = full_node_test_client
        .eth_get_transaction_by_hash(pending_tx2.tx_hash(), None)
        .await
        .unwrap();
    assert!(tx1.block_hash.is_none());
    assert!(tx2.block_hash.is_none());
    assert_eq!(tx1.hash, pending_tx1.tx_hash());
    assert_eq!(tx2.hash, pending_tx2.tx_hash());

    // sequencer should also be able to get them
    // Should get just by checking the pool
    let tx1 = seq_test_client
        .eth_get_transaction_by_hash(pending_tx1.tx_hash(), Some(true))
        .await
        .unwrap();
    let tx2 = seq_test_client
        .eth_get_transaction_by_hash(pending_tx2.tx_hash(), None)
        .await
        .unwrap();
    assert!(tx1.block_hash.is_none());
    assert!(tx2.block_hash.is_none());
    assert_eq!(tx1.hash, pending_tx1.tx_hash());
    assert_eq!(tx2.hash, pending_tx2.tx_hash());

    seq_test_client.send_publish_batch_request().await;

    // wait for the full node to sync
    wait_for_l2_block(&full_node_test_client, 1, None).await;

    // make sure txs are in the block
    let seq_block = seq_test_client
        .eth_get_block_by_number(Some(BlockNumberOrTag::Latest))
        .await;
    assert!(seq_block.transactions.contains(&pending_tx1.tx_hash()));
    assert!(seq_block.transactions.contains(&pending_tx2.tx_hash()));

    // same operations after the block is published, both sequencer and full node should be able to get them.
    // should not get with mempool_only true because it checks the sequencer mempool only
    let non_existent_tx = full_node_test_client
        .eth_get_transaction_by_hash(pending_tx1.tx_hash(), Some(true))
        .await;
    // this should be none because it is not in the mempool anymore
    assert!(non_existent_tx.is_none());

    let tx1 = full_node_test_client
        .eth_get_transaction_by_hash(pending_tx1.tx_hash(), Some(false))
        .await
        .unwrap();
    let tx2 = full_node_test_client
        .eth_get_transaction_by_hash(pending_tx2.tx_hash(), None)
        .await
        .unwrap();
    assert!(tx1.block_hash.is_some());
    assert!(tx2.block_hash.is_some());
    assert_eq!(tx1.hash, pending_tx1.tx_hash());
    assert_eq!(tx2.hash, pending_tx2.tx_hash());

    // should not get with mempool_only true because it checks mempool only
    let none_existent_tx = seq_test_client
        .eth_get_transaction_by_hash(pending_tx1.tx_hash(), Some(true))
        .await;
    // this should be none because it is not in the mempool anymore
    assert!(none_existent_tx.is_none());

    // In other cases should check the block and find the tx
    let tx1 = seq_test_client
        .eth_get_transaction_by_hash(pending_tx1.tx_hash(), Some(false))
        .await
        .unwrap();
    let tx2 = seq_test_client
        .eth_get_transaction_by_hash(pending_tx2.tx_hash(), None)
        .await
        .unwrap();
    assert!(tx1.block_hash.is_some());
    assert!(tx2.block_hash.is_some());
    assert_eq!(tx1.hash, pending_tx1.tx_hash());
    assert_eq!(tx2.hash, pending_tx2.tx_hash());

    // create random tx hash and make sure it returns None
    let random_tx_hash: TxHash = TxHash::random();
    assert!(seq_test_client
        .eth_get_transaction_by_hash(H256::from_slice(random_tx_hash.as_slice()), None)
        .await
        .is_none());
    assert!(full_node_test_client
        .eth_get_transaction_by_hash(H256::from_slice(random_tx_hash.as_slice()), None)
        .await
        .is_none());

    seq_task.abort();
    rollup_task.abort();
    Ok(())
}

#[tokio::test]
async fn test_soft_confirmations_on_different_blocks() -> Result<(), anyhow::Error> {
    // citrea::initialize_logging(tracing::Level::INFO);
    let storage_dir = tempdir_with_children(&["DA", "sequencer", "full-node"]);
    let da_db_dir = storage_dir.path().join("DA").to_path_buf();
    let sequencer_db_dir = storage_dir.path().join("sequencer").to_path_buf();
    let fullnode_db_dir = storage_dir.path().join("full-node").to_path_buf();

    let da_service = MockDaService::new(MockAddress::default(), &da_db_dir.clone());

    let (seq_test_client, full_node_test_client, seq_task, full_node_task, _) =
        initialize_test(TestConfig {
            da_path: da_db_dir.clone(),
            sequencer_path: sequencer_db_dir.clone(),
            fullnode_path: fullnode_db_dir.clone(),
            ..Default::default()
        })
        .await;

    // first publish a few blocks fast make it land in the same da block
    for _ in 1..=6 {
        seq_test_client.send_publish_batch_request().await;
    }

    wait_for_l2_block(&seq_test_client, 6, None).await;
    wait_for_l2_block(&full_node_test_client, 6, None).await;

    let mut last_da_slot_height = 0;
    let mut last_da_slot_hash = <MockDaSpec as DaSpec>::SlotHash::from([0u8; 32]);

    // now retrieve soft confirmations from the sequencer and full node and check if they are the same
    for i in 1..=6 {
        let seq_soft_conf = seq_test_client
            .ledger_get_soft_batch_by_number::<MockDaSpec>(i)
            .await
            .unwrap();
        let full_node_soft_conf = full_node_test_client
            .ledger_get_soft_batch_by_number::<MockDaSpec>(i)
            .await
            .unwrap();

        if i != 1 {
            assert_eq!(last_da_slot_height, seq_soft_conf.da_slot_height);
            assert_eq!(last_da_slot_hash, MockHash(seq_soft_conf.da_slot_hash));
        }

        assert_eq!(
            seq_soft_conf.da_slot_height,
            full_node_soft_conf.da_slot_height
        );

        assert_eq!(seq_soft_conf.da_slot_hash, full_node_soft_conf.da_slot_hash);

        last_da_slot_height = seq_soft_conf.da_slot_height;
        last_da_slot_hash = MockHash(seq_soft_conf.da_slot_hash);
    }

    // publish new da block
    da_service.publish_test_block().await.unwrap();
    wait_for_l1_block(&da_service, 2, None).await;

    for _ in 1..=6 {
        seq_test_client.spam_publish_batch_request().await.unwrap();
    }

    wait_for_l2_block(&seq_test_client, 12, None).await;
    wait_for_l2_block(&full_node_test_client, 12, None).await;

    for i in 7..=12 {
        let seq_soft_conf = seq_test_client
            .ledger_get_soft_batch_by_number::<MockDaSpec>(i)
            .await
            .unwrap();
        let full_node_soft_conf = full_node_test_client
            .ledger_get_soft_batch_by_number::<MockDaSpec>(i)
            .await
            .unwrap();

        if i != 7 {
            assert_eq!(last_da_slot_height, seq_soft_conf.da_slot_height);
            assert_eq!(last_da_slot_hash, MockHash(seq_soft_conf.da_slot_hash));
        } else {
            assert_ne!(last_da_slot_height, seq_soft_conf.da_slot_height);
            assert_ne!(last_da_slot_hash, MockHash(seq_soft_conf.da_slot_hash));
        }

        assert_eq!(
            seq_soft_conf.da_slot_height,
            full_node_soft_conf.da_slot_height
        );

        assert_eq!(seq_soft_conf.da_slot_hash, full_node_soft_conf.da_slot_hash);

        last_da_slot_height = seq_soft_conf.da_slot_height;
        last_da_slot_hash = MockHash(seq_soft_conf.da_slot_hash);
    }

    seq_task.abort();
    full_node_task.abort();

    Ok(())
}

#[tokio::test]
async fn test_reopen_sequencer() -> Result<(), anyhow::Error> {
    // open, close without publishing blokcs
    let storage_dir = tempdir_with_children(&["DA", "sequencer"]);
    let da_db_dir = storage_dir.path().join("DA").to_path_buf();
    let sequencer_db_dir = storage_dir.path().join("sequencer").to_path_buf();

    let (seq_port_tx, seq_port_rx) = tokio::sync::oneshot::channel();

    let sequencer_db_dir_cloned = sequencer_db_dir.clone();
    let da_db_dir_cloned = da_db_dir.clone();
    let seq_task = tokio::spawn(async {
        start_rollup(
            seq_port_tx,
            GenesisPaths::from_dir("../test-data/genesis/integration-tests"),
            None,
            NodeMode::SequencerNode,
            sequencer_db_dir_cloned,
            da_db_dir_cloned,
            DEFAULT_MIN_SOFT_CONFIRMATIONS_PER_COMMITMENT,
            true,
            None,
            None,
            Some(true),
            DEFAULT_DEPOSIT_MEMPOOL_FETCH_LIMIT,
        )
        .await;
    });

    let seq_port = seq_port_rx.await.unwrap();

    let seq_test_client = init_test_rollup(seq_port).await;

    let block = seq_test_client
        .eth_get_block_by_number(Some(BlockNumberOrTag::Latest))
        .await;
    assert_eq!(block.number.unwrap().as_u64(), 0);

    // close sequencer
    seq_task.abort();

    let (seq_port_tx, seq_port_rx) = tokio::sync::oneshot::channel();

    // Copy the db to a new path with the same contents because
    // the lock is not released on the db directory even though the task is aborted
    let _ = copy_dir_recursive(
        &sequencer_db_dir,
        &storage_dir.path().join("sequencer_copy"),
    );

    let da_service = MockDaService::new(MockAddress::from([0; 32]), &da_db_dir);
    da_service.publish_test_block().await.unwrap();

    wait_for_l1_block(&da_service, 1, None).await;

    let sequencer_db_dir = storage_dir.path().join("sequencer_copy");
    let da_db_dir_cloned = da_db_dir.clone();
    let seq_task = tokio::spawn(async {
        start_rollup(
            seq_port_tx,
            GenesisPaths::from_dir("../test-data/genesis/integration-tests"),
            None,
            NodeMode::SequencerNode,
            sequencer_db_dir,
            da_db_dir_cloned,
            DEFAULT_MIN_SOFT_CONFIRMATIONS_PER_COMMITMENT,
            true,
            None,
            None,
            Some(true),
            DEFAULT_DEPOSIT_MEMPOOL_FETCH_LIMIT,
        )
        .await;
    });

    let seq_port = seq_port_rx.await.unwrap();

    let seq_test_client = make_test_client(seq_port).await;

    let seq_last_block = seq_test_client
        .eth_get_block_by_number(Some(BlockNumberOrTag::Latest))
        .await;

    // make sure the state roots are the same
    assert_eq!(seq_last_block.state_root, block.state_root);
    assert_eq!(
        seq_last_block.number.unwrap().as_u64(),
        block.number.unwrap().as_u64()
    );

    seq_test_client.send_publish_batch_request().await;
    seq_test_client.send_publish_batch_request().await;

    wait_for_l2_block(&seq_test_client, 2, None).await;

    assert_eq!(
        seq_test_client
            .eth_get_block_by_number(Some(BlockNumberOrTag::Latest))
            .await
            .number
            .unwrap()
            .as_u64(),
        2
    );

    seq_task.abort();

    Ok(())
}

fn copy_dir_recursive(src: &Path, dst: &Path) -> std::io::Result<()> {
    if !dst.exists() {
        fs::create_dir(dst)?;
    }

    for entry in fs::read_dir(src)? {
        let entry = entry?;
        let entry_path = entry.path();
        let target_path = dst.join(entry.file_name());

        if entry_path.is_dir() {
            copy_dir_recursive(&entry_path, &target_path)?;
        } else {
            fs::copy(&entry_path, &target_path)?;
        }
    }
    Ok(())
}

async fn execute_blocks(
    sequencer_client: &TestClient,
    full_node_client: &TestClient,
    da_db_dir: &Path,
) -> Result<(), Box<dyn std::error::Error>> {
    let (contract_address, contract) = {
        let contract = SimpleStorageContract::default();
        let deploy_contract_req = sequencer_client
            .deploy_contract(contract.byte_code(), None)
            .await?;
        sequencer_client.send_publish_batch_request().await;

        let contract_address = deploy_contract_req
            .await?
            .unwrap()
            .contract_address
            .unwrap();

        (contract_address, contract)
    };

    {
        let set_value_req = sequencer_client
            .contract_transaction(contract_address, contract.set_call_data(42), None)
            .await;
        sequencer_client.send_publish_batch_request().await;
        set_value_req.await.unwrap().unwrap();
    }

    sequencer_client.send_publish_batch_request().await;

    {
        for temp in 0..10 {
            let _set_value_req = sequencer_client
                .contract_transaction(contract_address, contract.set_call_data(78 + temp), None)
                .await;
        }
        sequencer_client.send_publish_batch_request().await;
    }

    {
        for _ in 0..200 {
            sequencer_client.spam_publish_batch_request().await.unwrap();
        }

        wait_for_l2_block(sequencer_client, 204, None).await;
    }

    let da_service = MockDaService::new(MockAddress::from([0; 32]), da_db_dir);
    da_service.publish_test_block().await.unwrap();

    {
        let addr = Address::from_str("0xf39Fd6e51aad88F6F4ce6aB8827279cffFb92266").unwrap();

        for _ in 0..300 {
            sequencer_client
                .send_eth(addr, None, None, None, 0u128)
                .await
                .unwrap();
            sequencer_client.spam_publish_batch_request().await.unwrap();
        }
    }

    wait_for_l2_block(sequencer_client, 504, None).await;
    wait_for_l2_block(full_node_client, 504, None).await;

    let seq_last_block = sequencer_client
        .eth_get_block_by_number_with_detail(Some(BlockNumberOrTag::Latest))
        .await;

    let full_node_last_block = full_node_client
        .eth_get_block_by_number_with_detail(Some(BlockNumberOrTag::Latest))
        .await;

    assert_eq!(seq_last_block.number.unwrap().as_u64(), 504);
    assert_eq!(full_node_last_block.number.unwrap().as_u64(), 504);

    assert_eq!(seq_last_block.state_root, full_node_last_block.state_root);
    assert_eq!(seq_last_block.hash, full_node_last_block.hash);

    Ok(())
}

#[tokio::test]
async fn test_soft_confirmations_status_one_l1() -> Result<(), anyhow::Error> {
    // citrea::initialize_logging(tracing::Level::INFO);

    let storage_dir = tempdir_with_children(&["DA", "sequencer", "full-node"]);
    let da_db_dir = storage_dir.path().join("DA").to_path_buf();
    let sequencer_db_dir = storage_dir.path().join("sequencer").to_path_buf();
    let fullnode_db_dir = storage_dir.path().join("full-node").to_path_buf();

    let da_service = MockDaService::new(MockAddress::default(), &da_db_dir);

    let (seq_test_client, full_node_test_client, seq_task, full_node_task, _) =
        initialize_test(TestConfig {
            da_path: da_db_dir.clone(),
            sequencer_path: sequencer_db_dir.clone(),
            fullnode_path: fullnode_db_dir.clone(),
            seq_min_soft_confirmations: 3,
            deposit_mempool_fetch_limit: 10,
        })
        .await;

    // first publish a few blocks fast make it land in the same da block
    for _ in 1..=6 {
        seq_test_client.send_publish_batch_request().await;
    }

    wait_for_l2_block(&full_node_test_client, 6, None).await;

    // publish new da block
    //
    // This will trigger the sequencer's DA monitor to see a newly published
    // block and will therefore initiate a commitment submission to the MockDA.
    // Therefore, creating yet another DA block.
    da_service.publish_test_block().await.unwrap();

    // The above L1 block has been created,
    // we wait until the block is actually received by the DA monitor.
    wait_for_l1_block(&da_service, 2, None).await;

    // To make sure that we register one L2 block per L1 block,
    // We have to submit an empty block for DA block #2.
    // seq_test_client.send_publish_batch_request().await;
    // wait_for_l2_block(&full_node_test_client, 7, None).await;

    // Wait for DA block #3 containing the commitment
    // submitted by sequencer.
    wait_for_l1_block(&da_service, 3, None).await;

    // now retrieve confirmation status from the sequencer and full node and check if they are the same
    for i in 1..=6 {
        let status_node = full_node_test_client
            .ledger_get_soft_confirmation_status(i)
            .await
            .unwrap();

        assert_eq!(SoftConfirmationStatus::Trusted, status_node.unwrap());
    }

    seq_test_client.send_publish_batch_request().await;
    seq_test_client.send_publish_batch_request().await;

    wait_for_l2_block(&full_node_test_client, 8, None).await;

    // now retrieve confirmation status from the sequencer and full node and check if they are the same
    for i in 1..=6 {
        let status_node = full_node_test_client
            .ledger_get_soft_confirmation_status(i)
            .await
            .unwrap();

        assert_eq!(SoftConfirmationStatus::Finalized, status_node.unwrap());
    }

    seq_task.abort();
    full_node_task.abort();

    Ok(())
}

#[tokio::test]
async fn test_soft_confirmations_status_two_l1() -> Result<(), anyhow::Error> {
    // citrea::initialize_logging(tracing::Level::INFO);

    let storage_dir = tempdir_with_children(&["DA", "sequencer", "full-node"]);
    let da_db_dir = storage_dir.path().join("DA").to_path_buf();
    let sequencer_db_dir = storage_dir.path().join("sequencer").to_path_buf();
    let fullnode_db_dir = storage_dir.path().join("full-node").to_path_buf();

    let da_service = MockDaService::new(MockAddress::default(), &da_db_dir.clone());

    let (seq_test_client, full_node_test_client, seq_task, full_node_task, _) =
        initialize_test(TestConfig {
            da_path: da_db_dir.clone(),
            sequencer_path: sequencer_db_dir.clone(),
            fullnode_path: fullnode_db_dir.clone(),
            seq_min_soft_confirmations: 3,
            deposit_mempool_fetch_limit: 10,
        })
        .await;

    // first publish a few blocks fast make it land in the same da block
    for _ in 1..=2 {
        seq_test_client.send_publish_batch_request().await;
    }

    wait_for_l2_block(&seq_test_client, 2, None).await;

    // publish new da block
    da_service.publish_test_block().await.unwrap();
    wait_for_l1_block(&da_service, 2, None).await;

    for _ in 2..=6 {
        seq_test_client.send_publish_batch_request().await;
    }

    wait_for_l2_block(&full_node_test_client, 7, None).await;

    // now retrieve confirmation status from the sequencer and full node and check if they are the same
    for i in 1..=2 {
        let status_node = full_node_test_client
            .ledger_get_soft_confirmation_status(i)
            .await
            .unwrap();

        assert_eq!(SoftConfirmationStatus::Trusted, status_node.unwrap());
    }

    // publish new da block
    da_service.publish_test_block().await.unwrap();
    wait_for_l1_block(&da_service, 3, None).await;

    seq_test_client.send_publish_batch_request().await;
    seq_test_client.send_publish_batch_request().await;

    wait_for_l2_block(&full_node_test_client, 9, None).await;

    // Check that these L2 blocks are bounded on different L1 block
    let mut batch_infos = vec![];
    for i in 1..=6 {
        let full_node_soft_conf = full_node_test_client
            .ledger_get_soft_batch_by_number::<MockDaSpec>(i)
            .await
            .unwrap();
        batch_infos.push(full_node_soft_conf);
    }
    assert_eq!(batch_infos[0].da_slot_height, batch_infos[1].da_slot_height);
    assert!(batch_infos[2..]
        .iter()
        .all(|x| x.da_slot_height == batch_infos[2].da_slot_height));
    assert_ne!(batch_infos[0].da_slot_height, batch_infos[5].da_slot_height);

    // now retrieve confirmation status from the sequencer and full node and check if they are the same
    for i in 1..=6 {
        let status_node = full_node_test_client
            .ledger_get_soft_confirmation_status(i)
            .await
            .unwrap();

        assert_eq!(SoftConfirmationStatus::Finalized, status_node.unwrap());
    }

    let status_node = full_node_test_client
        .ledger_get_soft_confirmation_status(410)
        .await;

    assert!(format!("{:?}", status_node.err())
        .contains("Soft confirmation at height 410 not processed yet."));

    seq_task.abort();
    full_node_task.abort();

    Ok(())
}

#[tokio::test]
async fn test_prover_sync_with_commitments() -> Result<(), anyhow::Error> {
    // citrea::initialize_logging(tracing::Level::INFO);

    let storage_dir = tempdir_with_children(&["DA", "sequencer", "prover"]);
    let da_db_dir = storage_dir.path().join("DA").to_path_buf();
    let sequencer_db_dir = storage_dir.path().join("sequencer").to_path_buf();
    let prover_db_dir = storage_dir.path().join("prover").to_path_buf();

    let da_service = MockDaService::new(MockAddress::default(), &da_db_dir);

    let (seq_port_tx, seq_port_rx) = tokio::sync::oneshot::channel();

    let da_db_dir_cloned = da_db_dir.clone();
    let seq_task = tokio::spawn(async move {
        start_rollup(
            seq_port_tx,
            GenesisPaths::from_dir("../test-data/genesis/integration-tests"),
            None,
            NodeMode::SequencerNode,
            sequencer_db_dir,
            da_db_dir_cloned,
            4,
            true,
            None,
            None,
            Some(true),
            DEFAULT_DEPOSIT_MEMPOOL_FETCH_LIMIT,
        )
        .await;
    });

    let seq_port = seq_port_rx.await.unwrap();
    let seq_test_client = make_test_client(seq_port).await;

    let (prover_node_port_tx, prover_node_port_rx) = tokio::sync::oneshot::channel();

    let da_db_dir_cloned = da_db_dir.clone();
    let prover_node_task = tokio::spawn(async move {
        start_rollup(
            prover_node_port_tx,
            GenesisPaths::from_dir("../test-data/genesis/integration-tests"),
            Some(ProverConfig {
                proving_mode: sov_stf_runner::ProverGuestRunConfig::Execute,
                db_config: Some(SharedBackupDbConfig::default()),
                proof_sampling_number: 0,
            }),
            NodeMode::Prover(seq_port),
            prover_db_dir,
            da_db_dir_cloned,
            4,
            true,
            None,
            None,
            Some(true),
            DEFAULT_DEPOSIT_MEMPOOL_FETCH_LIMIT,
        )
        .await;
    });

    let prover_node_port = prover_node_port_rx.await.unwrap();
    let prover_node_test_client = make_test_client(prover_node_port).await;

    // publish 3 soft confirmations, no commitment should be sent
    for _ in 0..3 {
        seq_test_client.send_publish_batch_request().await;
    }

    // prover should not have any blocks saved
    assert_eq!(prover_node_test_client.eth_block_number().await, 0);

    // start l1 height = 1, end = 2
    seq_test_client.send_publish_batch_request().await;

    // sequencer commitment should be sent
    da_service.publish_test_block().await.unwrap();
    wait_for_l1_block(&da_service, 2, None).await;
    wait_for_l1_block(&da_service, 3, None).await;

    seq_test_client.send_publish_batch_request().await;

    // wait here until we see from prover's rpc that it finished proving
    wait_for_prover_l1_height(
        &prover_node_test_client,
        3,
        Some(Duration::from_secs(DEFAULT_PROOF_WAIT_DURATION)),
    )
    .await;

    // prover should have synced all 4 l2 blocks
    wait_for_l2_block(&prover_node_test_client, 4, None).await;
    assert_eq!(prover_node_test_client.eth_block_number().await, 4);

    seq_test_client.send_publish_batch_request().await;

    // Still should have 4 blocks there are no commitments yet
    wait_for_prover_l1_height(
        &prover_node_test_client,
        4,
        Some(Duration::from_secs(DEFAULT_PROOF_WAIT_DURATION)),
    )
    .await;
    assert_eq!(prover_node_test_client.eth_block_number().await, 4);

    // Still should have 4 blocks there are no commitments yet
    assert_eq!(prover_node_test_client.eth_block_number().await, 4);

    da_service.publish_test_block().await.unwrap();
    wait_for_l1_block(&da_service, 4, None).await;
    wait_for_l1_block(&da_service, 5, None).await;

    seq_test_client.send_publish_batch_request().await;

    // wait here until we see from prover's rpc that it finished proving
    wait_for_prover_l1_height(
        &prover_node_test_client,
        5,
        Some(Duration::from_secs(DEFAULT_PROOF_WAIT_DURATION)),
    )
    .await;

    // Should now have 8 blocks = 2 commitments of blocks 1-4 and 5-9
    // there is an extra soft confirmation due to the prover publishing a proof. This causes
    // a new MockDa block, which in turn causes the sequencer to publish an extra soft confirmation
    // becase it must not skip blocks.
    assert_eq!(prover_node_test_client.eth_block_number().await, 4);

    // on the 8th DA block, we should have a proof
    let mut blobs = da_service.get_block_at(4).await.unwrap().blobs;

    assert_eq!(blobs.len(), 1);

    let mut blob = blobs.pop().unwrap();
    blob.data.advance(blob.data.total_len());

    let da_data = blob.data.accumulator();

    let proof: DaData = borsh::BorshDeserialize::try_from_slice(da_data).unwrap();

    assert!(matches!(proof, DaData::ZKProof(_)));

    // TODO: Also test with multiple commitments in single Mock DA Block
    seq_task.abort();
    prover_node_task.abort();
    Ok(())
}

#[tokio::test]
async fn test_reopen_prover() -> Result<(), anyhow::Error> {
    citrea::initialize_logging(tracing::Level::INFO);

    let storage_dir = tempdir_with_children(&["DA", "sequencer", "prover"]);
    let da_db_dir = storage_dir.path().join("DA").to_path_buf();
    let sequencer_db_dir = storage_dir.path().join("sequencer").to_path_buf();
    let prover_db_dir = storage_dir.path().join("prover").to_path_buf();

    let da_service = MockDaService::new(MockAddress::default(), &da_db_dir.clone());

    let (seq_port_tx, seq_port_rx) = tokio::sync::oneshot::channel();

    let da_db_dir_cloned = da_db_dir.clone();
    let seq_task = tokio::spawn(async move {
        start_rollup(
            seq_port_tx,
            GenesisPaths::from_dir("../test-data/genesis/integration-tests"),
            Some(ProverConfig::default()),
            NodeMode::SequencerNode,
            sequencer_db_dir,
            da_db_dir_cloned,
            4,
            true,
            None,
            None,
            Some(true),
            DEFAULT_DEPOSIT_MEMPOOL_FETCH_LIMIT,
        )
        .await;
    });

    let seq_port = seq_port_rx.await.unwrap();
    let seq_test_client = make_test_client(seq_port).await;

    let (prover_node_port_tx, prover_node_port_rx) = tokio::sync::oneshot::channel();

    let da_db_dir_cloned = da_db_dir.clone();
    let prover_db_dir_cloned = prover_db_dir.clone();
    let prover_node_task = tokio::spawn(async move {
        start_rollup(
            prover_node_port_tx,
            GenesisPaths::from_dir("../test-data/genesis/integration-tests"),
            Some(ProverConfig::default()),
            NodeMode::Prover(seq_port),
            prover_db_dir_cloned,
            da_db_dir_cloned,
            4,
            true,
            None,
            None,
            Some(true),
            DEFAULT_DEPOSIT_MEMPOOL_FETCH_LIMIT,
        )
        .await;
    });

    let prover_node_port = prover_node_port_rx.await.unwrap();
    let prover_node_test_client = make_test_client(prover_node_port).await;

    // publish 3 soft confirmations, no commitment should be sent
    for _ in 0..3 {
        seq_test_client.send_publish_batch_request().await;
    }
    wait_for_l2_block(&seq_test_client, 3, None).await;

    // prover should not have any blocks saved
    assert_eq!(prover_node_test_client.eth_block_number().await, 0);

    da_service.publish_test_block().await.unwrap();
    wait_for_l1_block(&da_service, 2, None).await;

    seq_test_client.send_publish_batch_request().await;
    wait_for_l2_block(&seq_test_client, 4, None).await;

    // sequencer commitment should be sent
    da_service.publish_test_block().await.unwrap();
    wait_for_l1_block(&da_service, 3, None).await;
    // Block that contains the commitment
    wait_for_l1_block(&da_service, 4, None).await;

    // wait here until we see from prover's rpc that it finished proving
    wait_for_prover_l1_height(
        &prover_node_test_client,
        5,
        Some(Duration::from_secs(DEFAULT_PROOF_WAIT_DURATION)),
    )
    .await;
    // Contains the proof
    wait_for_l1_block(&da_service, 5, None).await;

    // prover should have synced all 4 l2 blocks
    assert_eq!(prover_node_test_client.eth_block_number().await, 4);

    prover_node_task.abort();

    let _ = copy_dir_recursive(&prover_db_dir, &storage_dir.path().join("prover_copy"));

    // Reopen prover with the new path
    let (prover_node_port_tx, prover_node_port_rx) = tokio::sync::oneshot::channel();

    let prover_copy_db_dir = storage_dir.path().join("prover_copy");
    let da_db_dir_cloned = da_db_dir.clone();
    let prover_node_task = tokio::spawn(async move {
        start_rollup(
            prover_node_port_tx,
            GenesisPaths::from_dir("../test-data/genesis/integration-tests"),
            Some(ProverConfig::default()),
            NodeMode::Prover(seq_port),
            prover_copy_db_dir,
            da_db_dir_cloned,
            4,
            true,
            None,
            None,
            Some(true),
            DEFAULT_DEPOSIT_MEMPOOL_FETCH_LIMIT,
        )
        .await;
    });

    let prover_node_port = prover_node_port_rx.await.unwrap();
    let prover_node_test_client = make_test_client(prover_node_port).await;

    seq_test_client.send_publish_batch_request().await;
    wait_for_l2_block(&seq_test_client, 6, None).await;

    // Still should have 4 blocks there are no commitments yet
    assert_eq!(prover_node_test_client.eth_block_number().await, 4);

    prover_node_task.abort();

    seq_test_client.send_publish_batch_request().await;
    seq_test_client.send_publish_batch_request().await;
    wait_for_l2_block(&seq_test_client, 8, None).await;

    let _ = copy_dir_recursive(&prover_db_dir, &storage_dir.path().join("prover_copy2"));

    // Reopen prover with the new path
    let (prover_node_port_tx, prover_node_port_rx) = tokio::sync::oneshot::channel();

    let prover_copy2_dir_cloned = storage_dir.path().join("prover_copy2");
    let da_db_dir_cloned = da_db_dir.clone();
    let prover_node_task = tokio::spawn(async move {
        start_rollup(
            prover_node_port_tx,
            GenesisPaths::from_dir("../test-data/genesis/integration-tests"),
            Some(ProverConfig::default()),
            NodeMode::Prover(seq_port),
            prover_copy2_dir_cloned,
            da_db_dir_cloned,
            4,
            true,
            None,
            None,
            Some(true),
            DEFAULT_DEPOSIT_MEMPOOL_FETCH_LIMIT,
        )
        .await;
    });

    let prover_node_port = prover_node_port_rx.await.unwrap();
    let prover_node_test_client = make_test_client(prover_node_port).await;

    // We have 8 blocks in total, make sure the prover syncs
    // and starts proving the second commitment.
    wait_for_l2_block(&prover_node_test_client, 8, None).await;
    assert_eq!(prover_node_test_client.eth_block_number().await, 8);

    seq_test_client.send_publish_batch_request().await;
    wait_for_l2_block(&seq_test_client, 9, None).await;

    da_service.publish_test_block().await.unwrap();
    wait_for_l1_block(&da_service, 6, None).await;
    // Commitment is sent
    wait_for_l1_block(&da_service, 7, None).await;

    // wait here until we see from prover's rpc that it finished proving
    wait_for_prover_l1_height(
        &prover_node_test_client,
        8,
        Some(Duration::from_secs(DEFAULT_PROOF_WAIT_DURATION)),
    )
    .await;

    // Should now have 8 blocks = 2 commitments of blocks 1-4 and 5-8
    // there is an extra soft confirmation due to the prover publishing a proof. This causes
    // a new MockDa block, which in turn causes the sequencer to publish an extra soft confirmation
    // TODO: Debug why this is not including block 9 in the commitment
    // https://github.com/chainwayxyz/citrea/issues/684
    assert!(prover_node_test_client.eth_block_number().await >= 8);
    // TODO: Also test with multiple commitments in single Mock DA Block
    seq_task.abort();
    prover_node_task.abort();
    Ok(())
}

#[tokio::test]
<<<<<<< HEAD
async fn test_system_transactons() -> Result<(), anyhow::Error> {
    // citrea::initialize_logging(tracing::Level::INFO);
=======
async fn test_system_transactions() -> Result<(), anyhow::Error> {
    // citrea::initialize_logging();
>>>>>>> 5441079a

    let system_contract_address =
        Address::from_str("0x3100000000000000000000000000000000000001").unwrap();
    let system_signer_address =
        Address::from_str("0xdeaddeaddeaddeaddeaddeaddeaddeaddeaddead").unwrap();

    let storage_dir = tempdir_with_children(&["DA", "sequencer", "full-node"]);
    let da_db_dir = storage_dir.path().join("DA").to_path_buf();
    let sequencer_db_dir = storage_dir.path().join("sequencer").to_path_buf();
    let fullnode_db_dir = storage_dir.path().join("full-node").to_path_buf();

    let da_service = MockDaService::new(MockAddress::default(), &da_db_dir.clone());

    // start rollup on da block 3
    for _ in 0..3 {
        da_service.publish_test_block().await.unwrap();
    }
    wait_for_l1_block(&da_service, 3, None).await;

    let (seq_test_client, full_node_test_client, seq_task, full_node_task, _) =
        initialize_test(TestConfig {
            da_path: da_db_dir,
            sequencer_path: sequencer_db_dir,
            fullnode_path: fullnode_db_dir,
            ..Default::default()
        })
        .await;

    // publish some blocks with system transactions
    for i in 0..10 {
        for _ in 0..5 {
            seq_test_client.spam_publish_batch_request().await.unwrap();
        }
        wait_for_l2_block(&seq_test_client, 5 * (i + 1), None).await;

        da_service.publish_test_block().await.unwrap();

        wait_for_l1_block(&da_service, 4 + i, None).await;
    }

    seq_test_client.send_publish_batch_request().await;
    wait_for_l2_block(&full_node_test_client, 51, None).await;

    // check block 1-6-11-16-21-26-31-36-41-46-51 has system transactions
    for i in 0..=10 {
        let block_num = 1 + i * 5;

        let block = full_node_test_client
            .eth_get_block_by_number_with_detail(Some(BlockNumberOrTag::Number(block_num)))
            .await;

        if block_num == 1 {
            assert_eq!(block.transactions.len(), 3);

            let init_tx = &block.transactions[0];
            let set_tx = &block.transactions[1];

            assert_eq!(init_tx.from, system_signer_address);
            assert_eq!(init_tx.to.unwrap(), system_contract_address);
            assert_eq!(
                init_tx.input[..],
                *hex::decode(
                    "1f5783330000000000000000000000000000000000000000000000000000000000000003"
                )
                .unwrap()
                .as_slice()
            );

            assert_eq!(set_tx.from, system_signer_address);
            assert_eq!(set_tx.to.unwrap(), system_contract_address);
            assert_eq!(
                set_tx.input[0..4],
                *hex::decode("0e27bc11").unwrap().as_slice()
            );
        } else {
            assert_eq!(block.transactions.len(), 1);

            let tx = &block.transactions[0];

            assert_eq!(tx.from, system_signer_address);
            assert_eq!(tx.to.unwrap(), system_contract_address);
            assert_eq!(tx.input[0..4], *hex::decode("0e27bc11").unwrap().as_slice());
        }
    }

    // and other blocks don't have
    for i in 0..=51 {
        if i % 5 == 1 {
            continue;
        }

        let block = full_node_test_client
            .eth_get_block_by_number_with_detail(Some(BlockNumberOrTag::Number(i)))
            .await;

        assert_eq!(block.transactions.len(), 0);
    }

    // now check hashes
    for i in 3..=13 {
        let da_block = da_service.get_block_at(i).await.unwrap();

        let hash_on_chain: String = full_node_test_client
            .contract_call(
                system_contract_address,
                ethers::types::Bytes::from(BitcoinLightClient::get_block_hash(i).to_vec()),
                None,
            )
            .await
            .unwrap();

        assert_eq!(
            &da_block.header.hash.0,
            hex::decode(hash_on_chain.clone().split_off(2))
                .unwrap()
                .as_slice()
        );

        // check block response as well
        let block = full_node_test_client
            .eth_get_block_by_number_with_detail(Some(BlockNumberOrTag::Number((i - 3) * 5 + 1)))
            .await;

        assert_eq!(block.other.get("l1Hash"), Some(&hash_on_chain.into()));
    }

    let seq_last_block = seq_test_client
        .eth_get_block_by_number(Some(BlockNumberOrTag::Latest))
        .await;
    let node_last_block = full_node_test_client
        .eth_get_block_by_number(Some(BlockNumberOrTag::Latest))
        .await;

    assert_eq!(seq_last_block, node_last_block);

    seq_task.abort();
    full_node_task.abort();

    Ok(())
}

#[tokio::test]
async fn test_system_tx_effect_on_block_gas_limit() -> Result<(), anyhow::Error> {
    // citrea::initialize_logging(tracing::Level::INFO);

    let storage_dir = tempdir_with_children(&["DA", "sequencer", "full-node"]);
    let da_db_dir = storage_dir.path().join("DA").to_path_buf();
    let sequencer_db_dir = storage_dir.path().join("sequencer").to_path_buf();

    let da_service = MockDaService::new(MockAddress::default(), &da_db_dir.clone());

    // start rollup on da block 3
    for _ in 0..3 {
        da_service.publish_test_block().await.unwrap();
    }

    let (seq_port_tx, seq_port_rx) = tokio::sync::oneshot::channel();

    let da_db_dir_cloned = da_db_dir.clone();
    let seq_task = tokio::spawn(async move {
        start_rollup(
            seq_port_tx,
            GenesisPaths::from_dir("../test-data/genesis/integration-tests-low-block-gas-limit"),
            None,
            NodeMode::SequencerNode,
            sequencer_db_dir,
            da_db_dir_cloned,
            4,
            true,
            None,
            // Increase max account slots to not stuck as spammer
            Some(SequencerConfig {
                private_key: TEST_PRIVATE_KEY.to_string(),
                min_soft_confirmations_per_commitment: 1000,
                test_mode: true,
                deposit_mempool_fetch_limit: 10,
                mempool_conf: SequencerMempoolConfig {
                    max_account_slots: 100,
                    ..Default::default()
                },
                db_config: Default::default(),
                da_update_interval_ms: 1000,
                block_production_interval_ms: 500,
            }),
            Some(true),
            DEFAULT_DEPOSIT_MEMPOOL_FETCH_LIMIT,
        )
        .await;
    });

    let seq_port = seq_port_rx.await.unwrap();
    let seq_test_client = make_test_client(seq_port).await;
    // sys tx use L1BlockHash(43615 + 73581) + Bridge(298471) = 415667 gas
    // the block gas limit is 1_500_000 because the system txs gas limit is 1_500_000 (decided with @eyusufatik and @okkothejawa as bridge init takes 1M gas)

    // 1500000 - 415667 = 1084333 gas left in block
    // 1084333 / 21000 = 51,6... so 51 ether transfer transactions can be included in the block

    // send 51 ether transfer transactions
    let addr = Address::from_str("0xf39Fd6e51aad88F6F4ce6aB8827279cffFb92266").unwrap();

    for _ in 0..50 {
        seq_test_client
            .send_eth(addr, None, None, None, 0u128)
            .await
            .unwrap();
    }

    // 51th tx should be the last tx in the soft batch
    let last_in_tx = seq_test_client
        .send_eth(addr, None, None, None, 0u128)
        .await;

    // 52th tx should not be in soft batch
    let not_in_tx = seq_test_client
        .send_eth(addr, None, None, None, 0u128)
        .await;

    seq_test_client.send_publish_batch_request().await;

    da_service.publish_test_block().await.unwrap();

    let last_in_receipt = last_in_tx.unwrap().await.unwrap().unwrap();

    wait_for_l2_block(&seq_test_client, 1, None).await;

    let initial_soft_batch = seq_test_client
        .ledger_get_soft_batch_by_number::<MockDaSpec>(1)
        .await
        .unwrap();

    let last_tx_hash = last_in_receipt.transaction_hash;
    let last_tx_raw = seq_test_client
        .eth_get_transaction_by_hash(last_tx_hash, Some(false))
        .await
        .unwrap()
        .rlp();

    assert!(last_in_receipt.block_number.is_some());

    // last in tx byte array should be a subarray of txs[0]
    assert!(find_subarray(
        initial_soft_batch.clone().txs.unwrap()[0].tx.as_slice(),
        &last_tx_raw
    )
    .is_some());

    seq_test_client.send_publish_batch_request().await;

    da_service.publish_test_block().await.unwrap();

    let not_in_receipt = not_in_tx.unwrap().await.unwrap().unwrap();

    let not_in_hash = not_in_receipt.transaction_hash;

    let not_in_raw = seq_test_client
        .eth_get_transaction_by_hash(not_in_hash, Some(false))
        .await
        .unwrap()
        .rlp();

    // not in tx byte array should not be a subarray of txs[0]
    assert!(find_subarray(
        initial_soft_batch.txs.unwrap()[0].tx.as_slice(),
        &not_in_raw
    )
    .is_none());

    seq_test_client.send_publish_batch_request().await;

    let second_soft_batch = seq_test_client
        .ledger_get_soft_batch_by_number::<MockDaSpec>(2)
        .await
        .unwrap();

    // should be in tx byte array of the soft batch after
    assert!(find_subarray(second_soft_batch.txs.unwrap()[0].tx.as_slice(), &not_in_raw).is_some());

    let block1 = seq_test_client
        .eth_get_block_by_number(Some(BlockNumberOrTag::Number(1)))
        .await;

    // the last in tx should be in the block
    assert!(block1.transactions.iter().any(|tx| tx == &last_tx_hash));
    // and the other tx should not be in
    assert!(!block1.transactions.iter().any(|tx| tx == &not_in_hash));

    let block2 = seq_test_client
        .eth_get_block_by_number(Some(BlockNumberOrTag::Number(2)))
        .await;
    // the other tx should be in second block
    assert!(block2.transactions.iter().any(|tx| tx == &not_in_hash));

    seq_task.abort();

    Ok(())
}

fn find_subarray(haystack: &[u8], needle: &[u8]) -> Option<usize> {
    haystack
        .windows(needle.len())
        .position(|window| window == needle)
}

#[tokio::test]
async fn sequencer_crash_and_replace_full_node() -> Result<(), anyhow::Error> {
    // citrea::initialize_logging(tracing::Level::INFO);

    let storage_dir = tempdir_with_children(&["DA", "sequencer", "full-node"]);
    let da_db_dir = storage_dir.path().join("DA").to_path_buf();
    let sequencer_db_dir = storage_dir.path().join("sequencer").to_path_buf();
    let fullnode_db_dir = storage_dir.path().join("full-node").to_path_buf();

    let psql_db_name = "sequencer_crash_and_replace_full_node".to_owned();

    let db_test_client = PostgresConnector::new_test_client(psql_db_name.clone())
        .await
        .unwrap();

    let mut sequencer_config = create_default_sequencer_config(4, Some(true), 10);

    sequencer_config.db_config = Some(SharedBackupDbConfig::default().set_db_name(psql_db_name));

    let da_service = MockDaService::with_finality(MockAddress::from([0; 32]), 2, &da_db_dir);
    da_service.publish_test_block().await.unwrap();

    let (seq_port_tx, seq_port_rx) = tokio::sync::oneshot::channel();

    let config1 = sequencer_config.clone();

    let da_db_dir_cloned = da_db_dir.clone();
    let sequencer_db_dir_cloned = sequencer_db_dir.clone();
    let seq_task = tokio::spawn(async move {
        start_rollup(
            seq_port_tx,
            GenesisPaths::from_dir("../test-data/genesis/integration-tests"),
            None,
            NodeMode::SequencerNode,
            sequencer_db_dir_cloned,
            da_db_dir_cloned,
            4,
            true,
            None,
            Some(config1),
            Some(true),
            10,
        )
        .await;
    });

    let seq_port = seq_port_rx.await.unwrap();

    let seq_test_client = init_test_rollup(seq_port).await;

    let (full_node_port_tx, full_node_port_rx) = tokio::sync::oneshot::channel();
    let config1 = sequencer_config.clone();

    let da_db_dir_cloned = da_db_dir.clone();
    let fullnode_db_dir_cloned = fullnode_db_dir.clone();
    let full_node_task = tokio::spawn(async move {
        start_rollup(
            full_node_port_tx,
            GenesisPaths::from_dir("../test-data/genesis/integration-tests"),
            None,
            NodeMode::FullNode(seq_port),
            fullnode_db_dir_cloned,
            da_db_dir_cloned,
            4,
            true,
            None,
            Some(config1),
            Some(true),
            10,
        )
        .await;
    });

    let full_node_port = full_node_port_rx.await.unwrap();

    let full_node_test_client = init_test_rollup(full_node_port).await;

    seq_test_client.send_publish_batch_request().await;
    seq_test_client.send_publish_batch_request().await;
    seq_test_client.send_publish_batch_request().await;
    seq_test_client.send_publish_batch_request().await;

    // second da block
    da_service.publish_test_block().await.unwrap();
    wait_for_l1_block(&da_service, 2, None).await;
    wait_for_l1_block(&da_service, 3, None).await;

    // before this the commitment will be sent
    // the commitment will be only in the first block so it is still not finalized
    // so the full node won't see the commitment
    seq_test_client.send_publish_batch_request().await;

    // wait for sync
    wait_for_l2_block(&full_node_test_client, 6, None).await;

    // should be synced
    assert_eq!(full_node_test_client.eth_block_number().await, 6);

    // assume sequencer craashed
    seq_task.abort();

    wait_for_postgres_commitment(&db_test_client, 1, Some(Duration::from_secs(60))).await;
    let commitments = db_test_client.get_all_commitments().await.unwrap();
    assert_eq!(commitments.len(), 1);

    full_node_task.abort();

    let (seq_port_tx, seq_port_rx) = tokio::sync::oneshot::channel();

    // Copy the db to a new path with the same contents because
    // the lock is not released on the db directory even though the task is aborted
    let _ = copy_dir_recursive(&fullnode_db_dir, &storage_dir.path().join("full_node_copy"));
    let sequencer_db_dir = storage_dir.path().join("full_node_copy");

    let config1 = sequencer_config.clone();

    // Start the full node as sequencer
    let seq_task = tokio::spawn(async move {
        start_rollup(
            seq_port_tx,
            GenesisPaths::from_dir("../test-data/genesis/integration-tests"),
            None,
            NodeMode::SequencerNode,
            sequencer_db_dir,
            da_db_dir,
            4,
            true,
            None,
            Some(config1),
            Some(true),
            10,
        )
        .await;
    });

    let seq_port = seq_port_rx.await.unwrap();

    let seq_test_client = make_test_client(seq_port).await;

    wait_for_l2_block(&seq_test_client, 6, None).await;

    assert_eq!(seq_test_client.eth_block_number().await as u64, 6);

    seq_test_client.send_publish_batch_request().await;
    seq_test_client.send_publish_batch_request().await;
    seq_test_client.send_publish_batch_request().await;

    da_service.publish_test_block().await.unwrap();
    wait_for_l1_block(&da_service, 4, None).await;
    wait_for_l1_block(&da_service, 5, None).await;

    // new commitment will be sent here, it should send between 2 and 3 should not include 1
    seq_test_client.send_publish_batch_request().await;

    wait_for_postgres_commitment(
        &db_test_client,
        2,
        Some(Duration::from_secs(DEFAULT_PROOF_WAIT_DURATION)),
    )
    .await;

    let commitments = db_test_client.get_all_commitments().await.unwrap();
    assert_eq!(commitments.len(), 2);
    assert_eq!(commitments[0].l1_start_height, 1);
    assert_eq!(commitments[0].l1_end_height, 1);
    assert_eq!(commitments[1].l1_start_height, 2);
    assert_eq!(commitments[1].l1_end_height, 3);

    seq_task.abort();

    Ok(())
}

#[tokio::test]
async fn transaction_failing_on_l1_is_removed_from_mempool() -> Result<(), anyhow::Error> {
    // citrea::initialize_logging(tracing::Level::INFO);

    let storage_dir = tempdir_with_children(&["DA", "sequencer", "full-node"]);
    let da_db_dir = storage_dir.path().join("DA").to_path_buf();
    let sequencer_db_dir = storage_dir.path().join("sequencer").to_path_buf();
    let fullnode_db_dir = storage_dir.path().join("full-node").to_path_buf();

    let (seq_test_client, full_node_test_client, seq_task, full_node_task, _) =
        initialize_test(TestConfig {
            da_path: da_db_dir.clone(),
            sequencer_path: sequencer_db_dir.clone(),
            fullnode_path: fullnode_db_dir.clone(),
            ..Default::default()
        })
        .await;

    let random_wallet = LocalWallet::new(&mut thread_rng()).with_chain_id(seq_test_client.chain_id);

    let random_wallet_address = random_wallet.address();

    let second_block_base_fee: u64 = 768810081;

    seq_test_client
        .send_eth(
            random_wallet_address,
            None,
            None,
            None,
            // gas needed for transaction + 500 (to send) but this won't be enough for L1 fees
            (21000 * second_block_base_fee + 500) as u128,
        )
        .await
        .unwrap();

    seq_test_client.send_publish_batch_request().await;

    let random_test_client = TestClient::new(
        seq_test_client.chain_id,
        random_wallet,
        random_wallet_address,
        seq_test_client.rpc_addr,
    )
    .await;

    let tx = random_test_client
        .send_eth_with_gas(
            Address::from_str("0x0000000000000000000000000000000000000000").unwrap(),
            Some(0),
            Some(second_block_base_fee),
            21000,
            500,
        )
        .await
        .unwrap();

    let tx_from_mempool = seq_test_client
        .eth_get_transaction_by_hash(tx.tx_hash(), Some(true))
        .await;

    assert!(tx_from_mempool.is_some());

    seq_test_client.send_publish_batch_request().await;

    let block = seq_test_client
        .eth_get_block_by_number_with_detail(Some(BlockNumberOrTag::Latest))
        .await;

    assert_eq!(
        block.base_fee_per_gas.unwrap(),
        U256::from(second_block_base_fee)
    );

    let tx_from_mempool = seq_test_client
        .eth_get_transaction_by_hash(tx.tx_hash(), Some(true))
        .await;

    let soft_confirmation = seq_test_client
        .ledger_get_soft_batch_by_number::<MockDaSpec>(block.number.unwrap().as_u64())
        .await
        .unwrap();

    assert_eq!(block.transactions.len(), 0);
    assert!(tx_from_mempool.is_none());
    assert_eq!(soft_confirmation.txs.unwrap().len(), 1); // TODO: if we can also remove the tx from soft confirmation, that'd be very efficient

    wait_for_l2_block(&full_node_test_client, block.number.unwrap().as_u64(), None).await;

    let block_from_full_node = full_node_test_client
        .eth_get_block_by_number_with_detail(Some(BlockNumberOrTag::Latest))
        .await;

    assert_eq!(block_from_full_node, block);

    seq_task.abort();
    full_node_task.abort();

    Ok(())
}

#[tokio::test]
async fn sequencer_crash_restore_mempool() -> Result<(), anyhow::Error> {
    // citrea::initialize_logging(tracing::Level::INFO);
    let addr = Address::from_str("0xf39Fd6e51aad88F6F4ce6aB8827279cffFb92266").unwrap();

    let storage_dir = tempdir_with_children(&["DA", "sequencer", "full-node"]);
    let sequencer_db_dir = storage_dir.path().join("sequencer").to_path_buf();
    let da_db_dir = storage_dir.path().join("DA").to_path_buf();

    let db_test_client =
        PostgresConnector::new_test_client("sequencer_crash_restore_mempool".to_owned())
            .await
            .unwrap();

    let mut sequencer_config = create_default_sequencer_config(4, Some(true), 10);
    sequencer_config.mempool_conf = SequencerMempoolConfig {
        max_account_slots: 100,
        ..Default::default()
    };
    sequencer_config.db_config = Some(
        SharedBackupDbConfig::default().set_db_name("sequencer_crash_restore_mempool".to_owned()),
    );

    let da_service =
        MockDaService::with_finality(MockAddress::from([0; 32]), 2, &da_db_dir.clone());
    da_service.publish_test_block().await.unwrap();

    let (seq_port_tx, seq_port_rx) = tokio::sync::oneshot::channel();

    let config1 = sequencer_config.clone();
    let da_db_dir_cloned = da_db_dir.clone();
    let sequencer_db_dir_cloned = sequencer_db_dir.clone();
    let seq_task = tokio::spawn(async move {
        start_rollup(
            seq_port_tx,
            GenesisPaths::from_dir("../test-data/genesis/integration-tests"),
            None,
            NodeMode::SequencerNode,
            sequencer_db_dir_cloned,
            da_db_dir_cloned,
            4,
            true,
            None,
            Some(config1),
            Some(true),
            10,
        )
        .await;
    });

    let seq_port = seq_port_rx.await.unwrap();

    let seq_test_client = init_test_rollup(seq_port).await;

    let tx_hash = seq_test_client
        .send_eth(addr, None, None, None, 0u128)
        .await
        .unwrap()
        .tx_hash();

    let tx_hash2 = seq_test_client
        .send_eth(addr, None, None, None, 0u128)
        .await
        .unwrap()
        .tx_hash();

    let tx_1 = seq_test_client
        .eth_get_transaction_by_hash(tx_hash, Some(true))
        .await
        .unwrap();
    let tx_2 = seq_test_client
        .eth_get_transaction_by_hash(tx_hash2, Some(true))
        .await
        .unwrap();

    assert_eq!(tx_1.hash, tx_hash);
    assert_eq!(tx_2.hash, tx_hash2);

    let txs = db_test_client.get_all_txs().await.unwrap();
    assert_eq!(txs.len(), 2);
    assert_eq!(txs[0].tx_hash, tx_hash.as_bytes().to_vec());
    assert_eq!(txs[1].tx_hash, tx_hash2.as_bytes().to_vec());

    assert_eq!(txs[0].tx, tx_1.rlp().to_vec());

    // crash and reopen and check if the txs are in the mempool
    seq_task.abort();

    let _ = copy_dir_recursive(
        &sequencer_db_dir,
        &storage_dir.path().join("sequencer_copy"),
    );

    let (seq_port_tx, seq_port_rx) = tokio::sync::oneshot::channel();

    let config1 = sequencer_config.clone();
    let da_db_dir_cloned = da_db_dir.clone();
    let sequencer_db_dir = storage_dir.path().join("sequencer_copy").to_path_buf();
    let seq_task = tokio::spawn(async move {
        start_rollup(
            seq_port_tx,
            GenesisPaths::from_dir("../test-data/genesis/integration-tests"),
            None,
            NodeMode::SequencerNode,
            sequencer_db_dir,
            da_db_dir_cloned,
            4,
            true,
            None,
            Some(config1),
            Some(true),
            10,
        )
        .await;
    });

    let seq_port = seq_port_rx.await.unwrap();

    let seq_test_client = init_test_rollup(seq_port).await;

    // wait for mempool to sync
    sleep(Duration::from_secs(2)).await;

    let tx_1_mempool = seq_test_client
        .eth_get_transaction_by_hash(tx_hash, Some(true))
        .await
        .unwrap();
    let tx_2_mempool = seq_test_client
        .eth_get_transaction_by_hash(tx_hash2, Some(true))
        .await
        .unwrap();

    assert_eq!(tx_1_mempool, tx_1);
    assert_eq!(tx_2_mempool, tx_2);

    // publish block and check if the txs are deleted from pg
    seq_test_client.send_publish_batch_request().await;
    // should be removed from mempool
    assert!(seq_test_client
        .eth_get_transaction_by_hash(tx_hash, Some(true))
        .await
        .is_none());
    assert!(seq_test_client
        .eth_get_transaction_by_hash(tx_hash2, Some(true))
        .await
        .is_none());

    let txs = db_test_client.get_all_txs().await.unwrap();
    // should be removed from db
    assert_eq!(txs.len(), 0);

    seq_task.abort();
    Ok(())
}

#[tokio::test(flavor = "multi_thread", worker_threads = 2)]
async fn test_db_get_proof() {
    // citrea::initialize_logging(tracing::Level::INFO);

    let storage_dir = tempdir_with_children(&["DA", "sequencer", "prover"]);
    let sequencer_db_dir = storage_dir.path().join("sequencer").to_path_buf();
    let prover_db_dir = storage_dir.path().join("prover").to_path_buf();
    let da_db_dir = storage_dir.path().join("DA").to_path_buf();

    let psql_db_name = "test_db_get_proof".to_string();
    let db_test_client = PostgresConnector::new_test_client(psql_db_name.clone())
        .await
        .unwrap();

    let (seq_port_tx, seq_port_rx) = tokio::sync::oneshot::channel();

    let da_db_dir_cloned = da_db_dir.clone();
    let seq_task = tokio::spawn(async {
        start_rollup(
            seq_port_tx,
            GenesisPaths::from_dir("../test-data/genesis/integration-tests"),
            None,
            NodeMode::SequencerNode,
            sequencer_db_dir,
            da_db_dir_cloned,
            4,
            true,
            None,
            None,
            Some(true),
            DEFAULT_DEPOSIT_MEMPOOL_FETCH_LIMIT,
        )
        .await;
    });

    let seq_port = seq_port_rx.await.unwrap();
    let test_client = make_test_client(seq_port).await;
    let da_service = MockDaService::new(MockAddress::from([0; 32]), &da_db_dir);

    let (prover_node_port_tx, prover_node_port_rx) = tokio::sync::oneshot::channel();

    let da_db_dir_cloned = da_db_dir.clone();
    let prover_node_task = tokio::spawn(async move {
        start_rollup(
            prover_node_port_tx,
            GenesisPaths::from_dir("../test-data/genesis/integration-tests"),
            Some(ProverConfig {
                proving_mode: sov_stf_runner::ProverGuestRunConfig::Execute,
                proof_sampling_number: 0,
                db_config: Some(SharedBackupDbConfig::default().set_db_name(psql_db_name)),
            }),
            NodeMode::Prover(seq_port),
            prover_db_dir,
            da_db_dir_cloned,
            4,
            true,
            None,
            None,
            Some(true),
            DEFAULT_DEPOSIT_MEMPOOL_FETCH_LIMIT,
        )
        .await;
    });

    let prover_node_port = prover_node_port_rx.await.unwrap();

    let prover_node_test_client = make_test_client(prover_node_port).await;
    da_service.publish_test_block().await.unwrap();
    wait_for_l1_block(&da_service, 2, None).await;

    test_client.send_publish_batch_request().await;
    test_client.send_publish_batch_request().await;
    test_client.send_publish_batch_request().await;
    test_client.send_publish_batch_request().await;

    da_service.publish_test_block().await.unwrap();
    // Commitment
    wait_for_l1_block(&da_service, 3, None).await;
    // Proof
    wait_for_l1_block(&da_service, 4, None).await;

    // wait here until we see from prover's rpc that it finished proving
    wait_for_prover_l1_height(
        &prover_node_test_client,
        4,
        Some(Duration::from_secs(DEFAULT_PROOF_WAIT_DURATION)),
    )
    .await;

    wait_for_postgres_proofs(&db_test_client, 1, Some(Duration::from_secs(60))).await;

    let ledger_proof = prover_node_test_client
        .ledger_get_proof_by_slot_height(4)
        .await;

    let db_proofs = db_test_client.get_all_proof_data().await.unwrap();

    assert_eq!(db_proofs.len(), 1);

    let db_state_transition = &db_proofs[0].state_transition.0;

    assert_eq!(
        db_state_transition.sequencer_da_public_key,
        ledger_proof.state_transition.sequencer_da_public_key
    );
    assert_eq!(
        db_state_transition.sequencer_public_key,
        ledger_proof.state_transition.sequencer_public_key
    );
    assert_eq!(db_proofs[0].l1_tx_id, ledger_proof.l1_tx_id);

    match ledger_proof.proof {
        ProofRpcResponse::Full(p) => {
            assert_eq!(db_proofs[0].proof_type, ProofType::Full);
            assert_eq!(db_proofs[0].proof_data, p)
        }
        ProofRpcResponse::PublicInput(p) => {
            assert_eq!(db_proofs[0].proof_type, ProofType::PublicInput);
            assert_eq!(db_proofs[0].proof_data, p)
        }
    };

    seq_task.abort();
    prover_node_task.abort();
}

#[tokio::test(flavor = "multi_thread", worker_threads = 3)]
async fn full_node_verify_proof_and_store() {
    // citrea::initialize_logging(tracing::Level::INFO);

    let storage_dir = tempdir_with_children(&["DA", "sequencer", "prover", "full-node"]);
    let sequencer_db_dir = storage_dir.path().join("sequencer").to_path_buf();
    let prover_db_dir = storage_dir.path().join("prover").to_path_buf();
    let fullnode_db_dir = storage_dir.path().join("full-node").to_path_buf();
    let da_db_dir = storage_dir.path().join("DA").to_path_buf();

    let (seq_port_tx, seq_port_rx) = tokio::sync::oneshot::channel();

    let da_db_dir_cloned = da_db_dir.clone();
    let seq_task = tokio::spawn(async {
        start_rollup(
            seq_port_tx,
            GenesisPaths::from_dir("../test-data/genesis/integration-tests"),
            None,
            NodeMode::SequencerNode,
            sequencer_db_dir,
            da_db_dir_cloned,
            4,
            true,
            None,
            None,
            Some(true),
            DEFAULT_DEPOSIT_MEMPOOL_FETCH_LIMIT,
        )
        .await;
    });

    let seq_port = seq_port_rx.await.unwrap();
    let test_client = make_test_client(seq_port).await;

    let da_service = MockDaService::new(MockAddress::from([0; 32]), &da_db_dir);

    let (prover_node_port_tx, prover_node_port_rx) = tokio::sync::oneshot::channel();

    let da_db_dir_cloned = da_db_dir.clone();
    let prover_node_task = tokio::spawn(async move {
        start_rollup(
            prover_node_port_tx,
            GenesisPaths::from_dir("../test-data/genesis/integration-tests"),
            Some(ProverConfig {
                proving_mode: sov_stf_runner::ProverGuestRunConfig::Execute,
                proof_sampling_number: 0,
                db_config: None,
            }),
            NodeMode::Prover(seq_port),
            prover_db_dir,
            da_db_dir_cloned,
            4,
            true,
            None,
            None,
            Some(true),
            DEFAULT_DEPOSIT_MEMPOOL_FETCH_LIMIT,
        )
        .await;
    });

    let prover_node_port = prover_node_port_rx.await.unwrap();

    let prover_node_test_client = make_test_client(prover_node_port).await;

    let (full_node_port_tx, full_node_port_rx) = tokio::sync::oneshot::channel();

    let da_db_dir_cloned = da_db_dir.clone();
    let full_node_task = tokio::spawn(async move {
        start_rollup(
            full_node_port_tx,
            GenesisPaths::from_dir("../test-data/genesis/integration-tests"),
            None,
            NodeMode::FullNode(seq_port),
            fullnode_db_dir,
            da_db_dir_cloned,
            4,
            true,
            None,
            None,
            Some(true),
            DEFAULT_DEPOSIT_MEMPOOL_FETCH_LIMIT,
        )
        .await;
    });

    let full_node_port = full_node_port_rx.await.unwrap();
    let full_node_test_client = make_test_client(full_node_port).await;

    da_service.publish_test_block().await.unwrap();
    wait_for_l1_block(&da_service, 2, None).await;

    test_client.send_publish_batch_request().await;
    test_client.send_publish_batch_request().await;
    test_client.send_publish_batch_request().await;
    test_client.send_publish_batch_request().await;
    // submits with new da block, triggers commitment submission.
    da_service.publish_test_block().await.unwrap();
    // This is the above block created.
    wait_for_l1_block(&da_service, 3, None).await;
    // Commitment submitted
    wait_for_l1_block(&da_service, 4, None).await;
    // Full node sync commitment block
    test_client.send_publish_batch_request().await;
    wait_for_l2_block(&full_node_test_client, 5, None).await;
    // Full node sync commitment block
    test_client.send_publish_batch_request().await;
    wait_for_l2_block(&full_node_test_client, 6, None).await;

    // wait here until we see from prover's rpc that it finished proving
    wait_for_prover_l1_height(
        &prover_node_test_client,
        5,
        Some(Duration::from_secs(DEFAULT_PROOF_WAIT_DURATION)),
    )
    .await;

    let commitments = prover_node_test_client
        .ledger_get_sequencer_commitments_on_slot_by_number(4)
        .await
        .unwrap()
        .unwrap();
    assert_eq!(commitments.len(), 1);

    let second_hash = da_service.get_block_at(2).await.unwrap().header.hash;
    assert_eq!(
        commitments[0].l1_start_block_hash.to_vec(),
        second_hash.0.to_vec()
    );
    assert_eq!(
        commitments[0].l1_end_block_hash.to_vec(),
        second_hash.0.to_vec()
    );

    assert_eq!(commitments[0].found_in_l1, 4);

    let fourth_block_hash = da_service.get_block_at(4).await.unwrap().header.hash;

    let commitments_hash = prover_node_test_client
        .ledger_get_sequencer_commitments_on_slot_by_hash(fourth_block_hash.0)
        .await
        .unwrap()
        .unwrap();
    assert_eq!(commitments_hash, commitments);

    let prover_proof = prover_node_test_client
        .ledger_get_proof_by_slot_height(4)
        .await;

    // The proof will be in l1 block #5 because prover publishes it after the commitment and
    // in mock da submitting proof and commitments creates a new block.
    // For full node to see the proof, we publish another l2 block and now it will check #5 l1 block
    wait_for_l1_block(&da_service, 5, None).await;

    // Up until this moment, Full node has only seen 2 DA blocks.
    // We need to force it to sync up to 5th DA block.
    for i in 7..=8 {
        test_client.send_publish_batch_request().await;
        wait_for_l2_block(&full_node_test_client, i, None).await;
    }

    // So the full node should see the proof in block 5
    wait_for_proof(&full_node_test_client, 5, None).await;
    let full_node_proof = full_node_test_client
        .ledger_get_verified_proofs_by_slot_height(5)
        .await
        .unwrap();
    assert_eq!(prover_proof.proof, full_node_proof[0].proof);

    assert_eq!(
        prover_proof.state_transition,
        full_node_proof[0].state_transition
    );

    full_node_test_client
        .ledger_get_soft_confirmation_status(5)
        .await
        .unwrap()
        .unwrap();

    for i in 1..=4 {
        let status = full_node_test_client
            .ledger_get_soft_confirmation_status(i)
            .await
            .unwrap()
            .unwrap();

        assert_eq!(status, SoftConfirmationStatus::Proven);
    }

    seq_task.abort();
    prover_node_task.abort();
    full_node_task.abort();
}

#[tokio::test]
async fn test_all_flow() {
    // citrea::initialize_logging(tracing::Level::DEBUG);

    let storage_dir = tempdir_with_children(&["DA", "sequencer", "prover", "full-node"]);
    let da_db_dir = storage_dir.path().join("DA").to_path_buf();
    let sequencer_db_dir = storage_dir.path().join("sequencer").to_path_buf();
    let prover_db_dir = storage_dir.path().join("prover").to_path_buf();
    let fullnode_db_dir = storage_dir.path().join("full-node").to_path_buf();

    let psql_db_name = "test_all_flow".to_owned();
    let db_test_client = PostgresConnector::new_test_client(psql_db_name.clone())
        .await
        .unwrap();

    let (seq_port_tx, seq_port_rx) = tokio::sync::oneshot::channel();

    let da_db_dir_cloned = da_db_dir.clone();
    let seq_task = tokio::spawn(async {
        start_rollup(
            seq_port_tx,
            GenesisPaths::from_dir("../test-data/genesis/integration-tests"),
            None,
            NodeMode::SequencerNode,
            sequencer_db_dir,
            da_db_dir_cloned,
            4,
            true,
            None,
            None,
            Some(true),
            DEFAULT_DEPOSIT_MEMPOOL_FETCH_LIMIT,
        )
        .await;
    });

    let seq_port = seq_port_rx.await.unwrap();
    let test_client = make_test_client(seq_port).await;
    let da_service = MockDaService::new(MockAddress::from([0; 32]), &da_db_dir);

    let (prover_node_port_tx, prover_node_port_rx) = tokio::sync::oneshot::channel();

    let da_db_dir_cloned = da_db_dir.clone();
    let prover_node_task = tokio::spawn(async move {
        start_rollup(
            prover_node_port_tx,
            GenesisPaths::from_dir("../test-data/genesis/integration-tests"),
            Some(ProverConfig {
                proving_mode: sov_stf_runner::ProverGuestRunConfig::Execute,
                proof_sampling_number: 0,
                db_config: Some(SharedBackupDbConfig::default().set_db_name(psql_db_name)),
            }),
            NodeMode::Prover(seq_port),
            prover_db_dir,
            da_db_dir_cloned,
            4,
            true,
            None,
            None,
            Some(true),
            DEFAULT_DEPOSIT_MEMPOOL_FETCH_LIMIT,
        )
        .await;
    });

    let prover_node_port = prover_node_port_rx.await.unwrap();

    let prover_node_test_client = make_test_client(prover_node_port).await;

    let (full_node_port_tx, full_node_port_rx) = tokio::sync::oneshot::channel();

    let da_db_dir_cloned = da_db_dir.clone();
    let full_node_task = tokio::spawn(async move {
        start_rollup(
            full_node_port_tx,
            GenesisPaths::from_dir("../test-data/genesis/integration-tests"),
            None,
            NodeMode::FullNode(seq_port),
            fullnode_db_dir,
            da_db_dir_cloned,
            4,
            true,
            None,
            None,
            Some(true),
            DEFAULT_DEPOSIT_MEMPOOL_FETCH_LIMIT,
        )
        .await;
    });

    let addr = Address::from_str("0xf39Fd6e51aad88F6F4ce6aB8827279cffFb92265").unwrap();

    let full_node_port = full_node_port_rx.await.unwrap();
    let full_node_test_client = make_test_client(full_node_port).await;

    da_service.publish_test_block().await.unwrap();
    wait_for_l1_block(&da_service, 2, None).await;

    test_client.send_publish_batch_request().await;

    // send one ether to some address
    test_client
        .send_eth(addr, None, None, None, 1e18 as u128)
        .await
        .unwrap();
    // send one ether to some address
    test_client
        .send_eth(addr, None, None, None, 1e18 as u128)
        .await
        .unwrap();
    test_client.send_publish_batch_request().await;
    test_client.send_publish_batch_request().await;
    // send one ether to some address
    test_client
        .send_eth(addr, None, None, None, 1e18 as u128)
        .await
        .unwrap();
    test_client.send_publish_batch_request().await;

    // Submit commitment
    da_service.publish_test_block().await.unwrap();
    // Commitment
    wait_for_l1_block(&da_service, 3, None).await;
    // Proof
    wait_for_l1_block(&da_service, 4, None).await;
    // Full node sync - commitment DA
    test_client.send_publish_batch_request().await;
    wait_for_l2_block(&full_node_test_client, 5, None).await;
    // Full node sync - Proof DA
    test_client.send_publish_batch_request().await;
    wait_for_l2_block(&full_node_test_client, 6, None).await;

    // wait here until we see from prover's rpc that it finished proving
    wait_for_prover_l1_height(
        &prover_node_test_client,
        4,
        Some(Duration::from_secs(DEFAULT_PROOF_WAIT_DURATION)),
    )
    .await;

    let commitments = prover_node_test_client
        .ledger_get_sequencer_commitments_on_slot_by_number(4)
        .await
        .unwrap()
        .unwrap();
    assert_eq!(commitments.len(), 1);

    let second_hash = da_service.get_block_at(2).await.unwrap().header.hash;
    assert_eq!(
        commitments[0].l1_start_block_hash.to_vec(),
        second_hash.0.to_vec()
    );
    assert_eq!(
        commitments[0].l1_end_block_hash.to_vec(),
        second_hash.0.to_vec()
    );

    assert_eq!(commitments[0].found_in_l1, 4);

    let fourth_block_hash = da_service.get_block_at(4).await.unwrap().header.hash;

    let commitments_hash = prover_node_test_client
        .ledger_get_sequencer_commitments_on_slot_by_hash(fourth_block_hash.0)
        .await
        .unwrap()
        .unwrap();
    assert_eq!(commitments_hash, commitments);

    let prover_proof = prover_node_test_client
        .ledger_get_proof_by_slot_height(4)
        .await;

    let db_proofs = db_test_client.get_all_proof_data().await.unwrap();

    assert_eq!(db_proofs.len(), 1);
    assert_eq!(
        db_proofs[0].state_transition.0.sequencer_da_public_key,
        prover_proof.state_transition.sequencer_da_public_key
    );
    assert_eq!(
        db_proofs[0].state_transition.0.sequencer_public_key,
        prover_proof.state_transition.sequencer_public_key
    );
    assert_eq!(db_proofs[0].l1_tx_id, prover_proof.l1_tx_id);

    // the proof will be in l1 block #5 because prover publishes it after the commitment and in mock da submitting proof and commitments creates a new block
    // For full node to see the proof, we publish another l2 block and now it will check #5 l1 block
    // 7th soft batch
    wait_for_l1_block(&da_service, 5, None).await;
    test_client.send_publish_batch_request().await;
    wait_for_l2_block(&full_node_test_client, 7, None).await;

    // So the full node should see the proof in block 5
    wait_for_proof(&full_node_test_client, 5, None).await;
    let full_node_proof = full_node_test_client
        .ledger_get_verified_proofs_by_slot_height(5)
        .await
        .unwrap();

    assert_eq!(prover_proof.proof, full_node_proof[0].proof);

    assert_eq!(
        prover_proof.state_transition,
        full_node_proof[0].state_transition
    );

    full_node_test_client
        .ledger_get_soft_confirmation_status(5)
        .await
        .unwrap()
        .unwrap();

    for i in 1..=4 {
        let status = full_node_test_client
            .ledger_get_soft_confirmation_status(i)
            .await
            .unwrap()
            .unwrap();

        assert_eq!(status, SoftConfirmationStatus::Proven);
    }

    let balance = full_node_test_client
        .eth_get_balance(addr, None)
        .await
        .unwrap();
    assert_eq!(balance, U256::from(3e18 as u128));

    let balance = prover_node_test_client
        .eth_get_balance(addr, None)
        .await
        .unwrap();
    assert_eq!(balance, U256::from(3e18 as u128));

    // send one ether to some address
    test_client
        .send_eth(addr, None, None, None, 1e18 as u128)
        .await
        .unwrap();
    // send one ether to some address
    test_client
        .send_eth(addr, None, None, None, 1e18 as u128)
        .await
        .unwrap();
    // 8th soft batch
    test_client.send_publish_batch_request().await;
    wait_for_l2_block(&full_node_test_client, 8, None).await;

    // Submit a commitment
    da_service.publish_test_block().await.unwrap();
    // Commitment
    wait_for_l1_block(&da_service, 6, None).await;
    // Proof
    wait_for_l1_block(&da_service, 7, None).await;

    // wait here until we see from prover's rpc that it finished proving
    wait_for_prover_l1_height(
        &prover_node_test_client,
        7,
        Some(Duration::from_secs(DEFAULT_PROOF_WAIT_DURATION)),
    )
    .await;

    let commitments = prover_node_test_client
        .ledger_get_sequencer_commitments_on_slot_by_number(7)
        .await
        .unwrap()
        .unwrap();
    assert_eq!(commitments.len(), 1);

    let prover_proof_data = prover_node_test_client
        .ledger_get_proof_by_slot_height(7)
        .await;

    let db_proofs = db_test_client.get_all_proof_data().await.unwrap();

    assert_eq!(db_proofs.len(), 2);
    assert_eq!(
        db_proofs[1].state_transition.0.sequencer_da_public_key,
        prover_proof_data.state_transition.sequencer_da_public_key
    );
    assert_eq!(
        db_proofs[1].state_transition.0.sequencer_public_key,
        prover_proof_data.state_transition.sequencer_public_key
    );

    // let full node see the proof
    for i in 9..13 {
        test_client.send_publish_batch_request().await;
        wait_for_l2_block(&full_node_test_client, i, None).await;
    }

    wait_for_proof(&full_node_test_client, 8, None).await;
    let full_node_proof_data = full_node_test_client
        .ledger_get_verified_proofs_by_slot_height(8)
        .await
        .unwrap();

    assert_eq!(prover_proof_data.proof, full_node_proof_data[0].proof);
    assert_eq!(
        prover_proof_data.state_transition,
        full_node_proof_data[0].state_transition
    );

    let balance = full_node_test_client
        .eth_get_balance(addr, None)
        .await
        .unwrap();
    assert_eq!(balance, U256::from(5e18 as u128));

    let balance = prover_node_test_client
        .eth_get_balance(addr, None)
        .await
        .unwrap();
    assert_eq!(balance, U256::from(5e18 as u128));

    for i in 1..=8 {
        // print statuses
        let status = full_node_test_client
            .ledger_get_soft_confirmation_status(i)
            .await
            .unwrap()
            .unwrap();

        assert_eq!(status, SoftConfirmationStatus::Proven);
    }

    wait_for_l2_block(&test_client, 14, None).await;
    assert_eq!(test_client.eth_block_number().await, 14);

    // Synced up to the latest block
    wait_for_l2_block(&full_node_test_client, 14, Some(Duration::from_secs(60))).await;
    assert!(full_node_test_client.eth_block_number().await >= 14);

    // Synced up to the latest commitment
    wait_for_l2_block(&prover_node_test_client, 9, Some(Duration::from_secs(60))).await;
    assert!(prover_node_test_client.eth_block_number().await >= 9);

    seq_task.abort();
    prover_node_task.abort();
    full_node_task.abort();
}

/// Transactions with a high gas limit should be accounted for by using
/// their actual cumulative gas consumption to prevent them from reserving
/// whole blocks on their own.
#[tokio::test]
async fn test_gas_limit_too_high() {
    // citrea::initialize_logging(tracing::Level::INFO);

    let db_dir: tempfile::TempDir = tempdir_with_children(&["DA", "sequencer", "full-node"]);
    let da_db_dir = db_dir.path().join("DA").to_path_buf();
    let sequencer_db_dir = db_dir.path().join("sequencer").to_path_buf();
    let full_node_db_dir = db_dir.path().join("full-node").to_path_buf();

    let (seq_port_tx, seq_port_rx) = tokio::sync::oneshot::channel();

    let target_gas_limit: u64 = 30_000_000;
    let transfer_gas_limit = 21_000;
    let system_txs_gas_used = 415_811;
    let tx_count = (target_gas_limit - system_txs_gas_used).div_ceil(transfer_gas_limit);
    let addr = Address::from_str("0xf39Fd6e51aad88F6F4ce6aB8827279cffFb92266").unwrap();

    let seq_da_dir = da_db_dir.clone();
    let seq_task = tokio::spawn(async move {
        start_rollup(
            seq_port_tx,
            GenesisPaths::from_dir("../test-data/genesis/integration-tests"),
            None,
            NodeMode::SequencerNode,
            sequencer_db_dir,
            seq_da_dir,
            DEFAULT_MIN_SOFT_CONFIRMATIONS_PER_COMMITMENT,
            true,
            None,
            // Increase max account slots to not stuck as spammer
            Some(SequencerConfig {
                private_key: TEST_PRIVATE_KEY.to_string(),
                min_soft_confirmations_per_commitment: 1000,
                test_mode: true,
                deposit_mempool_fetch_limit: 100,
                mempool_conf: SequencerMempoolConfig {
                    max_account_slots: tx_count * 2,
                    ..Default::default()
                },
                db_config: Default::default(),
                da_update_interval_ms: 1000,
                block_production_interval_ms: 1000,
            }),
            Some(true),
            100,
        )
        .await;
    });

    let seq_port = seq_port_rx.await.unwrap();
    let seq_test_client = make_test_client(seq_port).await;

    let (full_node_port_tx, full_node_port_rx) = tokio::sync::oneshot::channel();

    let da_db_dir_cloned = da_db_dir.clone();
    let full_node_task = tokio::spawn(async move {
        start_rollup(
            full_node_port_tx,
            GenesisPaths::from_dir("../test-data/genesis/integration-tests"),
            None,
            NodeMode::FullNode(seq_port),
            full_node_db_dir,
            da_db_dir_cloned,
            1000,
            true,
            None,
            None,
            Some(true),
            100,
        )
        .await;
    });

    let full_node_port = full_node_port_rx.await.unwrap();
    let full_node_test_client = make_test_client(full_node_port).await;

    let mut tx_hashes = vec![];
    // Loop until tx_count.
    // This means that we are going to have 5 transactions which have not been included.
    for _ in 0..tx_count + 4 {
        let tx_hash = seq_test_client
            .send_eth_with_gas(addr, None, None, 10_000_000, 0u128)
            .await
            .unwrap();
        tx_hashes.push(tx_hash);
    }

    seq_test_client.send_publish_batch_request().await;

    wait_for_l2_block(&full_node_test_client, 1, None).await;

    let block = full_node_test_client
        .eth_get_block_by_number(Some(BlockNumberOrTag::Latest))
        .await;

    // assert the block contains all txs apart from the last 5
    for tx_hash in tx_hashes[0..tx_hashes.len() - 5].iter() {
        assert!(block.transactions.contains(&tx_hash.tx_hash()));
    }
    for tx_hash in tx_hashes[tx_hashes.len() - 5..].iter() {
        assert!(!block.transactions.contains(&tx_hash.tx_hash()));
    }

    let block_from_sequencer = seq_test_client
        .eth_get_block_by_number(Some(BlockNumberOrTag::Latest))
        .await;

    assert_eq!(block_from_sequencer.state_root, block.state_root);
    assert_eq!(block_from_sequencer.hash, block.hash);

    seq_test_client.send_publish_batch_request().await;
    wait_for_l2_block(&full_node_test_client, 2, None).await;

    let block = full_node_test_client
        .eth_get_block_by_number(Some(BlockNumberOrTag::Latest))
        .await;

    let block_from_sequencer = seq_test_client
        .eth_get_block_by_number(Some(BlockNumberOrTag::Latest))
        .await;

    assert!(!block.transactions.is_empty());
    assert_eq!(block_from_sequencer.state_root, block.state_root);
    assert_eq!(block_from_sequencer.hash, block.hash);

    seq_task.abort();
    full_node_task.abort();
}

#[tokio::test]
async fn test_ledger_get_head_soft_batch() {
    let storage_dir = tempdir_with_children(&["DA", "sequencer", "full-node"]);
    let da_db_dir = storage_dir.path().join("DA").to_path_buf();
    let sequencer_db_dir = storage_dir.path().join("sequencer").to_path_buf();
    let fullnode_db_dir = storage_dir.path().join("full-node").to_path_buf();

    let config = TestConfig {
        da_path: da_db_dir.clone(),
        sequencer_path: sequencer_db_dir.clone(),
        fullnode_path: fullnode_db_dir.clone(),
        ..Default::default()
    };

    let (seq_port_tx, seq_port_rx) = tokio::sync::oneshot::channel();

    let da_db_dir_cloned = da_db_dir.clone();
    let seq_task = tokio::spawn(async move {
        start_rollup(
            seq_port_tx,
            GenesisPaths::from_dir("../test-data/genesis/integration-tests"),
            None,
            NodeMode::SequencerNode,
            sequencer_db_dir,
            da_db_dir_cloned,
            config.seq_min_soft_confirmations,
            true,
            None,
            None,
            Some(true),
            config.deposit_mempool_fetch_limit,
        )
        .await;
    });

    let seq_port = seq_port_rx.await.unwrap();
    let seq_test_client = init_test_rollup(seq_port).await;

    seq_test_client.send_publish_batch_request().await;
    seq_test_client.send_publish_batch_request().await;

    let latest_block = seq_test_client
        .eth_get_block_by_number(Some(BlockNumberOrTag::Latest))
        .await;

    let head_soft_batch = seq_test_client
        .ledger_get_head_soft_batch()
        .await
        .unwrap()
        .unwrap();
    assert_eq!(latest_block.number.unwrap().as_u64(), 2);
    assert_eq!(
        head_soft_batch.post_state_root.as_slice(),
        latest_block.state_root.as_ref()
    );

    let head_soft_batch_height = seq_test_client
        .ledger_get_head_soft_batch_height()
        .await
        .unwrap()
        .unwrap();
    assert_eq!(head_soft_batch_height, 2);

    seq_task.abort();
}

#[tokio::test]
async fn test_full_node_sync_status() {
    let storage_dir = tempdir_with_children(&["DA", "sequencer", "full-node"]);
    let da_db_dir = storage_dir.path().join("DA").to_path_buf();
    let sequencer_db_dir = storage_dir.path().join("sequencer").to_path_buf();
    let fullnode_db_dir = storage_dir.path().join("full-node").to_path_buf();

    let (seq_port_tx, seq_port_rx) = tokio::sync::oneshot::channel();

    let da_db_dir_cloned = da_db_dir.clone();
    let seq_task = tokio::spawn(async {
        start_rollup(
            seq_port_tx,
            GenesisPaths::from_dir("../test-data/genesis/integration-tests"),
            None,
            NodeMode::SequencerNode,
            sequencer_db_dir,
            da_db_dir_cloned,
            DEFAULT_MIN_SOFT_CONFIRMATIONS_PER_COMMITMENT,
            true,
            None,
            None,
            Some(true),
            DEFAULT_DEPOSIT_MEMPOOL_FETCH_LIMIT,
        )
        .await;
    });

    let seq_port = seq_port_rx.await.unwrap();

    let seq_test_client = init_test_rollup(seq_port).await;
    let addr = Address::from_str("0xf39Fd6e51aad88F6F4ce6aB8827279cffFb92266").unwrap();

    for _ in 0..100 {
        seq_test_client
            .send_eth(addr, None, None, None, 0u128)
            .await
            .unwrap();
        seq_test_client.send_publish_batch_request().await;
    }

    wait_for_l2_block(&seq_test_client, 100, None).await;

    let (full_node_port_tx, full_node_port_rx) = tokio::sync::oneshot::channel();

    let da_db_dir_cloned = da_db_dir.clone();
    let full_node_task = tokio::spawn(async move {
        start_rollup(
            full_node_port_tx,
            GenesisPaths::from_dir("../test-data/genesis/integration-tests"),
            None,
            NodeMode::FullNode(seq_port),
            fullnode_db_dir,
            da_db_dir_cloned,
            DEFAULT_MIN_SOFT_CONFIRMATIONS_PER_COMMITMENT,
            true,
            None,
            None,
            Some(true),
            DEFAULT_DEPOSIT_MEMPOOL_FETCH_LIMIT,
        )
        .await;
    });

    let full_node_port = full_node_port_rx.await.unwrap();
    let full_node_test_client = make_test_client(full_node_port).await;

    let status = full_node_test_client.citrea_sync_status().await;

    match status {
        CitreaStatus::Syncing(syncing) => {
            assert!(syncing.synced_block_number > 0 && syncing.synced_block_number < 100);
            assert_eq!(syncing.head_block_number, 100);
        }
        _ => panic!("Expected syncing status"),
    }

    wait_for_l2_block(&full_node_test_client, 100, None).await;

    let status = full_node_test_client.citrea_sync_status().await;

    match status {
        CitreaStatus::Synced(synced_up_to) => assert_eq!(synced_up_to, 100),
        _ => panic!("Expected synced status"),
    }

    seq_task.abort();
    full_node_task.abort();
}<|MERGE_RESOLUTION|>--- conflicted
+++ resolved
@@ -1560,13 +1560,8 @@
 }
 
 #[tokio::test]
-<<<<<<< HEAD
-async fn test_system_transactons() -> Result<(), anyhow::Error> {
+async fn test_system_transactions() -> Result<(), anyhow::Error> {
     // citrea::initialize_logging(tracing::Level::INFO);
-=======
-async fn test_system_transactions() -> Result<(), anyhow::Error> {
-    // citrea::initialize_logging();
->>>>>>> 5441079a
 
     let system_contract_address =
         Address::from_str("0x3100000000000000000000000000000000000001").unwrap();
