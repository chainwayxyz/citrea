--- conflicted
+++ resolved
@@ -163,12 +163,8 @@
             ),
             include_tx_body: true,
             accept_public_input_as_proven: Some(true),
-<<<<<<< HEAD
-            sync_blocks_count: Default::default(),
             pruning_config: None,
-=======
             sync_blocks_count: 10,
->>>>>>> 559065b3
         });
 
         let prover_rollup = {
