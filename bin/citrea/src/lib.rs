--- conflicted
+++ resolved
@@ -17,18 +17,7 @@
 
 /// Default initialization of logging
 pub fn initialize_logging() {
-<<<<<<< HEAD
-    tracing_subscriber::registry()
-        .with(fmt::layer())
-        .with(
-            EnvFilter::from_str(&env::var("RUST_LOG").unwrap_or_else(|_| {
-                "debug,hyper=info,risc0_zkvm=info,guest_execution=debug".to_string()
-            }))
-            .unwrap(),
-        )
-        .init();
-    log_panics::init();
-=======
+
     let env_filter =
         EnvFilter::from_str(&env::var("RUST_LOG").unwrap_or_else(|_| {
             "debug,hyper=info,risc0_zkvm=info,guest_execution=debug".to_string()
@@ -45,5 +34,6 @@
             .with(env_filter)
             .init();
     }
->>>>>>> e4f01937
+  
+    log_panics::init();
 }