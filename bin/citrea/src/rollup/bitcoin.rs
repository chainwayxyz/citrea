use std::sync::Arc;

use async_trait::async_trait;
use bitcoin_da::service::{BitcoinService, DaServiceConfig, TxidWrapper};
use bitcoin_da::spec::{BitcoinSpec, RollupParams};
use bitcoin_da::verifier::BitcoinVerifier;
use citrea_primitives::{DA_TX_ID_LEADING_ZEROS, ROLLUP_NAME};
use citrea_prover::prover_service::ParallelProverService;
use citrea_risc0_bonsai_adapter::host::Risc0BonsaiHost;
use citrea_risc0_bonsai_adapter::Digest;
use citrea_stf::genesis_config::StorageConfig;
use citrea_stf::runtime::Runtime;
use sov_db::ledger_db::LedgerDB;
use sov_modules_api::default_context::{DefaultContext, ZkDefaultContext};
use sov_modules_api::{Address, Spec};
use sov_modules_rollup_blueprint::RollupBlueprint;
use sov_modules_stf_blueprint::StfBlueprint;
use sov_prover_storage_manager::ProverStorageManager;
use sov_rollup_interface::da::DaVerifier;
use sov_rollup_interface::services::da::BlobWithNotifier;
use sov_rollup_interface::zk::{Zkvm, ZkvmHost};
use sov_state::{DefaultStorageSpec, Storage, ZkStorage};
use sov_stf_runner::{FullNodeConfig, ProverConfig};
use tokio::sync::broadcast;
use tokio::sync::mpsc::unbounded_channel;
use tracing::instrument;

use crate::CitreaRollupBlueprint;

/// Rollup with BitcoinDa
pub struct BitcoinRollup {}

impl CitreaRollupBlueprint for BitcoinRollup {}

#[async_trait]
impl RollupBlueprint for BitcoinRollup {
    type DaService = BitcoinService;
    type DaSpec = BitcoinSpec;
    type DaConfig = DaServiceConfig;
    type Vm = Risc0BonsaiHost<'static>;

    type ZkContext = ZkDefaultContext;
    type NativeContext = DefaultContext;

    type StorageManager = ProverStorageManager<BitcoinSpec, DefaultStorageSpec>;

    type ZkRuntime = Runtime<Self::ZkContext, Self::DaSpec>;
    type NativeRuntime = Runtime<Self::NativeContext, Self::DaSpec>;

    type ProverService = ParallelProverService<
        <<Self::NativeContext as Spec>::Storage as Storage>::Root,
        <<Self::NativeContext as Spec>::Storage as Storage>::Witness,
        Self::DaService,
        Self::Vm,
        StfBlueprint<Self::ZkContext, Self::DaSpec, <Self::Vm as ZkvmHost>::Guest, Self::ZkRuntime>,
    >;

    fn new() -> Self {
        Self {}
    }

    #[instrument(level = "trace", skip_all, err)]
    fn create_rpc_methods(
        &self,
        storage: &<Self::NativeContext as Spec>::Storage,
        ledger_db: &LedgerDB,
        da_service: &Arc<Self::DaService>,
        sequencer_client_url: Option<String>,
        soft_confirmation_rx: Option<broadcast::Receiver<u64>>,
    ) -> Result<jsonrpsee::RpcModule<()>, anyhow::Error> {
        // unused inside register RPC
        let sov_sequencer = Address::new([0; 32]);

        #[allow(unused_mut)]
        let mut rpc_methods = sov_modules_rollup_blueprint::register_rpc::<
            Self::NativeRuntime,
            Self::NativeContext,
            Self::DaService,
        >(storage, ledger_db, da_service, sov_sequencer)?;

        crate::eth::register_ethereum::<Self::DaService>(
            da_service.clone(),
            storage.clone(),
            &mut rpc_methods,
            sequencer_client_url,
            soft_confirmation_rx,
        )?;

        Ok(rpc_methods)
    }

    #[instrument(level = "trace", skip(self), ret)]
    fn get_code_commitment(&self) -> <Self::Vm as Zkvm>::CodeCommitment {
        Digest::new(citrea_risc0::BITCOIN_DA_ID)
    }

    #[instrument(level = "trace", skip_all, err)]
    fn create_storage_manager(
        &self,
        rollup_config: &sov_stf_runner::FullNodeConfig<Self::DaConfig>,
    ) -> Result<Self::StorageManager, anyhow::Error> {
        let storage_config = StorageConfig {
            path: rollup_config.storage.path.clone(),
        };
        ProverStorageManager::new(storage_config)
    }

    #[instrument(level = "trace", skip_all)]
    async fn create_da_service(
        &self,
        rollup_config: &FullNodeConfig<Self::DaConfig>,
    ) -> Result<Arc<Self::DaService>, anyhow::Error> {
        let (tx, rx) = unbounded_channel::<BlobWithNotifier<TxidWrapper>>();

        let service = Arc::new(
            BitcoinService::new(
                rollup_config.da.clone(),
                RollupParams {
                    rollup_name: ROLLUP_NAME.to_string(),
                    reveal_tx_id_prefix: DA_TX_ID_LEADING_ZEROS.to_vec(),
                },
                tx,
            )
            .await?,
        );

        Arc::clone(&service).spawn_da_queue(rx);

        Ok(service)
    }

    #[instrument(level = "trace", skip_all)]
    async fn create_prover_service(
        &self,
        prover_config: ProverConfig,
        _rollup_config: &FullNodeConfig<Self::DaConfig>,
<<<<<<< HEAD
        _da_service: &Self::DaService,
        ledger_db: LedgerDB,
=======
        _da_service: &Arc<Self::DaService>,
>>>>>>> 62d8944f
    ) -> Self::ProverService {
        let vm = Risc0BonsaiHost::new(
            citrea_risc0::BITCOIN_DA_ELF,
            std::env::var("BONSAI_API_URL").unwrap_or("".to_string()),
            std::env::var("BONSAI_API_KEY").unwrap_or("".to_string()),
            ledger_db,
        );
        let zk_stf = StfBlueprint::new();
        let zk_storage = ZkStorage::new();

        let da_verifier = BitcoinVerifier::new(RollupParams {
            rollup_name: ROLLUP_NAME.to_string(),
            reveal_tx_id_prefix: DA_TX_ID_LEADING_ZEROS.to_vec(),
        });

        ParallelProverService::new_with_default_workers(
            vm,
            zk_stf,
            da_verifier,
            prover_config,
            zk_storage,
        )
        .expect("Should be able to instantiate prover service")
    }
}<|MERGE_RESOLUTION|>--- conflicted
+++ resolved
@@ -134,12 +134,8 @@
         &self,
         prover_config: ProverConfig,
         _rollup_config: &FullNodeConfig<Self::DaConfig>,
-<<<<<<< HEAD
-        _da_service: &Self::DaService,
+        _da_service: &Arc<Self::DaService>,
         ledger_db: LedgerDB,
-=======
-        _da_service: &Arc<Self::DaService>,
->>>>>>> 62d8944f
     ) -> Self::ProverService {
         let vm = Risc0BonsaiHost::new(
             citrea_risc0::BITCOIN_DA_ELF,
