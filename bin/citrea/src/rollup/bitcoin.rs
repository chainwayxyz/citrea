use std::collections::HashMap;
use std::sync::Arc;

use async_trait::async_trait;
use bitcoin_da::service::{BitcoinService, BitcoinServiceConfig, TxidWrapper};
use bitcoin_da::spec::{BitcoinSpec, RollupParams};
use bitcoin_da::verifier::BitcoinVerifier;
use citrea_common::rpc::register_healthcheck_rpc;
use citrea_primitives::{REVEAL_BATCH_PROOF_PREFIX, REVEAL_LIGHT_CLIENT_PREFIX};
use citrea_prover::prover_service::ParallelProverService;
use citrea_risc0_bonsai_adapter::host::Risc0BonsaiHost;
use citrea_risc0_bonsai_adapter::Digest;
use citrea_stf::genesis_config::StorageConfig;
use citrea_stf::runtime::Runtime;
use sov_db::ledger_db::LedgerDB;
use sov_modules_api::default_context::{DefaultContext, ZkDefaultContext};
use sov_modules_api::{Address, Spec};
use sov_modules_rollup_blueprint::RollupBlueprint;
use sov_modules_stf_blueprint::StfBlueprint;
use sov_prover_storage_manager::ProverStorageManager;
use sov_rollup_interface::da::DaVerifier;
use sov_rollup_interface::services::da::SenderWithNotifier;
use sov_rollup_interface::spec::SpecId;
use sov_rollup_interface::zk::{Zkvm, ZkvmHost};
use sov_state::{DefaultStorageSpec, Storage, ZkStorage};
use sov_stf_runner::{FullNodeConfig, ProverConfig};
use tokio::sync::broadcast;
use tokio::sync::mpsc::unbounded_channel;
use tracing::instrument;

use crate::CitreaRollupBlueprint;

/// Rollup with BitcoinDa
pub struct BitcoinRollup {}

impl CitreaRollupBlueprint for BitcoinRollup {}

#[async_trait]
impl RollupBlueprint for BitcoinRollup {
    type DaService = BitcoinService;
    type DaSpec = BitcoinSpec;
    type DaConfig = BitcoinServiceConfig;
    type Vm = Risc0BonsaiHost<'static>;

    type ZkContext = ZkDefaultContext;
    type NativeContext = DefaultContext;

    type StorageManager = ProverStorageManager<BitcoinSpec, DefaultStorageSpec>;

    type ZkRuntime = Runtime<Self::ZkContext, Self::DaSpec>;
    type NativeRuntime = Runtime<Self::NativeContext, Self::DaSpec>;

    type ProverService = ParallelProverService<
        <<Self::NativeContext as Spec>::Storage as Storage>::Root,
        <<Self::NativeContext as Spec>::Storage as Storage>::Witness,
        Self::DaService,
        Self::Vm,
        StfBlueprint<Self::ZkContext, Self::DaSpec, <Self::Vm as ZkvmHost>::Guest, Self::ZkRuntime>,
    >;

    fn new() -> Self {
        Self {}
    }

    #[instrument(level = "trace", skip_all, err)]
    fn create_rpc_methods(
        &self,
        storage: &<Self::NativeContext as Spec>::Storage,
        ledger_db: &LedgerDB,
        da_service: &Arc<Self::DaService>,
        sequencer_client_url: Option<String>,
        soft_confirmation_rx: Option<broadcast::Receiver<u64>>,
    ) -> Result<jsonrpsee::RpcModule<()>, anyhow::Error> {
        // unused inside register RPC
        let sov_sequencer = Address::new([0; 32]);

        #[allow(unused_mut)]
        let mut rpc_methods = sov_modules_rollup_blueprint::register_rpc::<
            Self::NativeRuntime,
            Self::NativeContext,
            Self::DaService,
        >(storage, ledger_db, da_service, sov_sequencer)?;

        crate::eth::register_ethereum::<Self::DaService>(
            da_service.clone(),
            storage.clone(),
            ledger_db.clone(),
            &mut rpc_methods,
            sequencer_client_url,
            soft_confirmation_rx,
        )?;

        register_healthcheck_rpc(&mut rpc_methods, ledger_db.clone())?;

        Ok(rpc_methods)
    }

    #[instrument(level = "trace", skip(self), ret)]
    fn get_code_commitments_by_spec(&self) -> HashMap<SpecId, <Self::Vm as Zkvm>::CodeCommitment> {
        let mut map = HashMap::new();
        map.insert(SpecId::Genesis, Digest::new(citrea_risc0::BITCOIN_DA_ID));
        map
    }

    #[instrument(level = "trace", skip_all, err)]
    fn create_storage_manager(
        &self,
        rollup_config: &sov_stf_runner::FullNodeConfig<Self::DaConfig>,
    ) -> Result<Self::StorageManager, anyhow::Error> {
        let storage_config = StorageConfig {
            path: rollup_config.storage.path.clone(),
            db_max_open_files: rollup_config.storage.db_max_open_files,
        };
        ProverStorageManager::new(storage_config)
    }

    #[instrument(level = "trace", skip_all)]
    async fn create_da_service(
        &self,
        rollup_config: &FullNodeConfig<Self::DaConfig>,
        require_wallet_check: bool,
    ) -> Result<Arc<Self::DaService>, anyhow::Error> {
        let (tx, rx) = unbounded_channel::<Option<SenderWithNotifier<TxidWrapper>>>();

        let bitcoin_service = if require_wallet_check {
            BitcoinService::new_with_wallet_check(
                rollup_config.da.clone(),
                RollupParams {
                    reveal_light_client_prefix: REVEAL_LIGHT_CLIENT_PREFIX.to_vec(),
                    reveal_batch_prover_prefix: REVEAL_BATCH_PROOF_PREFIX.to_vec(),
                },
                tx,
            )
            .await?
        } else {
            BitcoinService::new_without_wallet_check(
                rollup_config.da.clone(),
                RollupParams {
                    reveal_light_client_prefix: REVEAL_LIGHT_CLIENT_PREFIX.to_vec(),
                    reveal_batch_prover_prefix: REVEAL_BATCH_PROOF_PREFIX.to_vec(),
                },
                tx,
            )
            .await?
        };
        let service = Arc::new(bitcoin_service);
        // until forced transactions are implemented,
        // require_wallet_check is set false for full nodes.
        if require_wallet_check {
            // run only for sequencer and prover
<<<<<<< HEAD
            Arc::clone(&service).run(rx);
=======
            Arc::clone(&service).spawn_da_queue(rx);
>>>>>>> 559065b3
        }
        Ok(service)
    }

    #[instrument(level = "trace", skip_all)]
    async fn create_prover_service(
        &self,
        prover_config: ProverConfig,
        _rollup_config: &FullNodeConfig<Self::DaConfig>,
        _da_service: &Arc<Self::DaService>,
        ledger_db: LedgerDB,
    ) -> Self::ProverService {
        let vm = Risc0BonsaiHost::new(
            citrea_risc0::BITCOIN_DA_ELF,
            std::env::var("BONSAI_API_URL").unwrap_or("".to_string()),
            std::env::var("BONSAI_API_KEY").unwrap_or("".to_string()),
            ledger_db.clone(),
        );
        let zk_stf = StfBlueprint::new();
        let zk_storage = ZkStorage::new();

        let da_verifier = BitcoinVerifier::new(RollupParams {
            reveal_light_client_prefix: REVEAL_LIGHT_CLIENT_PREFIX.to_vec(),
            reveal_batch_prover_prefix: REVEAL_BATCH_PROOF_PREFIX.to_vec(),
        });

        ParallelProverService::new_with_default_workers(
            vm,
            zk_stf,
            da_verifier,
            prover_config,
            zk_storage,
            ledger_db,
        )
        .expect("Should be able to instantiate prover service")
    }
}<|MERGE_RESOLUTION|>--- conflicted
+++ resolved
@@ -147,12 +147,8 @@
         // until forced transactions are implemented,
         // require_wallet_check is set false for full nodes.
         if require_wallet_check {
-            // run only for sequencer and prover
-<<<<<<< HEAD
-            Arc::clone(&service).run(rx);
-=======
+            // spawn_da_queue only for sequencer and prover
             Arc::clone(&service).spawn_da_queue(rx);
->>>>>>> 559065b3
         }
         Ok(service)
     }
