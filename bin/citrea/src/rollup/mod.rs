--- conflicted
+++ resolved
@@ -106,11 +106,8 @@
             rollup_config.public_keys,
             ledger_db,
             rollup_config.rpc,
-<<<<<<< HEAD
             fork_manager,
-=======
             soft_confirmation_tx,
->>>>>>> 4976e6ee
         )
         .unwrap();
 
