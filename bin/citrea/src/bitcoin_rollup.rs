use async_trait::async_trait;
use bitcoin_da::service::{BitcoinService, DaServiceConfig};
use bitcoin_da::spec::{BitcoinSpec, RollupParams};
use bitcoin_da::verifier::BitcoinVerifier;
use citrea_risc0_bonsai_adapter::host::Risc0BonsaiHost;
use citrea_stf::genesis_config::StorageConfig;
use citrea_stf::runtime::Runtime;
use rollup_constants::{DA_TX_ID_LEADING_ZEROS, ROLLUP_NAME};
use sov_db::ledger_db::LedgerDB;
use sov_modules_api::default_context::{DefaultContext, ZkDefaultContext};
use sov_modules_api::{Address, Spec};
use sov_modules_rollup_blueprint::RollupBlueprint;
use sov_modules_stf_blueprint::StfBlueprint;
use sov_prover_storage_manager::ProverStorageManager;
<<<<<<< HEAD
use sov_risc0_adapter::host::Risc0Host;
use sov_risc0_adapter::Risc0MethodId;
=======
>>>>>>> fc6dfe04
use sov_rollup_interface::da::DaVerifier;
use sov_rollup_interface::zk::{Zkvm, ZkvmHost};
use sov_state::{DefaultStorageSpec, Storage, ZkStorage};
use sov_stf_runner::{ParallelProverService, ProverConfig, RollupConfig};

/// Rollup with BitcoinDa
pub struct BitcoinRollup {}

#[async_trait]
impl RollupBlueprint for BitcoinRollup {
    type DaService = BitcoinService;
    type DaSpec = BitcoinSpec;
    type DaConfig = DaServiceConfig;
    type Vm = Risc0BonsaiHost<'static>;

    type ZkContext = ZkDefaultContext;
    type NativeContext = DefaultContext;

    type StorageManager = ProverStorageManager<BitcoinSpec, DefaultStorageSpec>;

    type ZkRuntime = Runtime<Self::ZkContext, Self::DaSpec>;
    type NativeRuntime = Runtime<Self::NativeContext, Self::DaSpec>;

    type ProverService = ParallelProverService<
        <<Self::NativeContext as Spec>::Storage as Storage>::Root,
        <<Self::NativeContext as Spec>::Storage as Storage>::Witness,
        Self::DaService,
        Self::Vm,
        StfBlueprint<Self::ZkContext, Self::DaSpec, <Self::Vm as ZkvmHost>::Guest, Self::ZkRuntime>,
    >;

    fn new() -> Self {
        Self {}
    }

    fn create_rpc_methods(
        &self,
        storage: &<Self::NativeContext as Spec>::Storage,
        ledger_db: &LedgerDB,
        da_service: &Self::DaService,
        sequencer_client_url: Option<String>,
    ) -> Result<jsonrpsee::RpcModule<()>, anyhow::Error> {
        // unused inside register RPC
        let sov_sequencer = Address::new([0; 32]);

        #[allow(unused_mut)]
        let mut rpc_methods = sov_modules_rollup_blueprint::register_rpc::<
            Self::NativeRuntime,
            Self::NativeContext,
            Self::DaService,
        >(storage, ledger_db, da_service, sov_sequencer)?;

        crate::eth::register_ethereum::<Self::DaService>(
            da_service.clone(),
            storage.clone(),
            &mut rpc_methods,
            sequencer_client_url,
        )?;

        Ok(rpc_methods)
    }

    fn get_code_commitment(&self) -> <Self::Vm as Zkvm>::CodeCommitment {
        Risc0MethodId::new(risc0::MOCK_DA_ID)
    }

    fn create_storage_manager(
        &self,
        rollup_config: &sov_stf_runner::RollupConfig<Self::DaConfig>,
    ) -> Result<Self::StorageManager, anyhow::Error> {
        let storage_config = StorageConfig {
            path: rollup_config.storage.path.clone(),
        };
        ProverStorageManager::new(storage_config)
    }

    async fn create_da_service(
        &self,
        rollup_config: &RollupConfig<Self::DaConfig>,
    ) -> Self::DaService {
        BitcoinService::new(
            rollup_config.da.clone(),
            RollupParams {
                rollup_name: ROLLUP_NAME.to_string(),
                reveal_tx_id_prefix: DA_TX_ID_LEADING_ZEROS.to_vec(),
            },
        )
        .await
    }

    async fn create_prover_service(
        &self,
        prover_config: ProverConfig,
        _rollup_config: &RollupConfig<Self::DaConfig>,
        _da_service: &Self::DaService,
    ) -> Self::ProverService {
        let vm = Risc0BonsaiHost::new(
            risc0::BITCOIN_DA_ELF,
            std::env::var("BONSAI_API_URL").unwrap_or("".to_string()),
            std::env::var("BONSAI_API_KEY").unwrap_or("".to_string()),
        );
        let zk_stf = StfBlueprint::new();
        let zk_storage = ZkStorage::new();

        let da_verifier = BitcoinVerifier::new(RollupParams {
            rollup_name: ROLLUP_NAME.to_string(),
            reveal_tx_id_prefix: DA_TX_ID_LEADING_ZEROS.to_vec(),
        });

        ParallelProverService::new_with_default_workers(
            vm,
            zk_stf,
            da_verifier,
            prover_config,
            zk_storage,
        )
        .expect("Should be able to instantiate prover service")
    }
}<|MERGE_RESOLUTION|>--- conflicted
+++ resolved
@@ -12,11 +12,7 @@
 use sov_modules_rollup_blueprint::RollupBlueprint;
 use sov_modules_stf_blueprint::StfBlueprint;
 use sov_prover_storage_manager::ProverStorageManager;
-<<<<<<< HEAD
-use sov_risc0_adapter::host::Risc0Host;
 use sov_risc0_adapter::Risc0MethodId;
-=======
->>>>>>> fc6dfe04
 use sov_rollup_interface::da::DaVerifier;
 use sov_rollup_interface::zk::{Zkvm, ZkvmHost};
 use sov_state::{DefaultStorageSpec, Storage, ZkStorage};
@@ -80,7 +76,7 @@
     }
 
     fn get_code_commitment(&self) -> <Self::Vm as Zkvm>::CodeCommitment {
-        Risc0MethodId::new(risc0::MOCK_DA_ID)
+        Risc0MethodId::new(risc0::BITCOIN_DA_ID)
     }
 
     fn create_storage_manager(
