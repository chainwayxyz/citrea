use async_trait::async_trait;
use citrea_risc0_bonsai_adapter::host::Risc0BonsaiHost;
use citrea_risc0_bonsai_adapter::Digest;
use citrea_stf::genesis_config::StorageConfig;
use citrea_stf::runtime::Runtime;
use sov_db::ledger_db::LedgerDB;
use sov_mock_da::{MockDaConfig, MockDaService, MockDaSpec};
use sov_modules_api::default_context::{DefaultContext, ZkDefaultContext};
use sov_modules_api::{Address, Spec};
use sov_modules_rollup_blueprint::RollupBlueprint;
use sov_modules_stf_blueprint::StfBlueprint;
use sov_prover_storage_manager::ProverStorageManager;
use sov_rollup_interface::zk::{Zkvm, ZkvmHost};
use sov_state::{DefaultStorageSpec, Storage, ZkStorage};
use sov_stf_runner::{ParallelProverService, ProverConfig, RollupConfig};

/// Rollup with MockDa
pub struct MockDemoRollup {}

#[async_trait]
impl RollupBlueprint for MockDemoRollup {
    type DaService = MockDaService;
    type DaSpec = MockDaSpec;
    type DaConfig = MockDaConfig;
    type Vm = Risc0BonsaiHost<'static>;

    type ZkContext = ZkDefaultContext;
    type NativeContext = DefaultContext;

    type StorageManager = ProverStorageManager<MockDaSpec, DefaultStorageSpec>;

    type ZkRuntime = Runtime<Self::ZkContext, Self::DaSpec>;
    type NativeRuntime = Runtime<Self::NativeContext, Self::DaSpec>;

    type ProverService = ParallelProverService<
        <<Self::NativeContext as Spec>::Storage as Storage>::Root,
        <<Self::NativeContext as Spec>::Storage as Storage>::Witness,
        Self::DaService,
        Self::Vm,
        StfBlueprint<Self::ZkContext, Self::DaSpec, <Self::Vm as ZkvmHost>::Guest, Self::ZkRuntime>,
    >;

    fn new() -> Self {
        Self {}
    }

    fn create_rpc_methods(
        &self,
        storage: &<Self::NativeContext as Spec>::Storage,
        ledger_db: &LedgerDB,
        da_service: &Self::DaService,
        sequencer_client_url: Option<String>,
    ) -> Result<jsonrpsee::RpcModule<()>, anyhow::Error> {
        // TODO set the sequencer address
        let sequencer = Address::new([0; 32]);

        #[allow(unused_mut)]
        let mut rpc_methods = sov_modules_rollup_blueprint::register_rpc::<
            Self::NativeRuntime,
            Self::NativeContext,
            Self::DaService,
        >(storage, ledger_db, da_service, sequencer)?;

        crate::eth::register_ethereum::<Self::DaService>(
            da_service.clone(),
            storage.clone(),
            &mut rpc_methods,
            sequencer_client_url,
        )?;

        Ok(rpc_methods)
    }

    fn get_code_commitment(&self) -> <Self::Vm as Zkvm>::CodeCommitment {
        Digest::new(risc0::MOCK_DA_ID)
    }

    async fn create_da_service(
        &self,
        rollup_config: &RollupConfig<Self::DaConfig>,
    ) -> Self::DaService {
<<<<<<< HEAD
        MockDaService::new(
            rollup_config.da.sender_address,
            &rollup_config.storage.da_path,
        )
=======
        MockDaService::new(rollup_config.da.sender_address, &rollup_config.da.db_path)
>>>>>>> 4ee257e9
    }

    async fn create_prover_service(
        &self,
        prover_config: ProverConfig,
        _rollup_config: &RollupConfig<Self::DaConfig>,
        _da_service: &Self::DaService,
    ) -> Self::ProverService {
        let vm = Risc0BonsaiHost::new(
            risc0::MOCK_DA_ELF,
            std::env::var("BONSAI_API_URL").unwrap_or("".to_string()),
            std::env::var("BONSAI_API_KEY").unwrap_or("".to_string()),
        );
        let zk_stf = StfBlueprint::new();
        let zk_storage = ZkStorage::new();
        let da_verifier = Default::default();

        ParallelProverService::new_with_default_workers(
            vm,
            zk_stf,
            da_verifier,
            prover_config,
            zk_storage,
        )
        .expect("Should be able to instantiate prover service")
    }

    fn create_storage_manager(
        &self,
        rollup_config: &RollupConfig<Self::DaConfig>,
    ) -> anyhow::Result<Self::StorageManager> {
        let storage_config = StorageConfig {
            path: rollup_config.storage.rollup_path.clone(),
        };
        ProverStorageManager::new(storage_config)
    }
}<|MERGE_RESOLUTION|>--- conflicted
+++ resolved
@@ -79,14 +79,7 @@
         &self,
         rollup_config: &RollupConfig<Self::DaConfig>,
     ) -> Self::DaService {
-<<<<<<< HEAD
-        MockDaService::new(
-            rollup_config.da.sender_address,
-            &rollup_config.storage.da_path,
-        )
-=======
         MockDaService::new(rollup_config.da.sender_address, &rollup_config.da.db_path)
->>>>>>> 4ee257e9
     }
 
     async fn create_prover_service(
@@ -119,7 +112,7 @@
         rollup_config: &RollupConfig<Self::DaConfig>,
     ) -> anyhow::Result<Self::StorageManager> {
         let storage_config = StorageConfig {
-            path: rollup_config.storage.rollup_path.clone(),
+            path: rollup_config.storage.path.clone(),
         };
         ProverStorageManager::new(storage_config)
     }
